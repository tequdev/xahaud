# Release Notes

![XRP](docs/images/xrp-text-mark-black-small@2x.png)

This document contains the release notes for `rippled`, the reference server implementation of the XRP Ledger protocol. To learn more about how to build, run or update a `rippled` server, visit https://xrpl.org/install-rippled.html

 
Have new ideas? Need help with setting up your node? Come visit us [here](https://github.com/ripple/rippled/issues/new/choose)

# Change log

- API version 2 will now return `signer_lists` in the root of the `account_info` response, no longer nested under `account_data`.

# Releases

<<<<<<< HEAD
=======
## Version 1.8.5
This is the 1.8.5 release of `rippled`, the reference implementation of the XRP Ledger protocol. This release includes fixes and updates for stability and security, and improvements to build scripts. There are no user-facing API or protocol changes in this release.

### Bug Fixes

This release contains the following bug fixes and under-the-hood improvements:

- **Correct TaggedPointer move constructor:** Fixes a bug in unused code for the TaggedPointer class. The old code would fail if a caller explicitly tried to remove a child that is not actually part of the node. (227a12d)

- **Ensure protocol buffer prerequisites are present:** The build scripts and packages now properly handle Protobuf packages and various packages. Prior to this change, building on Ubuntu 21.10 Impish Indri would fail unless the `libprotoc-dev` package was installed. (e06465f)

- **Improve handling of endpoints during peer discovery.** This hardens and improves handling of incoming messages on the peer protocol. (289bc0a)

- **Run tests on updated linux distros:** Test builds now run on Rocky Linux 8, Fedora 34 and 35, Ubuntu 18, 20, and 22, and Debian 9, 10, and 11. (a9ee802)

- **Avoid dereferencing empty optional in ReportingETL:** Fixes a bug in Reporting Mode that could dereference an empty optional value when throwing an error. (cdc215d)

- **Correctly add GIT_COMMIT_HASH into version string:** When building the server from a non-tagged release, the build files now add the commit ID in a way that follows the semantic-versioning standard, and correctly handle the case where the commit hash ID cannot be retrieved. (d23d37f)

- **Update RocksDB to version 6.27.3:** Updates the version of RocksDB included in the server from 6.7.3 (which was released on 2020-03-18) to 6.27.3 (released 2021-12-10).



>>>>>>> 72377e7b
## Version 1.8.4
This is the 1.8.4 release of `rippled`, the reference implementation of the XRP Ledger protocol.

This release corrects a technical flaw introduced with 1.8.3 that may result in failures if the newly-introduced 'fast loading' is enabled. The release also adjusts default parameters used to configure the pathfinding engine to reduce resource usage.

### Bug Fixes
<<<<<<< HEAD
- **Adjust mutex scope in `walkMapParallel`**: This commit corrects a technical flaw introduced with commit 7c12f0135897361398917ad2c8cda888249d42ae that would result in undefined behavior if the server operator configured their server to use the 'fast loading' mechanism introduced with 1.8.3.
=======
- **Adjust mutex scope in `walkMapParallel`**: This commit corrects a technical flaw introduced with commit [7c12f0135897361398917ad2c8cda888249d42ae] that would result in undefined behavior if the server operator configured their server to use the 'fast loading' mechanism introduced with 1.8.3.
>>>>>>> 72377e7b

- **Adjust pathfinding configuration defaults**: This commit adjusts the default configuration of the pathfinding engine, to account for the size of the XRP Ledger mainnet. Unless explicitly overriden, the changes mean that pathfinding operations will return fewer, shallower paths than previous releases.


## Version 1.8.3
This is the 1.8.3 release of `rippled`, the reference implementation of the XRP Ledger protocol.

This release implements changes that improve the syncing performance of peers on the network, adds countermeasures to several routines involving LZ4 to defend against CVE-2021-3520, corrects a minor technical flaw that would result in the server not using a cache for nodestore operations, and adjusts tunable values to optimize disk I/O.

### Summary of Issues
Recently, servers in the XRP Ledger network have been taking an increasingly long time to sync back to the network after restartiningg. This is one of several releases which will be made to improve on this issue. 


### Bug Fixes

- **Parallel ledger loader & I/O performance improvements**: This commit makes several changes that, together, should decrease the time needed for a server to sync to the network. To make full use of this change, `rippled` needs to be using storage with high IOPS and operators need to explicitly enable this behavior by adding the following to their config file, under the `[node_db]` stanza:

    [node_db]
    ...
    fast_load=1

Note that when 'fast loading' is enabled the server will not open RPC and WebSocket interfaces until after the initial load is completed. Because of this, it may appear unresponsive or down.

- **Detect CVE-2021-3520 when decompressing using LZ4**: This commit adds code to detect LZ4 payloads that may result in out-of-bounds memory accesses.

- **Provide sensible default values for nodestore cache:**: The nodestore includes a built-in cache to reduce the disk I/O load but, by default, this cache was not initialized unless it was explicitly configured by the server operator. This commit introduces sensible defaults based on the server's configured node size. 

- **Adjust the number of concurrent ledger data jobs**: Processing a large amount of data at once can effectively bottleneck a server's I/O subsystem. This commits helps optimize I/O performance by controlling how many jobs can concurrently process ledger data.

- **Two small SHAMapSync improvements**: This commit makes minor changes to optimize the way memory is used and control the amount of background I/O performed when attempting to fetch missing `SHAMap` nodes.

## Version 1.8.2
Ripple has released version 1.8.2 of rippled, the reference server implementation of the XRP Ledger protocol.  This release addresses the full transaction queues and elevated transaction fees issue observed on the XRP ledger, and also provides some optimizations and small fixes to improve the server's performance overall.

### Summary of Issues
Recently, servers in the XRP Ledger network have had full transaction queues and transactions paying low fees have mostly not been able to be confirmed through the queue. After investigation, it was discovered that a large influx of transactions to the network caused it to raise the transaction costs to be proposed in the next ledger block, and defer transactions paying lower costs to later ledgers. The first part worked as designed, but deferred transactions were not being confirmed as the ledger had capacity to process them.

The root cause was that there were very many low-cost transactions that different servers in the network received in a different order due to incidental differences in timing or network topology, which caused validators to propose different sets of low-cost transactions from the queue. Since none of these transactions had support from a majority of validators, they were removed from the proposed transaction set. Normally, any transactions removed from a proposed transaction set are supposed to be retried in the next ledger, but servers attempted to put these deferred transactions into their transaction queues first, which had filled up. As a result, the deferred transactions were discarded, and the network was only able to confirm transactions that paid high costs.

### Bug Fixes

- **Address elevated transaction fees**: This change addresses the full queue problems in two ways. First, it puts deferred transactions directly into the open ledger, rather than transaction queue. This reverts a subset of the changes from [ximinez@62127d7](https://github.com/ximinez/rippled/commit/62127d725d801641bfaa61dee7d88c95e48820c5). A transaction that is in the open ledger but doesn't get validated should stay in the open ledger so that it can be proposed again right away. Second, it changes the order in which transactions are pulled from the transaction queue to increase the overlap in servers' initial transaction consensus proposals. Like the old rules, transactions paying higher fee levels are selected first. Unlike the old rules, transactions paying the same fee level are ordered by transaction ID / hash ascending. (Previously, transactions paying the same fee level were unsorted, resulting in each server having a different order.)

- **Add ignore_default option to account_lines API**: This flag, if present, suppresses the output of incoming trust lines in the default state. This is primarily motivated by observing that users often have many unwanted incoming trust lines in a default state, which are not useful in the vast majority of cases. Being able to suppress those when doing `account_lines` saves bandwidth and resources. ([#3980](https://github.com/ripple/rippled/pull/3980))

- **Make I/O and prefetch worker threads configurable**: This commit adds the ability to specify **io_workers** and **prefetch_workers** in the config file which can be used to specify the number of threads for processing raw inbound and outbound IO and configure the number of threads for performing node store prefetching. ([#3994](https://github.com/ripple/rippled/pull/3994))

- **Enforce account RPC limits by objects traversed**: This changes the way the account_objects API method counts and limits the number of objects it returns. Instead of limiting results by the number of objects found, it counts by the number of objects traversed. Additionally, the default and maximum limits for non-admin connections have been decreased. This reduces the amount of work that one API call can do so that public API servers can share load more effectively. ([#4032](https://github.com/ripple/rippled/pull/4032))

- **Fix a crash on shutdown**: The NuDB backend class could throw an error in its destructor, resulting in a crash while the server was shutting down gracefully. This crash was harmless but resulted in false alarms and noise when tracking down other possible crashes. ([#4017](https://github.com/ripple/rippled/pull/4017))

- **Improve reporting of job queue in admin server_info**: The server_info command, when run with admin permissions, provides information about jobs in the server's job queue. This commit provides more descriptive names and more granular categories for many jobs that were previously all identified as "clientCommand". ([#4031](https://github.com/ripple/rippled/pull/4031))

- **Improve full & compressed inner node deserialization**: Remove a redundant copy operation from low-level SHAMap deserialization. ([#4004](https://github.com/ripple/rippled/pull/4004))

- **Reporting mode: only forward to P2P nodes that are synced**: Previously, reporting mode servers forwarded to any of their configured P2P nodes at random. This commit improves the selection so that it only chooses from P2P nodes that are fully synced with the network. ([#4028](https://github.com/ripple/rippled/pull/4028))

- **Improve handling of HTTP X-Forwarded-For and Forwarded headers**: Fixes the way the server handles IPv6 addresses in these HTTP headers. ([#4009](https://github.com/ripple/rippled/pull/4009), [#4030](https://github.com/ripple/rippled/pull/4030))

- **Other minor improvements to logging and Reporting Mode.**


## Version 1.8.0
Ripple has released version 1.8.0 of rippled, the reference server implementation of the XRP Ledger protocol. This release brings several features and improvements.

### New and Improved Features

- **Improve History Sharding**: Shards of ledger history are now assembled in a deterministic way so that any server can make a binary-identical shard for a given range of ledgers. This makes it possible to retrieve a shard from multiple sources in parallel, then verify its integrity by comparing checksums with peers' checksums for the same shard. Additionally, there's a new admin RPC command to import ledger history from the shard store, and the crawl_shards command has been expanded with more info. ([#2688](https://github.com/ripple/rippled/issues/2688), [#3726](https://github.com/ripple/rippled/pull/3726), [#3875](https://github.com/ripple/rippled/pull/3875))
- **New CheckCashMakesTrustLine Amendment**: If enabled, this amendment will change the CheckCash transaction type so that cashing a check for an issued token automatically creates a trust line to hold the token, similar to how purchasing a token in the decentralized exchange creates a trust line to hold the token. This change provides a way for issuers to send tokens to a user before that user has set up a trust line, but without forcing anyone to hold tokens they don't want. ([#3823](https://github.com/ripple/rippled/pull/3823))
- **Automatically determine the node size**: The server now selects an appropriate `[node_size]` configuration value by default if it is not explicitly specified. This parameter tunes various settings to the specs of the hardware that the server is running on, especially the amount of RAM and the number of CPU threads available in the system. Previously the server always chose the smallest value by default.
- **Improve transaction relaying logic**: Previously, the server relayed every transaction to all its peers (except the one that it received the transaction from). To reduce redundant messages, the server now relays transactions to a subset of peers using a randomized algorithm. Peers can determine whether there are transactions they have not seen and can request them from a peer that has them. It is expected that this feature will further reduce the bandwidth needed to operate a server.
- **Improve the Byzantine validator detector**: This expands the detection capabilities of the Byzantine validation detector. Previously, the server only monitored validators on its own UNL. Now, the server monitors for Byzantine behavior in all validations it sees.
- **Experimental tx stream with history for sidechains**: Adds an experimental subscription stream for sidechain federators to track messages on the main chain in canonical order. This stream is expected to change or be replaced in future versions as work on sidechains matures.
- **Support Debian 11 Bullseye**: This is the first release that is compatible with Debian Linux version 11.x, "Bullseye." The .deb packages now use absolute paths only, for compatibility with Bullseye's stricter package requirements. ([#3909](https://github.com/ripple/rippled/pull/3909))
- **Improve Cache Performance**: The server uses a new storage structure for several in-memory caches for greatly improved overall performance. The process of purging old data from these caches, called "sweeping", was time-consuming and blocked other important activities necessary for maintaining ledger state and participating in consensus. The new structure divides the caches into smaller partitions that can be swept in parallel.
- **Amendment default votes:** Introduces variable default votes per amendment. Previously the server always voted "yes" on any new amendment unless an admin explicitly configured a voting preference for that amendment. Now the server's default vote can be "yes" or "no" in the source code. This should allow a safer, more gradual roll-out of new amendments, as new releases can be configured to understand a new amendment but not vote for it by default. ([#3877](https://github.com/ripple/rippled/pull/3877))
- **More fields in the `validations` stream:** The `validations` subscription stream in the API now reports additional fields that were added to validation messages by the HardenedValidations amendment. These fields make it easier to detect misconfigurations such as multiple servers sharing a validation key pair. ([#3865](https://github.com/ripple/rippled/pull/3865))
- **Reporting mode supports `validations` and `manifests` streams:** In the API it is now possible to connect to these streams when connected to a servers running in reporting. Previously, attempting to subscribe to these streams on a reporting server failed with the error `reportingUnsupported`. ([#3905](https://github.com/ripple/rippled/pull/3905))

### Bug Fixes

- **Clarify the safety of NetClock::time_point arithmetic**: * NetClock::rep is uint32_t and can be error-prone when   used with subtraction. * Fixes [#3656](https://github.com/ripple/rippled/pull/3656)
- **Fix out-of-bounds reserve, and some minor optimizations**
- **Fix nested locks in ValidatorSite**
- **Fix clang warnings about copies vs references**
- **Fix reporting mode build issue**
- **Fix potential deadlock in Validator sites**
- **Use libsecp256k1 instead of OpenSSL for key derivation**: The deterministic key derivation code was still using calls to OpenSSL. This replaces the OpenSSL-based routines with new libsecp256k1-based implementations
- **Improve NodeStore to ShardStore imports**: This runs the import process in a background thread while preventing online_delete from removing ledgers pending import
- **Simplify SHAMapItem construction**: The existing class offered several constructors which were mostly unnecessary. This eliminates all existing constructors and introduces a single new one, taking a `Slice`. The internal buffer is switched from `std::vector` to `Buffer` to save a minimum of 8 bytes (plus the buffer slack that is inherent in `std::vector`) per SHAMapItem instance.
- **Redesign stoppable objects**: Stoppable is no longer an abstract base class, but a pattern, modeled after the well-understood `std::thread`. The immediate benefits are less code, less synchronization, less runtime work, and (subjectively) more readable code. The end goal is to adhere to RAII in our object design, and this is one necessary step on that path.

## Version 1.7.3

This is the 1.7.3 release of `rippled`, the reference implementation of the XRP Ledger protocol. This release addresses an OOB memory read identified by Guido Vranken, as well as an unrelated issue identified by the Ripple C++ team that could result in incorrect use of SLEs. Additionally, this version also introduces the `NegativeUNL` amendment, which corresponds to the feature which was introduced with the 1.6.0 release.

## Action Required

If you operate an XRP Ledger server, then you should upgrade to version 1.7.3 at your earliest convenience to mitigate the issues addressed in this hotfix. If a sufficient majority of servers on the network upgrade, the `NegativeUNL` amendment may gain a majority, at which point a two week activation countdown will begin. If the `NegativeUNL` amendment activates, servers running versions of `rippled` prior to 1.7.3 will become [amendment blocked](https://xrpl.org/amendments.html#amendment-blocked).

### Bug Fixes

- **Improve SLE usage in check cashing**: Fixes a situation which could result in the incorrect use of SLEs.
- **Address OOB in base58 decoder**: Corrects a technical flaw that could allow an out-of-bounds memory read in the Base58 decoder.
- **Add `NegativeUNL` as a supported amendment**: Introduces an amendment for the Negative UNL feature introduced in `rippled` 1.6.0.

## Version 1.7.2

This the 1.7.2 release of rippled, the reference server implementation of the XRP Ledger protocol. This release protects against the security issue [CVE-2021-3499](https://www.openssl.org/news/secadv/20210325.txt) affecting OpenSSL, adds an amendment to fix an issue with small offers not being properly removed from order books in some cases, and includes various other minor fixes.
Version 1.7.2 supersedes version 1.7.1 and adds fixes for more issues that were discovered during the release cycle.

## Action Required

This release introduces a new amendment to the XRP Ledger protocol: `fixRmSmallIncreasedQOffers`. This amendments is now open for voting according to the XRP Ledger's amendment process, which enables protocol changes following two weeks of >80% support from trusted validators.
If you operate an XRP Ledger server, then you should upgrade to version 1.7.2 within two weeks, to ensure service continuity. The exact time that protocol changes take effect depends on the voting decisions of the decentralized network.
If you operate an XRP Ledger validator, please learn more about this amendment so you can make informed decisions about how your validator votes. If you take no action, your validator begins voting in favor of any new amendments as soon as it has been upgraded. 

### Bug Fixes

- **fixRmSmallIncreasedQOffers Amendment:** This amendment fixes an issue where certain small offers can be left at the tip of an order book without being consumed or removed when appropriate and causes some payments and Offers to fail when they should have succeeded [(#3827)](https://github.com/ripple/rippled/pull/3827).
- **Adjust OpenSSL defaults and mitigate CVE-2021-3499:** Prior to this fix, servers compiled against a vulnerable version of OpenSSL could have a crash triggered by a malicious network connection. This fix disables renegotiation support in OpenSSL so that the rippled server is not vulnerable to this bug regardless of the OpenSSL version used to compile the server. This also removes support for deprecated TLS versions 1.0 and 1.1 and ciphers that are not part of TLS 1.2 [(#79e69da)](https://github.com/ripple/rippled/pull/3843/commits/79e69da3647019840dca49622621c3d88bc3883f).
- **Support HTTP health check in reporting mode:** Enables the Health Check special method when running the server in the new Reporting Mode introduced in 1.7.0 [(9c8cadd)](https://github.com/ripple/rippled/pull/3843/commits/9c8caddc5a197bdd642556f8beb14f06d53cdfd3).
- **Maintain compatibility for forwarded RPC responses:** Fixes a case in API responses from servers in Reporting Mode, where requests that were forwarded to a P2P-mode server would have the result field nested inside another result field [(8579eb0)](https://github.com/ripple/rippled/pull/3843/commits/8579eb0c191005022dcb20641444ab471e277f67).
- **Add load_factor in reporting mode:** Adds a load_factor value to the server info method response when running the server in Reporting Mode so that the response is compatible with the format returned by servers in P2P mode (the default) [(430802c)](https://github.com/ripple/rippled/pull/3843/commits/430802c1cf6d4179f2249a30bfab9eff8e1fa748).
- **Properly encode metadata from tx RPC command:** Fixes a problem where transaction metadata in the tx API method response would be in JSON format even when binary was requested [(7311629)](https://github.com/ripple/rippled/pull/3843/commits/73116297aa94c4acbfc74c2593d1aa2323b4cc52).
- **Updates to Windows builds:** When building on Windows, use vcpkg 2021 by default and add compatibility with MSVC 2019 [(36fe196)](https://github.com/ripple/rippled/pull/3843/commits/36fe1966c3cd37f668693b5d9910fab59c3f8b1f), [(30fd458)](https://github.com/ripple/rippled/pull/3843/commits/30fd45890b1d3d5f372a2091d1397b1e8e29d2ca).

## Version 1.7.0 

Ripple has released version 1.7.0 of `rippled`, the reference server implementation of the XRP Ledger protocol. 
This release [significantly improves memory usage](https://blog.ripplex.io/how-ripples-c-team-cut-rippleds-memory-footprint-down-to-size/), introduces a protocol amendment to allow out-of-order transaction execution with Tickets, and brings several other features and improvements. 

## Upgrading (SPECIAL ACTION REQUIRED)
If you use the precompiled binaries of rippled that Ripple publishes for supported platforms, please note that Ripple has renewed the GPG key used to sign these packages. 
If you are upgrading from a previous install, you must download and trust the renewed key. Automatic upgrades will not work until you have re-trusted the key.
### Red Hat Enterprise Linux / CentOS

Perform a [manual upgrade](https://xrpl.org/update-rippled-manually-on-centos-rhel.html). When prompted, confirm that the key's fingerprint matches the following example, then press `y` to accept the updated key:

```
$ sudo yum install rippled
Loaded plugins: fastestmirror
Loading mirror speeds from cached hostfile
* base: mirror.web-ster.com
* epel: mirrors.syringanetworks.net
* extras: ftp.osuosl.org
* updates: mirrors.vcea.wsu.edu
ripple-nightly/signature                                                                                                                                                                                                                                 |  650 B  00:00:00    
Retrieving key from https://repos.ripple.com/repos/rippled-rpm/nightly/repodata/repomd.xml.key
Importing GPG key 0xCCAFD9A2:
Userid     : "TechOps Team at Ripple <techops+rippled@ripple.com>"
Fingerprint: c001 0ec2 05b3 5a33 10dc 90de 395f 97ff ccaf d9a2
From       : https://repos.ripple.com/repos/rippled-rpm/nightly/repodata/repomd.xml.key
Is this ok [y/N]: y
```

### Ubuntu / Debian

Download and trust the updated public key, then perform a [manual upgrade](https://xrpl.org/update-rippled-manually-on-ubuntu.html) as follows:

```
wget -q -O - "https://repos.ripple.com/repos/api/gpg/key/public" | \
    sudo apt-key add -
sudo apt -y update
sudo apt -y install rippled
```

### New and Improved Features

- **Rework deferred node logic and async fetch behavior:** This change significantly improves ledger sync and fetch times while reducing memory consumption.  (https://blog.ripplex.io/how-ripples-c-team-cut-rippleds-memory-footprint-down-to-size/)
- **New Ticket feature:** Tickets are a mechanism to prepare and send certain transactions outside of the normal sequence order. This version reworks and completes the implementation for Tickets after more than 6 years of development. This feature is now open for voting as the newly-introduced `TicketBatch` amendment, which replaces the previously-proposed `Tickets` amendment. The specification for this change can be found at: [xrp-community/standards-drafts#16](https://github.com/xrp-community/standards-drafts/issues/16)
- **Add Reporting Mode:** The server can be compiled to operate in a new mode that serves API requests for validated ledger data without connecting directly to the peer-to-peer network. (The server needs a gRPC connection to another server that is on the peer-to-peer network.) Reporting Mode servers can share access to ledger data via Apache Cassandra and PostgreSQL to more efficiently serve API requests while peer-to-peer servers specialize in broadcasting and processing transactions.
- **Optimize relaying of validation and proposal messages:** Servers typically receive multiple copies of any given message from directly connected peers; in particular, consensus proposal and validation messages are often relayed with extremely high redundancy. For servers with several peers, this can cause redundant work. This commit introduces experimental code that attempts to optimize the relaying of proposals and validations by allowing servers to instruct their peers to "squelch" delivery of selected proposals and validations. This change is considered experimental at this time and is disabled by default because the functioning of the consensus network depends on messages propagating with high reliability through the constantly-changing peer-to-peer network. Server operators who wish to test the optimized code can enable it in their server config file.
- **Report server domain to other servers:** Server operators now have the option to configure a domain name to be associated with their servers. The value is communicated to other servers and is also reported via the `server_info` API. The value is meant for third-party applications and tools to group servers together. For example, a tool that visualizes the network's topology can show how many servers are operated by different stakeholders. An operator can claim any domain, so tools should use the [xrp-ledger.toml file](https://xrpl.org/xrp-ledger-toml.html) to confirm that the domain also claims ownership of the servers.
- **Improve handling of peers that aren't synced:** When evaluating the fitness and usefulness of an outbound peer, the code would incorrectly calculate the amount of time that the peer spent in a non-useful state. This release fixes the calculation and makes the timeout values configurable by server operators. Two new options are introduced in the 'overlay' stanza of the config file. 
- **Persist API-configured voting settings:** Previously, the amendments that a server would vote in support of or against could be configured both via the configuration file and via the ["feature" API method](https://xrpl.org/feature.html). Changes made in the configuration file were only loaded at server startup; changes made via the command line take effect immediately but were not persisted across restarts. Starting with this release, changes made via the API are saved to the wallet.db database file so that they persist even if the server is restarted.
Amendment voting in the config file is deprecated. The first time the server starts with v1.7.0 or higher, it reads any amendment voting settings in the config file and saves the settings to the database; on later restarts the server prints a warning message and ignores the [amendments] and [veto_amendments] stanzas of the config file.
Going forward, use the [feature method](https://xrpl.org/feature.html) to view and configure amendment votes. If you want to use the config file to configure amendment votes, add a line to the [rpc_startup] stanza such as the following:
[rpc_startup]
{ "command": "feature", "feature": "FlowSortStrands", "vetoed": true }
- **Support UNLs with future effective dates:** Updates the format for the recommended validator list file format, allowing publishers to pre-publish the next recommended UNL while the current one is still valid. The server is still backwards compatible with the previous format, but the new format removes some uncertainty during the transition from one list to the next. Also, starting with this release, the server locks down and reports an error if it has no valid validator list. You can clear the error by loading a validator list from a file or by configuring a different UNL and restarting; the error also goes away on its own if the server is able to obtain a trusted validator list from the network (for example, after an network outage resolves itself).
- **Improve manifest relaying:** Servers now propagate change messages for validators' ephemeral public keys ("manifests") on a best-effort basis, to make manifests more available throughout the peer-to-peer network. Previously, the server would only relay manifests from validators it trusts locally, which made it difficult to detect and track validators that are not broadly trusted.
- **Implement ledger forward replay feature:** The server can now sync up to the network by "playing forward" transactions from a previously saved ledger until it catches up to the network. Compared with the default behavior of fetching the latest state and working backwards, forward replay can save time and bandwidth by reconstructing previous ledgers' state data rather than downloading the pre-calculated results from the network. As an added bonus, forward replay confirms that the rest of the network followed the same transaction processing rules as the local server when processing the intervening ledgers. This feature is considered experimental this time and can be enabled with an option in the config file.
- **Make the transaction job queue limit adjustable:** The server uses a job queue to manage tasks, with limits on how many jobs of a particular type can be queued. The previously hard-coded limit associated with transactions is now configurable. Server operators can increase the number of transactions their server is able to queue, which may be useful if your server has a large memory capacity or you expect an influx of transactions. (https://github.com/ripple/rippled/issues/3556)
- **Add public_key to the Validator List method response:** The [Validator List method](https://xrpl.org/validator-list.html) can be used to request a recommended validator list from a rippled instance. The response now includes the public key of the requested list. (https://github.com/ripple/rippled/issues/3392)
- **Server operators can now configure maximum inbound and outbound peers separately:** The new `peers_in_max` and `peers_out_max` config options allow server operators to independently control the maximum number of inbound and outbound peers the server allows. [70c4ecc]
- **Improvements to shard downloading:** Previously the download_shard command could only load shards over HTTPS. Compressed shards can now also be downloaded over plain HTTP. The server fully checks the data for integrity and consistency, so the encryption is not strictly necessary. When initiating multiple shard downloads, the server now returns an error if there is not enough space to store all the shards currently being downloaded.
- **The manifest command is now public:** The manifest API method returns public information about a given validator. The required permissions have been changed so it is now part of the public API.

### Bug Fixes

- **Implement sticky DNS resolution for validator list retrieval:** When attempting to load a validator list from a configured site, attempt to reuse the last IP that was successfully used if that IP is still present in the DNS response. (https://github.com/ripple/rippled/issues/3494).
- **Improve handling of RPC ledger_index argument:** You can now provide the `ledger_index` as a numeric string. This allows you to copy and use the numeric string `ledger_index` value returned by certain RPC commands. Previously you could only send native JSON numbers or shortcut strings such as "validated" in the `ledger_index` field. (https://github.com/ripple/rippled/issues/3533)
- **Fix improper promotion of bool on return**  [6968da1]
- **Fix ledger sequence on copynode** [ef53197] 
-  **Fix parsing of node public keys in `manifest` CLI:** The previous code attempts to validate the provided node public key using a function that assumes that the encoded public key is for an account. This causes the parsing to fail. This commit fixes #3317 (https://github.com/ripple/rippled/issues/3317) by letting the caller specify the type of the public key being checked.
- **Fix idle peer timer:** Fixes a bug where a function to remove idle peers was called every second instead of every 4 seconds. #3754 (https://github.com/ripple/rippled/issues/3754)
- **Add database counters:** Fix bug where DatabaseRotateImp::getBackend and ::sync utilized the writable backend without a lock. ::getBackend was replaced with ::getCounters.
- **Improve online_delete configuration and DB tuning** [6e9051e]
- **Improve handling of burst writes in NuDB database** ( https://github.com/ripple/rippled/pull/3662 )
- **Fix excessive logging after disabling history shards.** Previously if you configured the server with a shard store, then disabled it, the server output excessive warning messages about the shard limit being exceeded.
- **Fixed some issues with negotiating link compression.** ( https://github.com/ripple/rippled/pull/3705 )
- **Fixed a potential thread deadlock with history sharding.** ( https://github.com/ripple/rippled/pull/3683 )
- **Various fixes to typos and comments, refactoring, and build system improvements**

## Version 1.6.0

This release introduces several new features including changes to the XRP Ledger's consensus mechanism to make it even more robust in 
adverse conditions, as well as numerous bug fixes and optimizations.

### New and Improved Features

- Initial implementation of Negative UNL functionality: This change can improve the liveness of the network during periods of network instability, by allowing servers to track which validators are temporarily offline and to adjust quorum calculations to match. This change requires an amendment, but the amendment is not in the **1.6.0** release. Ripple expects to run extensive public testing for Negative UNL functionality on the Devnet in the coming weeks. If public testing satisfies all requirements across security, reliability, stability, and performance, then the amendment could be included in a version 2.0 release. [[#3380](https://github.com/ripple/rippled/pull/3380)]
- Validation Hardening: This change allows servers to detect accidental misconfiguration of validators, as well as potentially Byzantine behavior by malicious validators. Servers can now log a message to notify operators if they detect a single validator issuing validations for multiple, incompatible ledger versions, or validations from multiple servers sharing a key. As part of this update, validators report the version of `rippled` they are using, as well as the hash of the last ledger they consider to be fully validated, in validation messages. [[#3291](https://github.com/ripple/rippled/pull/3291)] ![Amendment: Required](https://img.shields.io/badge/Amendment-Required-red)
- Software Upgrade Monitoring & Notification: After the `HardenedValidations` amendment is enabled and the validators begin reporting the versions of `rippled` they are running, a server can check how many of the validators on its UNL run a newer version of the software than itself. If more than 60% of a server's validators are running a newer version, the server writes a message to notify the operator to consider upgrading their software. [[#3447](https://github.com/ripple/rippled/pull/3447)]
- Link Compression: Beginning with **1.6.0**, server operators can enable support for compressing peer-to-peer messages. This can save bandwidth at a cost of higher CPU usage. This support is disabled by default and should prove useful for servers with a large number of peers. [[#3287](https://github.com/ripple/rippled/pull/3287)]
- Unconditionalize Amendments that were enabled in 2017: This change removes legacy code which the network has not used since 2017. This change limits the ability to [replay](https://github.com/xrp-community/standards-drafts/issues/14) ledgers that rely on the pre-2017 behavior. [[#3292](https://github.com/ripple/rippled/pull/3292)]
- New Health Check Method: Perform a simple HTTP request to get a summary of the health of the server: Healthy, Warning, or Critical. [[#3365](https://github.com/ripple/rippled/pull/3365)]
- Start work on API version 2. Version 2 of the API will be part of a future release. The first breaking change will be to consolidate several closely related error messages that can occur when the server is not synced into a single "notSynced" error message. [[#3269](https://github.com/ripple/rippled/pull/3269)]
- Improved shard concurrency: Improvements to the shard engine have helped reduce the lock scope on all public functions, increasing the concurrency of the code. [[#3251](https://github.com/ripple/rippled/pull/3251)]
- Default Port: In the config file, the `[ips_fixed]` and `[ips]` stanzas now use the [IANA-assigned port](https://www.iana.org/assignments/service-names-port-numbers/service-names-port-numbers.xhtml?search=2459) for the XRP Ledger protocol (2459) when no port is specified. The `connect` API method also uses the same port by default. [[#2861](https://github.com/ripple/rippled/pull/2861)].
- Improve proposal and validation relaying. The peer-to-peer protocol always relays trusted proposals and validations (as part of the [consensus process](https://xrpl.org/consensus.html)), but only relays _untrusted_ proposals and validations in certain circumstances. This update adds configuration options so server operators can fine-tune how their server handles untrusted proposals and validations, and changes the default behavior to prioritize untrusted validations higher than untrusted proposals.  [[#3391](https://github.com/ripple/rippled/pull/3391)]
- Various Build and CI Improvements including updates to RocksDB 6.7.3 [[#3356](https://github.com/ripple/rippled/pull/3356)], NuDB 2.0.3 [[#3437](https://github.com/ripple/rippled/pull/3437)], adjusting CMake settings so that rippled can be built as a submodule [[#3449](https://github.com/ripple/rippled/pull/3449)], and adding Travis CI settings for Ubuntu Bionic Beaver [[#3319](https://github.com/ripple/rippled/pull/3319)].
- Better documentation in the config file for online deletion and database tuning. [[#3429](https://github.com/ripple/rippled/pull/3429)]


### Bug Fixes

- Fix the 14 day timer to enable amendment to start at the correct quorum size [[#3396](https://github.com/ripple/rippled/pull/3396)]
- Improve online delete backend lock which addresses a possibility in the online delete process where one or more backend shared pointer references may become invalid during rotation. [[#3342](https://github.com/ripple/rippled/pull/3342)]
- Address an issue that can occur during the loading of validator tokens, where a deliberately malformed token could cause the server to crash during startup. [[#3326](https://github.com/ripple/rippled/pull/3326)]
- Add delivered amount to GetAccountTransactionHistory. The delivered_amount field was not being populated when calling GetAccountTransactionHistory. In contrast, the delivered_amount field was being populated when calling GetTransaction. This change populates delivered_amount in the response to GetAccountTransactionHistory, and adds a unit test to make sure the results delivered by GetTransaction and GetAccountTransactionHistory match each other. [[#3370](https://github.com/ripple/rippled/pull/3370)]
- Fix build issues for GCC 10 [[#3393](https://github.com/ripple/rippled/pull/3393)]
- Fix historical ledger acquisition - this fixes an issue where historical ledgers were acquired only since the last online deletion interval instead of the configured value to allow deletion.[[#3369](https://github.com/ripple/rippled/pull/3369)]
- Fix build issue with Docker [#3416](https://github.com/ripple/rippled/pull/3416)]
- Add Shard family. The App Family utilizes a single shared Tree Node and Full Below cache for all history shards. This can create a problem when acquiring a shard that shares an account state node that was recently cached from another shard operation. The new Shard Family class solves this issue by managing separate Tree Node and Full Below caches for each shard. [#3448](https://github.com/ripple/rippled/pull/3448)]
- Amendment table clean up which fixes a calculation issue with majority. [#3428](https://github.com/ripple/rippled/pull/3428)]
- Add the `ledger_cleaner` command to rippled command line help [[#3305](https://github.com/ripple/rippled/pull/3305)]
- Various typo and comments fixes.


## Version 1.5.0

The `rippled` 1.5.0 release introduces several improvements and new features, including support for gRPC API, API versioning, UNL propagation via the peer network, new RPC methods `validator_info` and `manifest`, augmented `submit` method, improved `tx` method response, improved command line parsing, improved handshake protocol, improved package building and various other minor bug fixes and improvements.

This release also introduces two new amendments: `fixQualityUpperBound` and `RequireFullyCanonicalSig`.

Several improvements to the sharding system are currently being evaluated for inclusion into the upcoming 1.6 release of `rippled`. These changes are incompatible with shards generated by previous versions of the code. 
Additionally, an issue with the existing sharding engine can result in a server running versions 1.4 or 1.5 of the software to experience a deadlock and automatically restart when running with the sharding feature enabled. 
At this time, the developers recommend running with sharding disabled, pending the improvements scheduled to be introduced with 1.6. For more information on how to disable sharding, please visit https://xrpl.org/configure-history-sharding.html

 
**New and Updated Features**
- The `RequireFullyCanonicalSig` amendment which changes the signature requirements for the XRP Ledger protocol so that non-fully-canonical signatures are no longer valid. This protects against transaction malleability on all transactions, instead of just transactions with the tfFullyCanonicalSig flag enabled. Without this amendment, a transaction is malleable if it uses a secp256k1 signature and does not have tfFullyCanonicalSig enabled. Most signing utilities enable tfFullyCanonicalSig by default, but there are exceptions. With this amendment, no single-signed transactions are malleable. (Multi-signed transactions may still be malleable if signers provide more signatures than are necessary.) All transactions must use the fully canonical form of the signature, regardless of the tfFullyCanonicalSig flag. Signing utilities that do not create fully canonical signatures are not supported. All of Ripple's signing utilities have been providing fully-canonical signatures exclusively since at least 2014. For more information. [`ec137044a`](https://github.com/ripple/rippled/commit/ec137044a014530263cd3309d81643a5a3c1fdab)
- Native [gRPC API](https://grpc.io/) support. Currently, this API provides a subset of the full `rippled` [API](https://xrpl.org/rippled-api.html). You can enable the gRPC API on your server with a new configuration stanza. [`7d867b806`](https://github.com/ripple/rippled/commit/7d867b806d70fc41fb45e3e61b719397033b272c)
- API Versioning which allows for future breaking change of RPC methods to co-exist with existing versions. [`2aa11fa41`](https://github.com/ripple/rippled/commit/2aa11fa41d4a7849ae6a5d7a11df6f367191e3ef)
- Nodes now receive and broadcast UNLs over the peer network under various conditions. [`2c71802e3`](https://github.com/ripple/rippled/commit/2c71802e389a59118024ea0152123144c084b31c)
- Augmented `submit` method to include additional details on the status of the command. [`79e9085dd`](https://github.com/ripple/rippled/commit/79e9085dd1eb72864afe841225b78ec96e72b5ca)
- Improved `tx` method response with additional details on ledgers searched. [`47501b7f9`](https://github.com/ripple/rippled/commit/47501b7f99d4103d9ad405e399169fc251161548)
- New `validator_info` method which returns information pertaining to the current validator's keys, manifest sequence, and domain. [`3578acaf0`](https://github.com/ripple/rippled/commit/3578acaf0b5f2d27ddc33f5b4cc81d21be1903ae)
- New `manifest` method which looks up manifest information for the specified key (either master or ephemeral). [`3578acaf0`](https://github.com/ripple/rippled/commit/3578acaf0b5f2d27ddc33f5b4cc81d21be1903ae)
- Introduce handshake protocol for compression negotiation (compression is not implemented at this point) and other minor improvements. [`f6916bfd4`](https://github.com/ripple/rippled/commit/f6916bfd429ce654e017ae9686cb023d9e05408b)
- Remove various old conditionals introduced by amendments. [`(51ed7db00`](https://github.com/ripple/rippled/commit/51ed7db0027ba822739bd9de6f2613f97c1b227b), [`6e4945c56)`](https://github.com/ripple/rippled/commit/6e4945c56b1a1c063b32921d7750607587ec3063)
- Add `getRippledInfo` info gathering script to `rippled` Linux packages. [`acf4b7889`](https://github.com/ripple/rippled/commit/acf4b78892074303cb1fa22b778da5e7e7eddeda)

**Bug Fixes and Improvements**
- The `fixQualityUpperBound` amendment which fixes a bug in unused code for estimating the ratio of input to output of individual steps in cross-currency payments. [`9d3626fec`](https://github.com/ripple/rippled/commit/9d3626fec5b610100f401dc0d25b9ec8e4a9a362)
- `tx` method now properly fetches all historical tx if they are incorporated into a validated ledger under rules that applied at the time. [`11cf27e00`](https://github.com/ripple/rippled/commit/11cf27e00698dbfc099b23463927d1dac829ed19)
- Fix to how `fail_hard` flag is handled with the `submit` method - transactions that are submitted with the `fail_hard` flag that result in any TER code besides tesSUCCESS is neither queued nor held. [`cd9732b47`](https://github.com/ripple/rippled/commit/cd9732b47a9d4e95bcb74e048d2c76fa118b80fb)
- Remove unused `Beast` code. [`172ead822`](https://github.com/ripple/rippled/commit/172ead822159a3c1f9b73217da4316df48851ab6)
- Lag ratchet code fix to use proper ephemeral public keys instead of the long-term master public keys.[`6529d3e6f`](https://github.com/ripple/rippled/commit/6529d3e6f7333fc5226e5aa9ae65f834cb93dfe5)


## Version 1.4.0

The `rippled` 1.4.0 release introduces several improvements and new features, including support for deleting accounts, improved peer slot management, improved CI integration and package building and support for [C++17](https://en.wikipedia.org/wiki/C%2B%2B17) and [Boost 1.71](https://www.boost.org/users/history/version_1_71_0.html). Finally, this release removes the code for the `SHAMapV2` amendment which failed to gain majority support and has been obsoleted by other improvements.
 
**New and Updated Features**
- The `DeletableAccounts` amendment which, if enabled, will make it possible for users to delete unused or unneeded accounts, recovering the account's reserve.
- Support for improved management of peer slots and the ability to add and removed reserved connections without requiring a restart of the server.
- Tracking and reporting of cumulative and instantaneous peer bandwidth usage. 
- Preliminary support for post-processing historical shards after downloading to index their contents.
- Reporting the master public key alongside the ephemeral public key in the `validation` stream [subscriptions](https://xrpl.org/subscribe.html).
- Reporting consensus phase changes in the `server` stream [subscription](https://xrpl.org/subscribe.html).

**Bug Fixes**
- The `fixPayChanRecipientOwnerDir` amendment which corrects a minor technical flaw that would cause a payment channel to not appear in the recipient's owner directory, which made it unnecessarily difficult for users to enumerate all their payment channels.
- The `fixCheckThreading` amendment which corrects a minor technical flaw that caused checks to not be properly threaded against the account of the check's recipient.
- Respect the `ssl_verify` configuration option in the `SSLHTTPDownloader` and `HTTPClient` classes.
- Properly update the `server_state` when a server detects a disagreement between itself and the network.
- Allow Ed25519 keys to be used with the `channel_authorize` command.

## Version 1.3.1

The `rippled` 1.3.1 release improves the built-in deadlock detection code, improves logging during process startup, changes the package build pipeline and improves the build documentation.

**New and Updated Features**

This release has no new features.

**Bug Fixes**
- Add a LogicError when a deadlock is detected (355a7b04)
- Improve logging during process startup (7c24f7b1)

## Version 1.3.0
The `rippled` 1.3.0 release introduces several new features and overall improvements to the codebase, including the `fixMasterKeyAsRegularKey` amendment, code to adjust the timing of the consensus process and support for decentralized validator domain verification. The release also includes miscellaneous improvements including in the transaction censorship detection code, transaction validation code, manifest parsing code, configuration file parsing code, log file rotation code, and in the build, continuous integration, testing and package building pipelines.

**New and Updated Features**
- The `fixMasterKeyAsRegularKey` amendment which, if enabled, will correct a technical flaw that allowed setting an account's regular key to the account's master key.
- Code that allows validators to adjust the timing of the consensus process in near-real-time to account for connection delays.
- Support for decentralized validator domain verification by adding support for a "domain" field in manifests.

**Bug Fixes**
- Improve ledger trie ancestry tracking to reduce unnecessary error messages.
- More efficient detection of dry paths in the payment engine. Although not a transaction-breaking change, this should reduce spurious error messages in the log files.

## Version 1.2.4

The `rippled` 1.2.4 release improves the way that shard crawl requests are routed and the robustness of configured validator list retrieval by imposing a 20 second timeout.

**New and Updated Features**

This release has no new features.

**Bug Fixes**

- Use public keys when routing shard crawl requests
- Enforce a 20s timeout when making validator list requests (RIPD-1737)

## Version 1.2.3

The `rippled` 1.2.3 release corrects a technical flaw which in some circumstances can cause a null pointer dereference that can crash the server.

**New and Updated Features**

This release has no new features.

**Bug Fixes**

- Fix a technical flaw which in some circumstances can cause a null pointer dereference that can crash the server.

## Version 1.2.2

The `rippled` 1.2.2 release corrects a technical flaw in the fee escalation
engine which could cause some fee metrics to be calculated incorrectly. In some
circumstances this can potentially cause the server to crash.

**New and Updated Features**

This release has no new features.

**Bug Fixes**

- Fix a technical flaw in the fee escalation engine which could cause some fee metrics to be calculated incorrectly (4c06b3f86)

## Version 1.2.1

The `rippled` 1.2.1 release introduces several fixes including a change in the
information reported via the enhanced crawl functionality introduced in the
1.2.0 release, a fix for a potential race condition when processing a status
change message for a peer, and for a technical flaw that could cause a server
to not properly detect that it had lost all its peers.

The release also adds the `delivered_amount` field to more responses to simplify
the handling of payment or check cashing transactions.

**New and Updated Features**

This release has no new features.

**Bug Fixes**

- Fix a race condition during `TMStatusChange` handling (c8249981)
- Properly transition state to disconnected (9d027394)
- Display validator status only in response to admin requests (2d6a518a)
- Add the `delivered_amount` to more RPC commands (f2756914)


## Version 1.2.0

The `rippled` 1.2.0 release introduces the MultisignReserve Amendment, which
reduces the reserve requirement associated with signer lists. This release also
includes incremental improvements to the code that handles offers. Furthermore,
`rippled` now also has the ability to automatically detect transaction
censorship attempts and issue warnings of increasing severity for transactions
that should have been included in a closed ledger after several rounds of
consensus.

**New and Updated Features**

- Reduce the account reserve for a Multisign SignerList (6572fc8)
- Improve transaction error condition handling (4104778)
- Allow servers to automatically detect transaction censorship attempts (945493d)
- Load validator list from file (c1a0244)
- Add RPC command shard crawl (17e0d09)
- Add RPC Call unit tests (eeb9d92)
- Grow the open ledger expected transactions quickly (7295cf9)
- Avoid dispatching multiple fetch pack threads (4dcb3c9)
- Remove unused function in AutoSocket.h (8dd8433)
- Update TxQ developer docs (e14f913)
- Add user defined literals for megabytes and kilobytes (cd1c5a3)
- Make the FeeEscalation Amendment permanent (58f786c)
- Remove undocumented experimental options from RPC sign (a96cb8f)
- Improve RPC error message for fee command (af1697c)
- Improve ledger_entry command’s inconsistent behavior (63e167b) 

**Bug Fixes**

- Accept redirects from validator list sites (7fe1d4b)
- Implement missing string conversions for JSON (c0e9418) 
- Eliminate potential undefined behavior (c71eb45)
- Add safe_cast to sure no overflow in casts between enums and integral types (a7e4541)

## Version 1.1.2

The `rippled` 1.1.2 release introduces a fix for an issue that could have
prevented cluster peers from successfully bypassing connection limits when
connecting to other servers on the same cluster. Additionally, it improves
logic used to determine what the preferred ledger is during suboptimal
network conditions.

**New and Updated Features**

This release has no new features.

**Bug Fixes**

- Properly bypass connection limits for cluster peers (#2795, #2796)
- Improve preferred ledger calculation (#2784)

## Version 1.1.1

The `rippled` 1.1.1 release adds support for redirections when retrieving
validator lists and changes the way that validators with an expired list
behave. Additionally, informational commands return more useful information
to allow server operators to determine the state of their server

**New and Updated Features**

- Enhance status reporting when using the `server_info` and `validators` commands (#2734)
- Accept redirects from validator list sites: (#2715)

**Bug Fixes**

- Properly handle expired validator lists when validating (#2734)



## Version 1.1.0

The `rippled` 1.1.0 release release includes the `DepositPreAuth` amendment, which combined with the previously released `DepositAuth` amendment, allows users to pre-authorize incoming transactions to accounts, by whitelisting sender addresses. The 1.1.0 release also includes incremental improvements to several previously released features (`fix1515` amendment), deprecates support for the `sign` and `sign_for` commands from the rippled API and improves invariant checking for enhanced security.

Ripple recommends that all server operators upgrade to XRP Ledger version 1.1.0 by Thursday, 2018-09-27, to ensure service continuity.

**New and Updated Features**

- Add `DepositPreAuth` ledger type and transaction (#2513)  
- Increase fault tolerance and raise validation quorum to 80%, which fixes issue 2604 (#2613)
- Support ipv6 for peer and RPC comms (#2321)
- Refactor ledger replay logic (#2477)
- Improve Invariant Checking (#2532)
- Expand SQLite potential storage capacity (#2650)
- Replace UptimeTimer with UptimeClock (#2532)
- Don’t read Amount field if it is not present (#2566)
- Remove Transactor:: mFeeDue member variable (#2586)
- Remove conditional check for using Boost.Process (#2586)
- Improve charge handling in NoRippleCheckLimits test (#2629)
- Migrate more code into the chrono type system (#2629)
- Supply ConsensusTimer with milliseconds for finer precision (#2629)
- Refactor / modernize Cmake (#2629)
- Add delimiter when appending to cmake_cxx_flags (#2650)
- Remove using namespace declarations at namespace scope in headers (#2650)

**Bug Fixes**

- Deprecate the ‘sign’ and ‘sign_for’ APIs (#2657)
- Use liquidity from strands that consume too many offers, which will be enabled on fix1515 Amendment (#2546)
- Fix a corner case when decoding base64 (#2605)
- Trim space in Endpoint::from_string (#2593)
- Correctly suppress sent messages (#2564)
- Detect when a unit test child process crashes (#2415)
- Handle WebSocket construction exceptions (#2629)
- Improve JSON exception handling (#2605)
- Add missing virtual destructors (#2532)


## Version 1.0.0.

The `rippled` 1.0.0 release includes incremental improvements to several previously released features.

**New and Updated Features**

- The **history sharding** functionality has been improved. Instances can now use the shard store to satisfy ledger requests.
- Change permessage-deflate and compress defaults (RIPD-506)
- Update validations on UNL change (RIPD-1566)

**Bug Fixes**

- Add `check`, `escrow`, and `pay_chan` to `ledger_entry` (RIPD-1600)
- Clarify Escrow semantics (RIPD-1571)


## Version 0.90.1

The `rippled` 0.90.1 release includes fixes for issues reported by external security researchers. These issues, when exploited, could cause a rippled instance to restart or, in some circumstances, stop executing. While these issues can result in a denial of service attack, none affect the integrity of the XRP Ledger and no user funds, including XRP, are at risk.

**New and Updated Features**

This release has no new features.

**Bug Fixes**

- Address issues identified by external review:
    - Verify serialized public keys more strictly before using them
      (RIPD-1617, RIPD-1619, RIPD-1621)
    - Eliminate a potential out-of-bounds memory access in the base58
      encoding/decoding logic (RIPD-1618)
    - Avoid invoking undefined behavior in memcpy (RIPD-1616)
    - Limit STVar recursion during deserialization (RIPD-1603)
- Use lock when creating a peer shard rangeset


## Version 0.90.0

The `rippled` 0.90.0 release introduces several features and enhancements that improve the reliability, scalability and security of the XRP Ledger.

Highlights of this release include:

- The `DepositAuth` amendment, which lets an account strictly reject any incoming money from transactions sent by other accounts.
- The `Checks` amendment, which allows users to create deferred payments that can be cancelled or cashed by their intended recipients.
- **History Sharding**, which allows `rippled` servers to distribute historical ledger data if they agree to dedicate storage for segments of ledger history.
- New **Preferred Ledger by Branch** semantics which improve the logic that allow a server to decide which ledger it should base future ledgers on when there are multiple candidates.

**New and Updated Features**

- Add support for Deposit Authorization account root flag ([#2239](https://github.com/ripple/rippled/issues/2239))
- Implement history shards ([#2258](https://github.com/ripple/rippled/issues/2258))
- Preferred ledger by branch ([#2300](https://github.com/ripple/rippled/issues/2300))
- Redesign Consensus Simulation Framework ([#2209](https://github.com/ripple/rippled/issues/2209))
- Tune for higher transaction processing ([#2294](https://github.com/ripple/rippled/issues/2294))
- Optimize queries for `account_tx` to work around SQLite query planner ([#2312](https://github.com/ripple/rippled/issues/2312))
- Allow `Journal` to be copied/moved ([#2292](https://github.com/ripple/rippled/issues/2292))
- Cleanly report invalid `[server]` settings ([#2305](https://github.com/ripple/rippled/issues/2305))
- Improve log scrubbing ([#2358](https://github.com/ripple/rippled/issues/2358))
- Update `rippled-example.cfg` ([#2307](https://github.com/ripple/rippled/issues/2307))
- Force json commands to be objects ([#2319](https://github.com/ripple/rippled/issues/2319))
- Fix cmake clang build for sanitizers ([#2325](https://github.com/ripple/rippled/issues/2325))
- Allow `account_objects` RPC to filter by “check” ([#2356](https://github.com/ripple/rippled/issues/2356))
- Limit nesting of json commands ([#2326](https://github.com/ripple/rippled/issues/2326))
- Unit test that `sign_for` returns a correct hash ([#2333](https://github.com/ripple/rippled/issues/2333))
- Update Visual Studio build instructions ([#2355](https://github.com/ripple/rippled/issues/2355))
- Force boost static linking for MacOS builds ([#2334](https://github.com/ripple/rippled/issues/2334))
- Update MacOS build instructions ([#2342](https://github.com/ripple/rippled/issues/2342))
- Add dev docs generation to Jenkins ([#2343](https://github.com/ripple/rippled/issues/2343))
- Poll if process is still alive in Test.py ([#2290](https://github.com/ripple/rippled/issues/2290))
- Remove unused `beast::currentTimeMillis()` ([#2345](https://github.com/ripple/rippled/issues/2345))


**Bug Fixes**
- Improve error message on mistyped command ([#2283](https://github.com/ripple/rippled/issues/2283))
- Add missing includes ([#2368](https://github.com/ripple/rippled/issues/2368))
- Link boost statically only when requested ([#2291](https://github.com/ripple/rippled/issues/2291))
- Unit test logging fixes ([#2293](https://github.com/ripple/rippled/issues/2293))
- Fix Jenkins pipeline for branches ([#2289](https://github.com/ripple/rippled/issues/2289))
- Avoid AppVeyor stack overflow ([#2344](https://github.com/ripple/rippled/issues/2344))
- Reduce noise in log ([#2352](https://github.com/ripple/rippled/issues/2352))


## Version 0.81.0

The `rippled` 0.81.0 release introduces changes that improve the scalability of the XRP Ledger and transitions the recommended validator configuration to a new hosted site, as described in Ripple's [Decentralization Strategy Update](https://ripple.com/dev-blog/decentralization-strategy-update/) post.

**New and Updated Features**

- New hosted validator configuration.


**Bug Fixes**

- Optimize queries for account_tx to work around SQLite query planner ([#2312](https://github.com/ripple/rippled/issues/2312))


## Version 0.80.2

The `rippled` 0.80.2 release introduces changes that improve the scalability of the XRP Ledger.

**New and Updated Features**

This release has no new features.

**Bug Fixes**

- Do not dispatch a transaction received from a peer for processing if it has already been dispatched within the past ten seconds.
- Increase the number of transaction handlers that can be in flight in the job queue and decrease the relative cost for peers to share transaction and ledger data.
- Make better use of resources by adjusting the number of threads we initialize, by reverting commit [#68b8ffd](https://github.com/ripple/rippled/commit/68b8ffdb638d07937f841f7217edeb25efdb3b5d).

## Version 0.80.1

The `rippled` 0.80.1 release provides several enhancements in support of published validator lists and corrects several bugs.

**New and Updated Features**

- Allow including validator manifests in published list ([#2278](https://github.com/ripple/rippled/issues/2278))
- Add validator list RPC commands ([#2242](https://github.com/ripple/rippled/issues/2242))
- Support [SNI](https://en.wikipedia.org/wiki/Server_Name_Indication) when querying published list sites and use Windows system root certificates ([#2275](https://github.com/ripple/rippled/issues/2275))
- Grow TxQ expected size quickly, shrink slowly ([#2235](https://github.com/ripple/rippled/issues/2235))

**Bug Fixes**

- Make consensus quorum unreachable if validator list expires ([#2240](https://github.com/ripple/rippled/issues/2240))
- Properly use ledger hash to break ties when determing working ledger for consensus ([#2257](https://github.com/ripple/rippled/issues/2257))
- Explictly use std::deque for missing node handler in SHAMap code ([#2252](https://github.com/ripple/rippled/issues/2252))
- Verify validator token manifest matches private key ([#2268](https://github.com/ripple/rippled/issues/2268))


## Version 0.80.0

The `rippled` 0.80.0 release introduces several enhancements that improve the reliability, scalability and security of the XRP Ledger.

Highlights of this release include:

- The `SortedDirectories` amendment, which allows the entries stored within a page to be sorted, and corrects a technical flaw that could, in some edge cases, prevent an empty intermediate page from being deleted.
- Changes to the UNL and quorum rules
  + Use a fixed size UNL if the total listed validators are below threshold
  + Ensure a quorum of 0 cannot be configured
  + Set a quorum to provide Byzantine fault tolerance until a threshold of total validators is exceeded, at which time the quorum is 80%

**New and Updated Features**

- Improve directory insertion and deletion ([#2165](https://github.com/ripple/rippled/issues/2165))
- Move consensus thread safety logic from the generic implementation in Consensus into the RCL adapted version RCLConsensus ([#2106](https://github.com/ripple/rippled/issues/2106))
- Refactor Validations class into a generic version that can be adapted ([#2084](https://github.com/ripple/rippled/issues/2084))
- Make minimum quorum Byzantine fault tolerant ([#2093](https://github.com/ripple/rippled/issues/2093))
- Make amendment blocked state thread-safe and simplify a constructor ([#2207](https://github.com/ripple/rippled/issues/2207))
- Use ledger hash to break ties ([#2169](https://github.com/ripple/rippled/issues/2169))
- Refactor RangeSet ([#2113](https://github.com/ripple/rippled/issues/2113))

**Bug Fixes**

- Fix an issue where `setAmendmentBlocked` is only called when processing the `EnableAmendment` transaction for the amendment ([#2137](https://github.com/ripple/rippled/issues/2137))
- Track escrow in recipient's owner directory ([#2212](https://github.com/ripple/rippled/issues/2212))

## Version 0.70.2

The `rippled` 0.70.2 release corrects an emergent behavior which causes large numbers of transactions to get
stuck in different nodes' open ledgers without being passed on to validators, resulting in a spike in the open
ledger fee on those nodes.

**New and Updated Features**

This release has no new features.

**Bug Fixes**

- Recent fee rises and TxQ issues ([#2215](https://github.com/ripple/rippled/issues/2215))


## Version 0.70.1

The `rippled` 0.70.1 release corrects a technical flaw in the newly refactored consensus code that could cause a node to get stuck in consensus due to stale votes from a
peer, and allows compiling `rippled` under the 1.1.x releases of OpenSSL.

**New and Updated Features**

This release has no new features.

**Bug Fixes**

- Allow compiling against OpenSSL 1.1.0 ([#2151](https://github.com/ripple/rippled/pull/2151))
- Log invariant check messages at "fatal" level ([2154](https://github.com/ripple/rippled/pull/2154))
- Fix the consensus code to update all disputed transactions after a node changes a position ([2156](https://github.com/ripple/rippled/pull/2156))


## Version 0.70.0

The `rippled` 0.70.0 release introduces several enhancements that improve the reliability, scalability and security of the network.

Highlights of this release include:

- The `FlowCross` amendment, which streamlines offer crossing and autobrigding logic by leveraging the new “Flow” payment engine.
- The `EnforceInvariants` amendment, which can safeguard the integrity of the XRP Ledger by introducing code that executes after every transaction and ensures that the execution did not violate key protocol rules.
- `fix1373`, which addresses an issue that would cause payments with certain path specifications to not be properly parsed.

**New and Updated Features**

- Implement and test invariant checks for transactions (#2054)
- TxQ: Functionality to dump all queued transactions (#2020)
- Consensus refactor for simulation/cleanup (#2040)
- Payment flow code should support offer crossing (#1884)
- make `Config` init extensible via lambda (#1993)
- Improve Consensus Documentation (#2064)
- Refactor Dependencies & Unit Test Consensus (#1941)
- `feature` RPC test (#1988)
- Add unit Tests for handlers/TxHistory.cpp (#2062)
- Add unit tests for handlers/AccountCurrenciesHandler.cpp (#2085)
- Add unit test for handlers/Peers.cpp (#2060)
- Improve logging for Transaction affects no accounts warning (#2043)
- Increase logging in PeerImpl fail (#2043)
- Allow filtering of ledger objects by type in RPC (#2066)

**Bug Fixes**

- Fix displayed warning when generating brain wallets (#2121)
- Cmake build does not append '+DEBUG' to the version info for non-unity builds
- Crossing tiny offers can misbehave on RCL
- `asfRequireAuth` flag not always obeyed (#2092)
- Strand creating is incorrectly accepting invalid paths
- JobQueue occasionally crashes on shutdown (#2025)
- Improve pseudo-transaction handling (#2104)

## Version 0.60.3

The `rippled` 0.60.3 release helps to increase the stability of the network under heavy load.

**New and Updated Features**

This release has no new features.

**Bug Fixes**

Server overlay improvements ([#2110](https://github.com/ripple/rippled/pull/2011))

## Version 0.60.2

The `rippled` 0.60.2 release further strengthens handling of cases associated with a previously patched exploit, in which NoRipple flags were being bypassed by using offers.

**New and Updated Features**

This release has no new features.

**Bug Fixes**

Prevent the ability to bypass the `NoRipple` flag using offers ([#7cd4d78](https://github.com/ripple/rippled/commit/4ff40d4954dfaa237c8b708c2126cb39566776da))

## Version 0.60.1

The `rippled` 0.60.1 release corrects a technical flaw that resulted from using 32-bit space identifiers instead of the protocol-defined 16-bit values for Escrow and Payment Channel ledger entries. rippled version 0.60.1 also fixes a problem where the WebSocket timeout timer would not be cancelled when certain errors occurred during subscription streams. Ripple requires upgrading to rippled version 0.60.1 immediately.

**New and Updated Feature**

This release has no new features.

**Bug Fixes**

Correct calculation of Escrow and Payment Channel indices.
Fix WebSocket timeout timer issues.

## Version 0.60.0

The `rippled` 0.60.0 release introduces several enhancements that improve the reliability and scalability of the Ripple Consensus Ledger (RCL), including features that add ledger interoperability by improving Interledger Protocol compatibility. Ripple recommends that all server operators upgrade to version 0.60.0 by Thursday, 2017-03-30, for service continuity.

Highlights of this release include:

- `Escrow` (previously called `SusPay`) which permits users to cryptographically escrow XRP on RCL with an expiration date, and optionally a hashlock crypto-condition. Ripple expects Escrow to be enabled via an Amendment named [`Escrow`](https://ripple.com/build/amendments/#escrow) on Thursday, 2017-03-30. See below for details.
- Dynamic UNL Lite, which allows `rippled` to automatically adjust which validators it trusts based on recommended lists from trusted publishers.

**New and Updated Features**

- Add `Escrow` support (#2039)
- Dynamize trusted validator list and quorum (#1842)
- Simplify fee handling during transaction submission (#1992)
- Publish server stream when fee changes (#2016)
- Replace manifest with validator token (#1975)
- Add validator key revocations (#2019)
- Add `SecretKey` comparison operator (#2004)
- Reduce `LEDGER_MIN_CONSENSUS` (#2013)
- Update libsecp256k1 and Beast B30 (#1983)
- Make `Config` extensible via lambda (#1993)
- WebSocket permessage-deflate integration (#1995)
- Do not close socket on a foreign thread (#2014)
- Update build scripts to support latest boost and ubuntu distros (#1997)
- Handle protoc targets in scons ninja build (#2022)
- Specify syntax version for ripple.proto file (#2007)
- Eliminate protocol header dependency (#1962)
- Use gnu gold or clang lld linkers if available (#2031)
- Add tests for `lookupLedger` (#1989)
- Add unit test for `get_counts` RPC method (#2011)
- Add test for `transaction_entry` request (#2017)
- Unit tests of RPC "sign" (#2010)
- Add failure only unit test reporter (#2018)

**Bug Fixes**

- Enforce rippling constraints during payments (#2049)
- Fix limiting step re-execute bug (#1936)
- Make "wss" work the same as "wss2" (#2033)
- Config test uses unique directories for each test (#1984)
- Check for malformed public key on payment channel (#2027)
- Send a websocket ping before timing out in server (#2035)


## Version 0.50.3

The `rippled` 0.50.3 release corrects a reported exploit that would allow a combination of trust lines and order books in a payment path to bypass the blocking effect of the [`NoRipple`](https://ripple.com/build/understanding-the-noripple-flag/) flag. Ripple recommends that all server operators immediately upgrade to version 0.50.3.

**New and Updated Features**

This release has no new features.

**Bug Fixes**

Correct a reported exploit that would allow a combination of trust lines and order books in a payment path to bypass the blocking effect of the “NoRipple” flag.


## Version 0.50.2

The `rippled` 0.50.2 release adjusts the default TLS cipher list and corrects a flaw that would not allow an SSL handshake to properly complete if the port was configured using the `wss` keyword. Ripple recommends upgrading to 0.50.2 only if server operators are running rippled servers that accept client connections over TLS.

**New and Updated Features**

This release has no new features.

**Bug Fixes**

Adjust the default cipher list and correct a flaw that would not allow an SSL handshake to properly complete if the port was configured using the `wss` keyword (#1985)


## Version 0.50.0

The `rippled` 0.50.0 release includes TickSize, which allows gateways to set a "tick size" for assets they issue to help promote faster price discovery and deeper liquidity, as well as reduce transaction spam and ledger churn on RCL. Ripple expects TickSize to be enabled via an Amendment called TickSize on Tuesday, 2017-02-21.

You can [update to the new version](https://ripple.com/build/rippled-setup/#updating-rippled) on Red Hat Enterprise Linux 7 or CentOS 7 using yum. For other platforms, please [compile the new version from source](https://wiki.ripple.com/Rippled_build_instructions).

**New and Updated Features**

**Tick Size**

Currently, offers on RCL can differ by as little as one part in a quadrillion. This means that there is essentially no value to placing an offer early, as an offer placed later at a microscopically better price gets priority over it. The [TickSize](https://ripple.com/build/amendments/#ticksize) Amendment solves this problem by introducing a minimum tick size that a price must move for an offer to be considered to be at a better price. The tick size is controlled by the issuers of the assets involved.

This change lets issuers quantize the exchange rates of offers to use a specified number of significant digits. Gateways must enable a TickSize on their account for this feature to benefit them. A single AccountSet transaction may set a `TickSize` parameter. Legal values are 0 and 3-15 inclusive. Zero removes the setting. 3-15 allow that many decimal digits of precision in the pricing of offers for assets issued by this account. It will still be possible to place an offer to buy or sell any amount of an asset and the offer will still keep that amount as exactly as it does now. If an offer involves two assets that each have a tick size, the smaller number of significant figures (larger ticks) controls.

For asset pairs with XRP, the tick size imposed, if any, is the tick size of the issuer of the non-XRP asset. For asset pairs without XRP, the tick size imposed, if any, is the smaller of the two issuer's configured tick sizes.

The tick size is imposed by rounding the offer quality down to the nearest tick and recomputing the non-critical side of the offer. For a buy, the amount offered is rounded down. For a sell, the amount charged is rounded up.

The primary expected benefit of the TickSize amendment is the reduction of bots fighting over the tip of the order book, which means:
- Quicker price discovery as outpricing someone by a microscopic amount is made impossible (currently bots can spend hours outbidding each other with no significant price movement)
- A reduction in offer creation and cancellation spam
- Traders can't outbid by a microscopic amount
- More offers left on the books as priority

We also expect larger tick sizes to benefit market makers in the following ways:
- They increase the delta between the fair market value and the trade price, ultimately reducing spreads
- They prevent market makers from consuming each other's offers due to slight changes in perceived fair market value, which promotes liquidity
- They promote faster price discovery by reducing the back and forths required to move the price by traders who don't want to move the price more than they need to
- They reduce transaction spam by reducing fighting over the tip of the order book and reducing the need to change offers due to slight price changes
- They reduce ledger churn and metadata sizes by reducing the number of indexes each order book must have
- They allow the order book as presented to traders to better reflect the actual book since these presentations are inevitably aggregated into ticks

**Hardened TLS configuration**

This release updates the default TLS configuration for rippled. The new release supports only 2048-bit DH parameters and defines a new default set of modern ciphers to use, removing support for ciphers and hash functions that are no longer considered secure.

Server administrators who wish to have different settings can configure custom global and per-port cipher suites in the configuration file using the `ssl_ciphers` directive.

**0.50.0 Change Log**

Remove websocketpp support (#1910)

Increase OpenSSL requirements & harden default TLS cipher suites (#1913)

Move test support sources out of ripple directory (#1916)

Enhance ledger header RPC commands (#1918)

Add support for tick sizes (#1922)

Port discrepancy-test.coffee to c++ (#1930)

Remove redundant call to `clearNeedNetworkLedger` (#1931)

Port freeze-test.coffee to C++ unit test. (#1934)

Fix CMake docs target to work if `BOOST_ROOT` is not set (#1937)

Improve setup for account_tx paging test (#1942)

Eliminate npm tests (#1943)

Port uniport js test to cpp (#1944)

Enable amendments in genesis ledger (#1944)

Trim ledger data in Discrepancy_test (#1948)

Add `current_ledger` field to `fee` result (#1949)

Cleanup unit test support code (#1953)

Add ledger save / load tests (#1955)

Remove unused websocket files (#1957)

Update RPC handler role/usage (#1966)

**Bug Fixes**

Validator's manifest not forwarded beyond directly connected peers (#1919)

**Upcoming Features**

We expect the previously announced Suspended Payments feature, which introduces new transaction types to the Ripple protocol that will permit users to cryptographically escrow XRP on RCL, to be enabled via the [SusPay](https://ripple.com/build/amendments/#suspay) Amendment on Tuesday, 2017-02-21.

Also, we expect support for crypto-conditions, which are signature-like structures that can be used with suspended payments to support ILP integration, to be included in the next rippled release scheduled for March.

Lastly, we do not have an update on the previously announced changes to the hash tree structure that rippled uses to represent a ledger, called [SHAMapV2](https://ripple.com/build/amendments/#shamapv2). At the time of activation, this amendment will require brief scheduled allowable unavailability while the changes to the hash tree structure are computed by the network. We will keep the community updated as we progress towards this date (TBA).


## Version 0.40.1

The `rippled` 0.40.1 release  increases SQLite database limits in all rippled servers. Ripple recommends upgrading to 0.40.1 only if server operators are running rippled servers with full-history of the ledger. There are no new or updated features in the 0.40.1 release.

You can update to the new version on Red Hat Enterprise Linux 7 or CentOS 7 using yum. For other platforms, please compile the new version from source.

**New and Updated Features**

This release has no new features.

**Bug Fixes**

Increase SQLite database limits to prevent full-history servers from crashing when restarting. (#1961)

## Version 0.40.0

The `rippled` 0.40.0 release includes Suspended Payments, a new transaction type on the Ripple network that functions similar to an escrow service, which permits users cryptographically escrow XRP on RCL with an expiration date. Ripple expects Suspended Payments to be enabled via an Amendment named [SusPay](https://ripple.com/build/amendments/#suspay) on Tuesday, 2017-01-17.

You can update to the new version on Red Hat Enterprise Linux 7 or CentOS 7 using yum. For other platforms, please compile the new version from source.

**New and Updated Features**

Previously, Ripple announced the introduction of Payment Channels during the release of rippled version 0.33.0, which permit scalable, off-ledger checkpoints of high volume, low value payments flowing in a single direction. This was the first step in a multi-phase effort to make RCL more scalable and to support Interledger Protocol (ILP). Ripple expects Payment Channels to be enabled via an Amendment called [PayChan](https://ripple.com/build/amendments/#paychan) on a future date to be determined.

In the second phase towards making RCL more scalable and compatible with ILP, Ripple is introducing Suspended Payments, a new transaction type on the Ripple network that functions similar to an escrow service, which permits users to cryptographically escrow XRP on RCL with an expiration date. Ripple expects Suspended Payments to be enabled via an Amendment named [SusPay](https://ripple.com/build/amendments/#suspay) on Tuesday, 2017-01-17.

A Suspended Payment can be created, which deducts the funds from the sending account. It can then be either fulfilled or canceled. It can only be fulfilled if the fulfillment transaction makes it into a ledger with a CloseTime lower than the expiry date of the transaction. It can be canceled with a transaction that makes it into a ledger with a CloseTime greater than the expiry date of the transaction.

In the third phase towards making RCL more scalable and compatible with ILP, Ripple plans to introduce additional library support for crypto-conditions, which are distributable event descriptions written in a standard format that describe how to recognize a fulfillment message without saying exactly what the fulfillment is. Fulfillments are cryptographically verifiable messages that prove an event occurred. If you transmit a fulfillment, then everyone who has the condition can agree that the condition has been met. Fulfillment requires the submission of a signature that matches the condition (message hash and public key). This format supports multiple algorithms, including different hash functions and cryptographic signing schemes. Crypto-conditions can be nested in multiple levels, with each level possibly having multiple signatures.

Lastly, we do not have an update on the previously announced changes to the hash tree structure that rippled uses to represent a ledger, called [SHAMapV2](https://ripple.com/build/amendments/#shamapv2). This will require brief scheduled allowable downtime while the changes to the hash tree structure are propagated by the network. We will keep the community updated as we progress towards this date (TBA).

Consensus refactor (#1874)

Bug Fixes

Correct an issue in payment flow code that did not remove an unfunded offer (#1860)

Sign validator manifests with both ephemeral and master keys (#1865)

Correctly parse multi-buffer JSON messages (#1862)


## Version 0.33.0

The `rippled` 0.33.0 release includes an improved version of the payment code, which we expect to be activated via Amendment on Wednesday, 2016-10-20 with the name [Flow](https://ripple.com/build/amendments/#flow). We are also introducing XRP Payment Channels, a new structure in the ledger designed to support [Interledger Protocol](https://interledger.org/) trust lines as balances get substantial, which we expect to be activated via Amendment on a future date (TBA) with the name [PayChan](https://ripple.com/build/amendments/#paychan). Lastly, we will be introducing changes to the hash tree structure that rippled uses to represent a ledger, which we expect to be available via Amendment on a future date (TBA) with the name [SHAMapV2](https://ripple.com/build/amendments/#shamapv2).

You can [update to the new version](https://ripple.com/build/rippled-setup/#updating-rippled) on Red Hat Enterprise Linux 7 or CentOS 7 using yum. For other platforms, please [compile the new version from source](https://wiki.ripple.com/Rippled_build_instructions).

** New and Updated Features **

A fixed version of the new payment processing engine, which we initially announced on Friday, 2016-07-29, is expected to be available via Amendment on Wednesday, 2016-10-20 with the name [Flow](https://ripple.com/build/amendments/#flow). The new payments code adds no new features, but improves efficiency and robustness in payment handling.

The Flow code may occasionally produce slightly different results than the old payment processing engine due to the effects of floating point rounding.

We will be introducing changes to the hash tree structure that rippled uses to represent a ledger, which we expect to be activated via Amendment on a future date (TBA) with the name [SHAMapV2](https://ripple.com/build/amendments/#shamapv2). The new structure is more compact and efficient than the previous version. This affects how ledger hashes are calculated, but has no other user-facing consequences. The activation of the SHAMapV2 amendment will require brief scheduled allowable downtime, while the changes to the hash tree structure are propagated by the network. We will keep the community updated as we progress towards this date (TBA).

In an effort to make RCL more scalable and to support Interledger Protocol (ILP) trust lines as balances get more substantial, we’re introducing XRP Payment Channels, a new structure in the ledger, which we expect to be available via Amendment on a future date (TBA) with the name [PayChan](https://ripple.com/build/amendments/#paychan).

XRP Payment Channels permit scalable, intermittent, off-ledger settlement of ILP trust lines for high volume payments flowing in a single direction. For bidirectional channels, an XRP Payment Channel can be used in each direction. The recipient can claim any unpaid balance at any time. The owner can top off the channel as needed. The owner must wait out a delay to close the channel to give the recipient a chance to supply any claims. The total amount paid increases monotonically as newer claims are issued.

The initial concept behind payment channels was discussed as early as 2011 and the first implementation was done by Mike Hearn in bitcoinj. Recent work being done by Lightning Network has showcased examples of the many use cases for payment channels. The introduction of XRP Payment Channels allows for a more efficient integration between RCL and ILP to further support enterprise use cases for high volume payments.

Added `getInfoRippled.sh` support script to gather health check for rippled servers [RIPD-1284]

The `account_info` command can now return information about queued transactions - [RIPD-1205]

Automatically-provided sequence numbers now consider the transaction queue - [RIPD-1206]

The `server_info` and `server_state` commands now include the queue-related escalated fee factor in the load_factor field of the response - [RIPD-1207]

A transaction with a high transaction cost can now cause transactions from the same sender queued in front of it to get into the open ledger if the transaction costs are high enough on average across all such transactions. - [RIPD-1246]

Reorganization: Move `LoadFeeTrack` to app/tx and clean up functions - [RIPD-956]

Reorganization: unit test source files -  [RIPD-1132]

Reorganization: NuDB stand-alone repository - [RIPD-1163]

Reorganization: Add `BEAST_EXPECT` to Beast - [RIPD-1243]

Reorganization: Beast 64-bit CMake/Bjam target on Windows - [RIPD-1262]

** Bug Fixes **

`PaymentSandbox::balanceHook` can return the wrong issuer, which could cause the transfer fee to be incorrectly by-passed in rare circumstances. [RIPD-1274, #1827]

Prevent concurrent write operations in websockets [#1806]

Add HTTP status page for new websocket implementation [#1855]


## Version 0.32.1

The `rippled` 0.32.1 release includes an improved version of the payment code, which we expect to be available via Amendment on Wednesday, 2016-08-24 with the name FlowV2, and a completely new implementation of the WebSocket protocol for serving clients.

You can [update to the new version](https://ripple.com/build/rippled-setup/#updating-rippled) on Red Hat Enterprise Linux 7 or CentOS 7 using yum. For other platforms, please [compile the new version from source](https://wiki.ripple.com/Rippled_build_instructions).

**New and Updated Features**

An improved version of the payment processing engine, which we expect to be available via Amendment on Wednesday, 2016-08-24 with the name “FlowV2”. The new payments code adds no new features, but improves efficiency and robustness in payment handling.

The FlowV2 code may occasionally produce slightly different results than the old payment processing engine due to the effects of floating point rounding. Once FlowV2 is enabled on the network then old servers without the FlowV2 amendment will lose sync more frequently because of these differences.

**Beast WebSocket**

A completely new implementation of the WebSocket protocol for serving clients is available as a configurable option for `rippled` administrators. To enable this new implementation, change the “protocol” field in `rippled.cfg` from “ws” to “ws2” (or from “wss” to “wss2” for Secure WebSockets), as illustrated in this example:

    [port_ws_public]
    port = 5006
    ip = 0.0.0.0
    protocol = wss2

The new implementation paves the way for increased reliability and future performance when submitting commands over WebSocket. The behavior and syntax of commands should be identical to the previous implementation. Please report any issues to support@ripple.com. A future version of rippled will remove the old WebSocket implementation, and use only the new one.

**Bug fixes**

Fix a non-exploitable, intermittent crash in some client pathfinding requests (RIPD-1219)

Fix a non-exploitable crash caused by a race condition in the HTTP server. (RIPD-1251)

Fix bug that could cause a previously fee queued transaction to not be relayed after being in the open ledger for an extended time without being included in a validated ledger. Fix bug that would allow an account to have more than the allowed limit of transactions in the fee queue. Fix bug that could crash debug builds in rare cases when replacing a dropped transaction. (RIPD-1200)

Remove incompatible OS X switches in Test.py (RIPD-1250)

Autofilling a transaction fee (sign / submit) with the experimental `x-queue-okay` parameter will use the user’s maximum fee if the open ledger fee is higher, improving queue position, and giving the tx more chance to succeed. (RIPD-1194)



## Version 0.32.0

The `rippled` 0.32.0 release improves transaction queue which now supports batching and can hold up to 10 transactions per account, allowing users to queue multiple transactions for processing when the network load is high. Additionally, the `server_info` and `server_state` commands now include information on transaction cost multipliers and the fee command is available to unprivileged users. We advise rippled operators to upgrade immediately.

You can update to the new version on Red Hat Enterprise Linux 7 or CentOS 7 using yum. For other platforms, please compile the new version from source.

**New and Updated Features**

- Allow multiple transactions per account in transaction queue (RIPD-1048). This also introduces a new transaction engine code, `telCAN_NOT_QUEUE`.
- Charge pathfinding consumers per source currency (RIPD-1019): The IP address used to perform pathfinding operations is now charged an additional resource increment for each source currency in the path set.
- New implementation of payment processing engine. This implementation is not yet enabled by default.
- Include amendments in validations subscription
- Add C++17 compatibility
- New WebSocket server implementation with Beast.WebSocket library. The new library offers a stable, high-performance websocket server implementation. To take advantage of this implementation, change websocket protocol under rippled.cfg from wss and ws to wss2 and ws2 under `[port_wss_admin]` and `[port_ws_public]` stanzas:
```
     [port_wss_admin]
     port = 51237
     ip = 127.0.0.1
     admin = 127.0.0.1
     protocol = wss2

     [port_ws_public]
     port = 51233
     ip = 0.0.0.0
     protocol = wss2, ws2
```
- The fee command is now public (RIPD-1113)
- The fee command checks open ledger rules (RIPD-1183)
- Log when number of available file descriptors is insufficient (RIPD-1125)
- Publish all validation fields for signature verification
- Get quorum and trusted master validator keys from validators.txt
- Standalone mode uses temp DB files by default (RIPD-1129): If a [database_path] is configured, it will always be used, and tables will be upgraded on startup.
- Include config manifest in server_info admin response (RIPD-1172)

**Bug fixes**

- Fix history acquire check (RIPD-1112)
- Correctly handle connections that fail security checks (RIPD-1114)
- Fix secured Websocket closing
- Reject invalid MessageKey in SetAccount handler (RIPD-308, RIPD-990)
- Fix advisory delete effect on history acquisition (RIPD-1112)
- Improve websocket send performance (RIPD-1158)
- Fix XRP bridge payment bug (RIPD-1141)
- Improve error reporting for wallet_propose command. Also include a warning if the key used may be an insecure, low-entropy key. (RIPD-1110)

**Deprecated features**

- Remove obsolete sendGetPeers support (RIPD-164)
- Remove obsolete internal command (RIPD-888)




## Version 0.31.2

The `rippled` 0.31.2 release corrects issues with the fee escalation algorithm. We advise `rippled` operators to upgrade immediately.

You can [update to the new version](https://ripple.com/build/rippled-setup/#updating-rippled) on Red Hat Enterprise Linux 7 or CentOS 7 using yum. For other platforms, please [compile the new version from source](https://wiki.ripple.com/Rippled_build_instructions).

**New and Updated Features**

This release has no new features.

**Bug Fixes**

- A defect in the fee escalation algorithm that caused network fees to escalate more rapidly than intended has been corrected. (RIPD-1177)
- The minimum local fee advertised by validators will no longer be adjusted upwards.



## Version 0.31.1

The `rippled` 0.31.1 release contains one important bug fix. We advise `rippled` operators to upgrade immediately.

You can [update to the new version](https://ripple.com/build/rippled-setup/#updating-rippled) on Red Hat Enterprise Linux 7 or CentOS 7 using yum. For other platforms, please [compile the new version from source](https://wiki.ripple.com/Rippled_build_instructions).

**New and Updated Features**

This release has no new features.

**Bug Fixes**

`rippled` 0.31.1 contains the following fix:

- Correctly handle ledger validations with no `LedgerSequence` field. Previous versions of `rippled` incorrectly assumed that the optional validation field would always be included. Current versions of the software always include the field, and gracefully handle its absence.



## Version 0.31.0

`rippled` 0.31.0 has been released.

You can [update to the new version](https://ripple.com/build/rippled-setup/#updating-rippled) on Red Hat Enterprise Linux 7 or CentOS 7 using yum.

For other platforms, please [compile the new version from source](https://wiki.ripple.com/Rippled_build_instructions). Use the `git log` command to confirm you have the correct source tree. The first log entry should be the change setting the version:


     commit a5d58566386fd86ae4c816c82085fe242b255d2c
     Author: Nik Bougalis <nikb@bougalis.net>
     Date:   Sun Apr 17 18:02:02 2016 -0700

         Set version to 0.31.0


**Warnings**

Please expect a one-time delay when starting 0.31.0 while certain database indices are being built or rebuilt. The delay can be up to five minutes, during which CPU will spike and the server will appear unresponsive (no response to RPC, etc.).

Additionally, `rippled` 0.31.0 now checks at start-up time that it has sufficient open file descriptors available, and shuts down with an error message if it does not. Previous versions of `rippled` could run out of file descriptors unexpectedly during operation. If you get a file-descriptor error message, increase the number of file descriptors available to `rippled` (for example, editing `/etc/security/limits.conf`) and restart.

**New and Updated Features**

`rippled` 0.31.0 has the following new or updated features:

- (New) [**Amendments**](https://ripple.com/build/amendments/) - A consensus-based system for introducing changes to transaction processing.
- (New) [**Multi-Signing**](https://ripple.com/build/transactions/#multi-signing) - (To be enabled as an amendment) Allow transactions to be authorized by a list of signatures. (RIPD-182)
- (New) **Transaction queue and FeeEscalation** - (To be enabled as an amendment) Include or defer transactions based on the [transaction cost](https://ripple.com/build/transaction-cost/) offered, for better behavior in DDoS conditions. (RIPD-598)
- (Updated) Validations subscription stream now includes `ledger_index` field. (DEC-564)
- (Updated) You can request SignerList information in the `account_info` command (RIPD-1061)

**Closed Issues**

`rippled` 0.31.0 has the following fixes and improvements:

- Improve held transaction submission
- Update SQLite from 3.8.11.1 to 3.11.0
- Allow random seed with specified wallet_propose key_type (RIPD-1030)
- Limit pathfinding source currency limits (RIPD-1062)
- Speed up out of order transaction processing (RIPD-239)
- Pathfinding optimizations
- Streamlined UNL/validator list: The new code removes the ability to specify domain names in the [validators] configuration block, and no longer supports the [validators_site] option.
- Add websocket client
- Add description of rpcSENDMAX_MALFORMED error
- Convert PathRequest to use std::chrono (RIPD-1069)
- Improve compile-time OpenSSL version check
- Clear old Validations during online delete (RIPD-870)
- Return correct error code during unfunded offer cross (RIPD-1082)
- Report delivered_amount for legacy account_tx queries.
- Improve error message when signing fails (RIPD-1066)
- Fix websocket deadlock




## Version 0.30.1

rippled 0.30.1 has been released. The commit can be found on GitHub at: <https://github.com/ripple/rippled/tree/0.30.1>

Prior to building, please confirm you have the correct source tree with the **git log** command. The first log entry should be the change setting the version:

     commit c717006c44126aa0edb3a36ca29ee30e7a72c1d3
     Author: Nik Bougalis <nikb@bougalis.net>
     Date:   Wed Feb 3 14:49:07 2016 -0800

       Set version to 0.30.1

This release incorporates a number of important features, bugfixes and functional improvements. Please refer to the [Git commit history](https://github.com/ripple/rippled/commits/0.30.1) for more detailed information.

**Release Overview**

The rippled team is proud to release rippled version 0.30.1. This version contains a several minor new features as well as significant improvements to the consensus algorithm that make it work faster and with more consistency. In the time we have been testing the new release on our validators, these changes have led to increased agreement and shorter close times between ledger versions, for approximately 40% more ledgers validated per day.

**New Features**

-   Secure gateway: configured IPs can forward identifying user data in HTTP headers, including user name and origin IP. If the user name exists, then resource limits are lifted for that session. See rippled-example.cfg for more information.
-   Allow fractional fee multipliers (RIPD-626)
-   Add “expiration” to account\_offers (RIPD-1049)
-   Add “owner\_funds” to “transactions” array in RPC ledger (RIPD-1050)
-   Add "tx" option to "ledger" command line
-   Add server uptime in server\_info
-   Allow multiple incoming connections from the same IP
-   Report connection uptime in peer command (RIPD-927)
-   Permit pathfinding to be disabled by setting \[path\_search\_max\] to 0 in rippled.cfg file (RIPD-271)
-   Add subscription to peer status changes (RIPD-579)

**Improvements**

-   Improvements to ledger\_request response
-   Improvements to validations proposal relaying (RIPD-1057)
-   Improvements to consensus algorithm
-   Ledger close time optimizations (RIPD-998, RIPD-791)
-   Delete unfunded offers in predictable order

**Development-Related Updates**

-   Require boost 1.57
-   Implement new coroutines (RIPD-1043)
-   Force STAccount interface to 160-bit size (RIPD-994)
-   Improve compile-time OpenSSL version check

**Bug Fixes**

-   Fix handling of secp256r1 signatures (RIPD-1040)
-   Fix websocket messages dispatching
-   Fix pathfinding early response (RIPD-1064)
-   Handle account\_objects empty response (RIPD-958)
-   Fix delivered\_amount reporting for minor ledgers (RIPD-1051)
-   Fix setting admin privileges on websocket
-   Fix race conditions in account\_tx command (RIPD-1035)
-   Fix to enforce no-ripple constraints

**Assistance**

For assistance, please contact **integration@ripple.com**

**More information**

For more information or assistance, the following resources will be of use:

-   [Ripple Developer Forums](https://ripple.com/forum/viewforum.php?f=2)
-   [IRC](https://webchat.freenode.net/?channels=#ripple)




-----------------------------------------------------------

## Version 0.30.0

rippled 0.30.0 has been released. The commit can be found on GitHub at: <https://github.com/ripple/rippled/tree/0.30.0>

Prior to building, please confirm you have the correct source tree with the **git log** command. The first log entry should be the change setting the version:

     commit a8859b495b552fe1eb140771f0f2cb32d11d2ac2
     Author: Vinnie Falco <vinnie.falco@gmail.com>
     Date:   Wed Oct 21 18:26:02 2015 -0700

        Set version to 0.30.0

This release incorporates a number of important features, bugfixes and functional improvements. Please refer to the [Git commit history](https://github.com/ripple/rippled/commits/0.30.0) for more detailed information.

**Release Overview**

As part of Ripple Labs’ ongoing commitment toward protocol security, the rippled team would like to release rippled 0.30.0.

**Toolchain support**

The minimum supported version of GCC used to compile rippled is v4.8. Please follow [these instructions](https://wiki.ripple.com/Ubuntu_build_instructions#Ubuntu_versions_older_than_13.10_:_Install_gcc_4.8) if you have not upgraded already.

While it may be possible to compile rippled on (virtual) machines with 4GB of RAM, we recommend compiling on (virtual) machines with 8GB of RAM or more. If your build machine has more than one CPU (**`grep '^processor' /proc/cpuinfo | wc -l`**), you can use them to assist in the build process by compiling with the command **`scons -j[number of CPUs - 1]`**.

**New Features**

-   Honor markers in ledger\_data requests ([RIPD-1010](https://ripplelabs.atlassian.net/browse/RIPD-1010)).
-   New Amendment - **TrustSetAuth** (Not currently enabled) Create zero balance trust lines with auth flag ([RIPD-1003](https://ripplelabs.atlassian.net/browse/RIPD-1003)): this allows a TrustSet transaction to create a trust line if the only thing being changed is setting the tfSetfAuth flag.
-   Randomize the initial transaction execution order for closed ledgers based on the hash of the consensus set ([RIPD-961](https://ripplelabs.atlassian.net/browse/RIPD-961)). **Activates on October 27, 2015 at 11:00 AM PCT**.
-   Differentiate path\_find response ([RIPD-1013](https://ripplelabs.atlassian.net/browse/RIPD-1013)).
-   Convert all of an asset ([RIPD-655](https://ripplelabs.atlassian.net/browse/RIPD-655)).

**Improvements**

-   SHAMap improvements.
-   Upgrade SQLite from 3.8.8.2 to 3.8.11.1.
-   Limit the number of offers that can be consumed during crossing ([RIPD-1026](https://ripplelabs.atlassian.net/browse/RIPD-1026)).
-   Remove unfunded offers on tecOVERSIZE ([RIPD-1026](https://ripplelabs.atlassian.net/browse/RIPD-1026)).
-   Improve transport security ([RIPD-1029](https://ripplelabs.atlassian.net/browse/RIPD-1029)): to take full advantage of the improved transport security, servers with a single, static public IP address should add it to their configuration file, as follows:

     [overlay]
     public_ip=<ip_address>

**Development-Related Updates**

-   Transitional support for gcc 5.2: to enable support define the environmental variable `RIPPLED_OLD_GCC_ABI`=1
-   Transitional support for C++ 14: to enable support define the environment variable `RIPPLED_USE_CPP_14`=1
-   Visual Studio 2015 support
-   Updates to integration tests
-   Add uptime to crawl data ([RIPD-997](https://ripplelabs.atlassian.net/browse/RIPD-997))

**Assistance**

For assistance, please contact **integration@ripple.com**

**More information**

For more information or assistance, the following resources will be of use:

-   [Ripple Developer Forums](https://ripple.com/forum/viewforum.php?f=2)
-   [IRC](https://webchat.freenode.net/?channels=#ripple)




-----------------------------------------------------------

## Version 0.29.0

rippled 0.29.0 has been released. The commit can be found on GitHub at: <https://github.com/ripple/rippled/commits/0.29.0>

Prior to building, please confirm you have the correct source tree with the **git log** command. The first log entry should be the change setting the version:

     commit 5964710f736e258c7892e8b848c48952a4c7856c
     Author: Nik Bougalis <nikb@bougalis.net>
     Date:   Tue Aug 4 13:22:45 2015 -0700

        Set version to 0.29.0

This release incorporates a number of important features, bugfixes and functional improvements. Please refer to the [Git commit history](https://github.com/ripple/rippled/commits/0.29.0) for more detailed information.

**Release Overview**

As part of Ripple Labs’ ongoing commitment toward protocol security, the rippled team would like to announce rippled release 0.29.0.

**Toolchain support**

The minimum supported version of GCC used to compile rippled is v4.8. Please follow [these instructions](https://wiki.ripple.com/Ubuntu_build_instructions#Ubuntu_versions_older_than_13.10_:_Install_gcc_4.8) if you have not upgraded already.

While it may be possible to compile rippled on (virtual) machines with 4GB of RAM, we recommend compiling on (virtual) machines with 8GB of RAM or more. If your build machine has more than one CPU (**\`grep '^processor' /proc/cpuinfo | wc -l\`**), you can use them to assist in the build process by compiling with the command **scons -j\[number of CPUs - 1\]**.

**New Features**

-   Subscription stream for validations ([RIPD-504](https://ripplelabs.atlassian.net/browse/RIPD-504))

**Deprecated features**

-   Disable Websocket ping timer

**Bug Fixes**

-   Fix off-by one bug that overstates the account reserve during OfferCreate transaction. **Activates August 17, 2015**.
-   Fix funded offer removal during Payment transaction ([RIPD-113](https://ripplelabs.atlassian.net/browse/RIPD-113)). **Activates August 17, 2015**.
-   Fix display discrepancy in fee.

**Improvements**

-   Add “quality” field to account\_offers API response: quality is defined as the exchange rate, the ratio taker\_pays divided by taker\_gets.
-   Add [full\_reply](https://ripple.com/build/rippled-apis/#path-find-create) field to path\_find API response: full\_reply is defined as true/false value depending on the completed depth of pathfinding search ([RIPD-894](https://ripplelabs.atlassian.net/browse/RIPD-894)).
-   Add [DeliverMin](https://ripple.com/build/transactions/#payment) transaction field ([RIPD-930](https://ripplelabs.atlassian.net/browse/RIPD-930)). **Activates August 17, 2015**.

**Development-Related Updates**

-   Add uptime to crawl data ([RIPD-997](https://ripplelabs.atlassian.net/browse/RIPD-997)).
-   Add IOUAmount and XRPAmount: these numeric types replace the monolithic functionality found in STAmount ([RIPD-976](https://ripplelabs.atlassian.net/browse/RIPD-976)).
-   Log metadata differences on built ledger mismatch.
-   Add enableTesting flag to applyTransactions.

**Assistance**

For assistance, please contact **integration@ripple.com**

**More information**

For more information or assistance, the following resources will be of use:

-   [Ripple Developer Forums](https://ripple.com/forum/viewforum.php?f=2)
-   [IRC](https://webchat.freenode.net/?channels=#ripple)




-----------------------------------------------------------

## Version 0.28.2

rippled 0.28.2 has been released. The commit can be found on GitHub at: <https://github.com/ripple/rippled/commits/release>

Prior to building, please confirm you have the correct source tree with the **git log** command. The first log entry should be the change setting the version:

     commit 6374aad9bc94595e051a04e23580617bc1aaf300
     Author: Vinnie Falco <vinnie.falco@gmail.com>
     Date:   Tue Jul 7 09:21:44 2015 -0700

        Set version to 0.28.2

This release incorporates a number of important features, bugfixes and functional improvements. Please refer to the [Git commit history](https://github.com/ripple/rippled/commits/release) for more detailed information.

**Release Overview**

As part of Ripple Labs’ ongoing commitment toward protocol security, the rippled team would like to announce rippled release 0.28.2. **This release is necessary for compatibility with OpenSSL v.1.0.1n and later.**

**Toolchain support**

The minimum supported version of GCC used to compile rippled is v4.8. Please follow [these instructions](https://wiki.ripple.com/Ubuntu_build_instructions#Ubuntu_versions_older_than_13.10_:_Install_gcc_4.8) if you have not upgraded already.

While it may be possible to compile rippled on (virtual) machines with 4GB of RAM, we recommend compiling on (virtual) machines with 8GB of RAM or more. If your build machine has more than one CPU (**\`grep '^processor' /proc/cpuinfo | wc -l\`**), you can use them to assist in the build process by compiling with the command **scons -j\[number of CPUs - 1\]**.

The minimum supported version of Boost is v1.57.0. You **must** upgrade to this release or later to successfully compile this release of rippled. Please follow [these instructions](https://wiki.ripple.com/Ubuntu_build_instructions#Install_Boost) if you have not upgraded already.

**rippled.cfg Updates**

For \[ips\] stanza, a port must be specified for each listed IP address with the space between IP address and port, ex.: `r.ripple.com` `51235` ([RIPD-893](https://ripplelabs.atlassian.net/browse/RIPD-893))

**New Features**

-   New API: [gateway\_balances](https://ripple.com/build/rippled-apis/#gateway-balances) to get a gateway's hot wallet balances and total obligations.

**Deprecated features**

-   Removed temp\_db ([RIPD-887](https://ripplelabs.atlassian.net/browse/RIPD-887))

**Improvements**

-   Improve peer send queue management
-   Support larger EDH keys
-   More robust call to get the valid ledger index
-   Performance improvements to transactions application to open ledger

**Development-Related Updates**

-   New Env transaction testing framework for unit testing
-   Fix MSVC link
-   C++ 14 readiness

**Assistance**

For assistance, please contact **integration@ripple.com**

**More information**

For more information or assistance, the following resources will be of use:

-   [Ripple Developer Forums](https://ripple.com/forum/viewforum.php?f=2)
-   [IRC](https://webchat.freenode.net/?channels=#ripple)




-----------------------------------------------------------

## Version 0.28.1

rippled 0.28.1 has been released. The commit can be found on GitHub at: <https://github.com/ripple/rippled/tree/0.28.1>

Prior to building, please confirm you have the correct source tree with the **git log** command. The first log entry should be the change setting the version:

     commit 399c43cae6e90a428e9ce6a988123972b0f03c99
     Author: Miguel Portilla <miguelportilla@pobros.com>
     Date:   Wed May 20 13:30:54 2015 -0400

        Set version to 0.28.1

This release incorporates a number of important features, bugfixes and functional improvements. Please refer to the [Git commit history](https://github.com/ripple/rippled/commits/0.28.1) for more detailed information.

**Toolchain support**

The minimum supported version of GCC used to compile rippled is v4.8. Please follow [these instructions](https://wiki.ripple.com/Ubuntu_build_instructions#Ubuntu_versions_older_than_13.10_:_Install_gcc_4.8) if you have not upgraded already.

While it may be possible to compile rippled on (virtual) machines with 4GB of RAM, we recommend compiling on (virtual) machines with 8GB of RAM or more. If your build machine has more than one CPU (**\`grep '^processor' /proc/cpuinfo | wc -l\`**), you can use them to assist in the build process by compiling with the command **scons -j\[number of CPUs - 1\]**.

The minimum supported version of Boost is v1.57.0. You **must** upgrade to this release or later to successfully compile this release of rippled. Please follow [these instructions](https://wiki.ripple.com/Ubuntu_build_instructions#Install_Boost) if you have not upgraded already.

**New Features**

-   Filtering for Account Objects ([RIPD-868](https://ripplelabs.atlassian.net/browse/RIPD-868)).
-   Track rippled server peers latency ([RIPD-879](https://ripplelabs.atlassian.net/browse/RIPD-879)).

**Bug fixes**

-   Expedite zero flow handling for offers
-   Fix offer crossing when funds are the limiting factor

**Deprecated features**

-   Wallet\_accounts and generator maps ([RIPD-804](https://ripplelabs.atlassian.net/browse/RIPD-804))

**Improvements**

-   Control ledger query depth based on peers latency
-   Improvements to ledger history fetches
-   Improve RPC ledger synchronization requirements ([RIPD-27](https://ripplelabs.atlassian.net/browse/RIPD-27), [RIPD-840](https://ripplelabs.atlassian.net/browse/RIPD-840))
-   Eliminate need for ledger in delivered\_amount calculation ([RIPD-860](https://ripplelabs.atlassian.net/browse/RIPD-860))
-   Improvements to JSON parsing

**Development-Related Updates**

-   Add historical ledger fetches per minute to get\_counts
-   Compute validated ledger age from signing time
-   Remove unused database table ([RIPD-755](https://ripplelabs.atlassian.net/browse/RIPD-755))

**Assistance**

For assistance, please contact **integration@ripple.com**

**More information**

For more information or assistance, the following resources will be of use:

-   [Ripple Developer Forums](https://ripple.com/forum/viewforum.php?f=2)
-   [IRC](https://webchat.freenode.net/?channels=#ripple)




-----------------------------------------------------------

## Version 0.28.0

rippled 0.28.0 has been released. The commit can be found on GitHub at: <https://github.com/ripple/rippled/tree/0.28.0>

Prior to building, please confirm you have the correct source tree with the **git log** command. The first log entry should be the change setting the version:

     commit 7efd0ab0d6ef017331a0e214a3053893c88f38a9
     Author: Vinnie Falco <vinnie.falco@gmail.com>
     Date:   Fri Apr 24 18:57:36 2015 -0700

        Set version to 0.28.0

This release incorporates a number of important features, bugfixes and functional improvements. Please refer to the [Git commit history](https://github.com/ripple/rippled/commits/0.28.0) for more detailed information.

**Release Overview**

As part of Ripple Labs’ ongoing commitment toward improving the protocol, the rippled team is excited to announce **autobridging** — a feature that allows XRP to serve as a bridge currency. Autobridging enhances utility and has the potential to expose more of the network to liquidity and improve prices. For more information please refer to the [autobridging blog post](https://ripple.com/uncategorized/introducing-offer-autobridging/).

**Toolchain support**

The minimum supported version of GCC used to compile rippled is v4.8. Please follow [these instructions](https://wiki.ripple.com/Ubuntu_build_instructions#Ubuntu_versions_older_than_13.10_:_Install_gcc_4.8) if you have not upgraded already.

While it may be possible to compile rippled on (virtual) machines with 4GB of RAM, we recommend compiling on (virtual) machines with 8GB of RAM or more. If your build machine has more than one CPU (**\`grep '^processor' /proc/cpuinfo | wc -l\`**), you can use them to assist in the build process by compiling with the command **scons -j\[number of CPUs - 1\]**.

The minimum supported version of Boost is v1.57.0. You **must** upgrade to this release or later to successfully compile this release of rippled. Please follow [these instructions](https://wiki.ripple.com/Ubuntu_build_instructions#Install_Boost) if you have not upgraded already.

**Important rippled.cfg update**

With rippled version 0.28, the rippled.cfg file must be changed according to these instructions:

-   Change any entries that say

`admin` `=` `allow` to `admin` `=` <IP address>

-   For most installations, 127.0.0.1 will preserve current behavior. 0.0.0.0 may be specified to indicate "any IP" but cannot be combined with other IP addresses. Use of 0.0.0.0 may introduce severe security risks and is not recommended. See docs/rippled-example.cfg for more information.

**More Strict Requirements on MemoType**

The requirements on the contents of the MemoType field, if present, are more strict than the previous version. Transactions that can successfully be submitted to 0.27.4 and earlier may fail in 0.28.0. For details, please refer to [updated memo documentation](https://ripple.com/build/transactions/#memos) for details. Partners should check their implementation to make sure that their MemoType follows the new rules.

**New Features**

-   Autobridging implementation ([RIPD-423](https://ripplelabs.atlassian.net/browse/RIPD-423)). **This feature will be turned on May 12, 2015**.
-   Combine history\_ledger\_index and online\_delete settings in rippled.cfg ([RIPD-774](https://ripplelabs.atlassian.net/browse/RIPD-774)).
-   Claim a fee when a required destination tag is not specified ([RIPD-574](https://ripplelabs.atlassian.net/browse/RIPD-574)).
-   Require the master key when disabling the use of the master key or when enabling 'no freeze' ([RIPD-666](https://ripplelabs.atlassian.net/browse/RIPD-666)).
-   Change the port setting admin to accept allowable admin IP addresses ([RIPD-820](https://ripplelabs.atlassian.net/browse/RIPD-820)):
    -   rpc\_admin\_allow has been removed.
    -   Comma-separated list of IP addresses that are allowed administrative privileges (subject to username & password authentication if configured).
    -   127.0.0.1 is no longer a default admin IP.
    -   0.0.0.0 may be specified to indicate "any IP" but cannot be combined with other MIP addresses. Use of 0.0.0.0 may introduce severe security risks and is not recommended.
-   Enable Amendments from config file or static data ([RIPD-746](https://ripplelabs.atlassian.net/browse/RIPD-746)).

**Bug fixes**

-   Fix payment engine handling of offer ⇔ account ⇔ offer cases ([RIPD-639](https://ripplelabs.atlassian.net/browse/RIPD-639)). **This fix will take effect on May 12, 2015**.
-   Fix specified destination issuer in pathfinding ([RIPD-812](https://ripplelabs.atlassian.net/browse/RIPD-812)).
-   Only report delivered\_amount for executed payments ([RIPD-827](https://ripplelabs.atlassian.net/browse/RIPD-827)).
-   Return a validated ledger if there is one ([RIPD-814](https://ripplelabs.atlassian.net/browse/RIPD-814)).
-   Refund owner's ticket reserve when a ticket is canceled ([RIPD-855](https://ripplelabs.atlassian.net/browse/RIPD-855)).
-   Return descriptive error from account\_currencies RPC ([RIPD-806](https://ripplelabs.atlassian.net/browse/RIPD-806)).
-   Fix transaction enumeration in account\_tx API ([RIPD-734](https://ripplelabs.atlassian.net/browse/RIPD-734)).
-   Fix inconsistent ledger\_current return ([RIPD-669](https://ripplelabs.atlassian.net/browse/RIPD-669)).
-   Fix flags --rpc\_ip and --rpc\_port ([RIPD-679](https://ripplelabs.atlassian.net/browse/RIPD-679)).
-   Skip inefficient SQL query ([RIPD-870](https://ripplelabs.atlassian.net/browse/RIPD-870))

**Deprecated features**

-   Remove support for deprecated PreviousTxnID field ([RIPD-710](https://ripplelabs.atlassian.net/browse/RIPD-710)). **This will take effect on May 12, 2015**.
-   Eliminate temREDUNDANT\_SEND\_MAX ([RIPD-690](https://ripplelabs.atlassian.net/browse/RIPD-690)).
-   Remove WalletAdd ([RIPD-725](https://ripplelabs.atlassian.net/browse/RIPD-725)).
-   Remove SMS support.

**Improvements**

-   Improvements to peer communications.
-   Reduce master lock for client requests.
-   Update SQLite to 3.8.8.2.
-   Require Boost 1.57.
-   Improvements to Universal Port ([RIPD-687](https://ripplelabs.atlassian.net/browse/RIPD-687)).
-   Constrain valid inputs for memo fields ([RIPD-712](https://ripplelabs.atlassian.net/browse/RIPD-712)).
-   Binary option for ledger command ([RIPD-692](https://ripplelabs.atlassian.net/browse/RIPD-692)).
-   Optimize transaction checks ([RIPD-751](https://ripplelabs.atlassian.net/browse/RIPD-751)).

**Development-Related Updates**

-   Add RPC metrics ([RIPD-705](https://ripplelabs.atlassian.net/browse/RIPD-705)).
-   Track and report peer load.
-   Builds/Test.py will build and test by one or more scons targets.
-   Support a --noserver command line option in tests:
-   Run npm/integration tests without launching rippled, using a running instance of rippled (possibly in a debugger) instead.
-   Works for npm test and mocha.
-   Display human readable SSL error codes.
-   Better transaction analysis ([RIPD-755](https://ripplelabs.atlassian.net/browse/RIPD-755)).

**Assistance**

For assistance, please contact **integration@ripple.com**

**More information**

For more information or assistance, the following resources will be of use:

-   [Ripple Developer Forums](https://ripple.com/forum/viewforum.php?f=2)
-   [IRC](https://webchat.freenode.net/?channels=#ripple)




-----------------------------------------------------------

## Version 0.27.4

rippled 0.27.4 has been released. The commit can be found on GitHub at: <https://github.com/ripple/rippled/tree/0.27.4>

Prior to building, please confirm you have the correct source tree with the **git log** command. The first log entry should be the change setting the version:

     commit 92812fe7239ffa3ba91649b2ece1e892b866ec2a
     Author: Nik Bougalis <nikb@bougalis.net>
     Date:   Wed Mar 11 11:26:44 2015 -0700

        Set version to 0.27.4

This release includes one new feature. Please refer to the [Git commit history](https://github.com/ripple/rippled/commits/0.27.4) for more detailed information.

**Toolchain support**

The minimum supported version of GCC used to compile rippled is v4.8. Please follow [these instructions](https://wiki.ripple.com/Ubuntu_build_instructions#Ubuntu_versions_older_than_13.10_:_Install_gcc_4.8) if you have not upgraded already.

While it may be possible to compile rippled on (virtual) machines with 4GB of RAM, we recommend compiling on (virtual) machines with 8GB of RAM or more. If your build machine has more than one CPU (**\`grep '^processor' /proc/cpuinfo | wc -l\`**), you can use them to assist in the build process by compiling with the command **scons -j\[number of CPUs - 1\]**.

The minimum supported version of Boost is v1.57.0. You **must** upgrade to this release or later to successfully compile this release of rippled. Please follow [these instructions](https://wiki.ripple.com/Ubuntu_build_instructions#Install_Boost) if you have not upgraded already.

**Bug Fixes**

-   Limit passes in the payment engine

**Assistance**

For assistance, please contact **integration@ripple.com**

**More information**

For more information or assistance, the following resources will be of use:

-   [Ripple Developer Forums](https://ripple.com/forum/viewforum.php?f=2)
-   [IRC](https://webchat.freenode.net/?channels=#ripple)




-----------------------------------------------------------

## Version 0.27.3-sp2

rippled 0.27.3-sp2 has been released. The commit can be found on GitHub at: <https://github.com/ripple/rippled/tree/0.27.3-sp2>

Prior to building, please confirm you have the correct source tree with the **git log** command. The first log entry should be the change setting the version:

     commit f999839e599e131ed624330ad0ce85bb995f02d3
     Author: Nik Bougalis <nikb@bougalis.net>
     Date:   Thu Mar 12 13:37:47 2015 -0700

        Set version to 0.27.3-sp2

This release includes one new feature. Please refer to the [Git commit history](https://github.com/ripple/rippled/commits/0.27.3-sp2) for more detailed information.

**Toolchain support**

The minimum supported version of GCC used to compile rippled is v4.8. Please follow [these instructions](https://wiki.ripple.com/Ubuntu_build_instructions#Ubuntu_versions_older_than_13.10_:_Install_gcc_4.8) if you have not upgraded already.

While it may be possible to compile rippled on (virtual) machines with 4GB of RAM, we recommend compiling on (virtual) machines with 8GB of RAM or more. If your build machine has more than one CPU (**\`grep '^processor' /proc/cpuinfo | wc -l\`**), you can use them to assist in the build process by compiling with the command **scons -j\[number of CPUs - 1\]**.

The minimum supported version of Boost is v1.57.0. You **must** upgrade to this release or later to successfully compile this release of rippled. Please follow [these instructions](https://wiki.ripple.com/Ubuntu_build_instructions#Install_Boost) if you have not upgraded already.

**New Features**

-   Add noripple\_check RPC command: this command tells gateways what they need to do to set "Default Ripple" account flag and fix any trust lines created before the flag was set.

**Assistance**

For assistance, please contact **integration@ripple.com**

**More information**

For more information or assistance, the following resources will be of use:

-   [Ripple Developer Forums](https://ripple.com/forum/viewforum.php?f=2)
-   [IRC](https://webchat.freenode.net/?channels=#ripple)




-----------------------------------------------------------

## Version 0.27.3-sp1

rippled 0.27.3-sp1 has been released. The commit can be found on GitHub at: <https://github.com/ripple/rippled/tree/0.27.3-sp1>

Prior to building, please confirm you have the correct source tree with the **git log** command. The first log entry should be the change setting the version:

     commit 232693419a2c9a8276a0fae991f688f6f01a3add
     Author: Nik Bougalis <nikb@bougalis.net>
     Date:   Wed Mar 11 10:26:39 2015 -0700

       Set version to 0.27.3-sp1

This release includes one new feature. Please refer to the [Git commit history](https://github.com/ripple/rippled/commits/0.27.3-sp1) for more detailed information.

**Toolchain support**

The minimum supported version of GCC used to compile rippled is v4.8. Please follow [these instructions](https://wiki.ripple.com/Ubuntu_build_instructions#Ubuntu_versions_older_than_13.10_:_Install_gcc_4.8) if you have not upgraded already.

While it may be possible to compile rippled on (virtual) machines with 4GB of RAM, we recommend compiling on (virtual) machines with 8GB of RAM or more. If your build machine has more than one CPU (**\`grep '^processor' /proc/cpuinfo | wc -l\`**), you can use them to assist in the build process by compiling with the command **scons -j\[number of CPUs - 1\]**.

The minimum supported version of Boost is v1.57.0. You **must** upgrade to this release or later to successfully compile this release of rippled. Please follow [these instructions](https://wiki.ripple.com/Ubuntu_build_instructions#Install_Boost) if you have not upgraded already.

**New Features**

-   Add "Default Ripple" account flag

**Assistance**

For assistance, please contact **integration@ripple.com**

**More information**

For more information or assistance, the following resources will be of use:

-   [Ripple Developer Forums](https://ripple.com/forum/viewforum.php?f=2)
-   [IRC](https://webchat.freenode.net/?channels=#ripple)


-----------------------------------------------------------

## Version 0.27.3

rippled 0.27.3 has been released. The commit can be found on GitHub at: <https://github.com/ripple/rippled/tree/0.27.3>

Prior to building, please confirm you have the correct source tree with the **git log** command. The first log entry should be the change setting the version:

     commit 70c2854f7c8a28801a7ebc81dd62bf0d068188f0
     Author: Nik Bougalis <nikb@bougalis.net>
     Date:   Tue Mar 10 14:06:33 2015 -0700

        Set version to 0.27.3

This release includes one new feature. Please refer to the [Git commit history](https://github.com/ripple/rippled/commits/0.27.3) for more detailed information.

**Toolchain support**

The minimum supported version of GCC used to compile rippled is v4.8. Please follow [these instructions](https://wiki.ripple.com/Ubuntu_build_instructions#Ubuntu_versions_older_than_13.10_:_Install_gcc_4.8) if you have not upgraded already.

While it may be possible to compile rippled on (virtual) machines with 4GB of RAM, we recommend compiling on (virtual) machines with 8GB of RAM or more. If your build machine has more than one CPU (**\`grep '^processor' /proc/cpuinfo | wc -l\`**), you can use them to assist in the build process by compiling with the command **scons -j\[number of CPUs - 1\]**.

The minimum supported version of Boost is v1.57.0. You **must** upgrade to this release or later to successfully compile this release of rippled. Please follow [these instructions](https://wiki.ripple.com/Ubuntu_build_instructions#Install_Boost) if you have not upgraded already.

**New Features**

-   Add "Default Ripple" account flag

**Assistance**

For assistance, please contact **integration@ripple.com**

**More information**

For more information or assistance, the following resources will be of use:

-   [Ripple Developer Forums](https://ripple.com/forum/viewforum.php?f=2)
-   [IRC](https://webchat.freenode.net/?channels=#ripple)


-----------------------------------------------------------

## Version 0.27.2

rippled 0.27.2 has been released. The commit can be found on GitHub at: <https://github.com/ripple/rippled/tree/0.27.2>

Prior to building, please confirm you have the correct source tree with the **git log** command. The first log entry should be the change setting the version:

     commit 9cc8eec773e8afc9c12a6aab4982deda80495cf1
     Author: Nik Bougalis <nikb@bougalis.net>
     Date:   Sun Mar 1 14:56:44 2015 -0800

       Set version to 0.27.2

This release incorporates a number of important bugfixes and functional improvements. Please refer to the [Git commit history](https://github.com/ripple/rippled/commits/0.27.2) for more detailed information.

**Toolchain support**

The minimum supported version of GCC used to compile rippled is v4.8. Please follow [these instructions](https://wiki.ripple.com/Ubuntu_build_instructions#Ubuntu_versions_older_than_13.10_:_Install_gcc_4.8) if you have not upgraded already.

While it may be possible to compile rippled on (virtual) machines with 4GB of RAM, we recommend compiling on (virtual) machines with 8GB of RAM or more. If your build machine has more than one CPU (**\`grep '^processor' /proc/cpuinfo | wc -l\`**), you can use them to assist in the build process by compiling with the command **scons -j\[number of CPUs - 1\]**.

The minimum supported version of Boost is v1.57.0. You **must** upgrade to this release or later to successfully compile this release of rippled. Please follow [these instructions](https://wiki.ripple.com/Ubuntu_build_instructions#Install_Boost) if you have not upgraded already.

**New Features**

-   NuDB backend option: high performance key/value database optimized for rippled (set “type=nudb” in .cfg).
    -   Either import RockdDB to NuDB using import tool, or
    -   Start fresh with NuDB but delete SQLite databases if rippled ran previously with RocksDB:

     rm [database_path]/transaction.* [database_path]/ledger.*

**Bug Fixes**

-   Fix offer quality bug

**Deprecated**

-   HyperLevelDB, LevelDB, and SQLlite backend options. Use RocksDB for spinning drives and NuDB for SSDs backend options.

**Assistance**

For assistance, please contact **integration@ripple.com**

**More information**

For more information or assistance, the following resources will be of use:

-   [Ripple Developer Forums](https://ripple.com/forum/viewforum.php?f=2)
-   [IRC](https://webchat.freenode.net/?channels=#ripple)


-----------------------------------------------------------

## Version 0.27.1

rippled 0.27.1 has been released. The commit can be found on GitHub at: <https://github.com/ripple/rippled/tree/0.27.1>

Prior to building, please confirm you have the correct source tree with the **git log** command. The first log entry should be the change setting the version:

     commit 95973ba3e8b0bd28eeaa034da8b806faaf498d8a
     Author: Vinnie Falco <vinnie.falco@gmail.com>
     Date:   Tue Feb 24 13:31:13 2015 -0800

       Set version to 0.27.1

This release incorporates a number of important bugfixes and functional improvements. Please refer to the [Git commit history](https://github.com/ripple/rippled/commits/0.27.1) for more detailed information.

**Toolchain support**

The minimum supported version of GCC used to compile rippled is v4.8. Please follow [these instructions](https://wiki.ripple.com/Ubuntu_build_instructions#Ubuntu_versions_older_than_13.10_:_Install_gcc_4.8) if you have not upgraded already.

While it may be possible to compile rippled on (virtual) machines with 4GB of RAM, we recommend compiling on (virtual) machines with 8GB of RAM or more. If your build machine has more than one CPU (**\`grep '^processor' /proc/cpuinfo | wc -l\`**), you can use them to assist in the build process by compiling with the command **scons -j\[number of CPUs - 1\]**.

The minimum supported version of Boost is v1.57.0. You **must** upgrade to this release or later to successfully compile this release of rippled. Please follow [these instructions](https://wiki.ripple.com/Ubuntu_build_instructions#Install_Boost) if you have not upgraded already.

**New Features**

-   RocksDB to NuDB import tool ([RIPD-781](https://ripplelabs.atlassian.net/browse/RIPD-781), [RIPD-785](https://ripplelabs.atlassian.net/browse/RIPD-785)): custom tool specifically designed for very fast import of RocksDB nodestore databases into NuDB

**Bug Fixes**

-   Fix streambuf bug

**Improvements**

-   Update RocksDB backend settings
-   NuDB improvements:
    -   Limit size of mempool ([RIPD-787](https://ripplelabs.atlassian.net/browse/RIPD-787))
    -   Performance improvements ([RIPD-793](https://ripplelabs.atlassian.net/browse/RIPD-793), [RIPD-796](https://ripplelabs.atlassian.net/browse/RIPD-796)): changes in Nudb to improve speed, reduce database size, and enhance correctness. The most significant change is to store hashes rather than entire keys in the key file. The output of the hash function is reduced to 48 bits, and stored directly in buckets.

**Experimental**

-   Add /crawl cgi request feature to peer protocol ([RIPD-729](https://ripplelabs.atlassian.net/browse/RIPD-729)): adds support for a cgi /crawl request, issued over HTTPS to the configured peer protocol port. The response to the request is a JSON object containing the node public key, type, and IP address of each directly connected neighbor. The IP address is suppressed unless the neighbor has requested its address to be revealed by adding "Crawl: public" to its HTTP headers. This field is currently set by the peer\_private option in the rippled.cfg file.

**Assistance**

For assistance, please contact **integration@ripple.com**

**More information**

For more information or assistance, the following resources will be of use:

-   [Ripple Developer Forums](https://ripple.com/forum/viewforum.php?f=2)
-   [IRC](https://webchat.freenode.net/?channels=#ripple)


-----------------------------------------------------------

## Version 0.27.0

rippled 0.27.0 has been released. The commit can be found on GitHub at: <https://github.com/ripple/rippled/tree/0.27.0>

Prior to building, please confirm you have the correct source tree with the **git log** command. The first log entry should be the change setting the version:

     commit c6c8e5d70c6fbde02cd946135a061aa77744396f
     Author: Vinnie Falco <vinnie.falco@gmail.com>
     Date:   Mon Jan 26 10:56:11 2015 -0800

         Set version to 0.27.0

This release incorporates a number of important bugfixes and functional improvements. Please refer to the [Git commit history](https://github.com/ripple/rippled/commits/0.27.0) for more detailed information.

**Release Overview**

The rippled team is proud to release rippled 0.27.0. This new version includes many exciting features that will appeal to our users. The team continues to work on stability, scalability, and performance.

The first feature is Online Delete. This feature allows rippled to maintain it’s database of previous ledgers within a fixed amount of disk space. It does this while allowing rippled to stay online and maintain an administrator specify minimum number of ledgers. This means administrators with limited disk space will no longer need to manage disk space by periodically manually removing the database. Also, with the previously existing backend databases performance would gradually degrade as the database grew in size. In particular, rippled would perform poorly whenever the backend database performed ever growing compaction operations. By limiting rippled to less history, compaction is less resource intensive and systems with less disk performance can now run rippled.

Additionally, we are very excited to include Universal Port. This feature allows rippled's listening port to handshake in multiple protocols. For example, a single listening port can be configured to receive incoming peer connections, incoming RPC commands over HTTP, and incoming RPC commands over HTTPS at the same time. Or, a single port can receive both Websockets and Secure Websockets clients at the same.

Finally, a new, experimental backend database, NuDB, has been added. This database was developed by Ripple Labs to take advantage of rippled’s specific data usage profile and performs much better than previous databases. Significantly, this database does not degrade in performance as the database grows. Very excitingly, this database works on OS X and Windows. This allows rippled to use these platforms for the first time.

**Toolchain support**

The minimum supported version of GCC used to compile rippled is v4.8. Please follow [these instructions](https://wiki.ripple.com/Ubuntu_build_instructions#Ubuntu_versions_older_than_13.10_:_Install_gcc_4.8) if you have not upgraded already.

While it may be possible to compile rippled on (virtual) machines with 4GB of RAM, we recommend compiling on (virtual) machines with 8GB of RAM or more. If your build machine has more than one CPU (**\`grep '^processor' /proc/cpuinfo | wc -l\`**), you can use them to assist in the build process by compiling with the command **scons -j\[number of CPUs - 1\]**.

The minimum supported version of Boost is v1.57.0. You **must** upgrade to this release or later to successfully compile this release of rippled. Please follow [these instructions](https://wiki.ripple.com/Ubuntu_build_instructions#Install_Boost) if you have not upgraded already.

**Important rippled.cfg Update**

**The format of the configuration file has changed. If upgrading from a previous version of rippled, please see the migration instructions below.**

**New Features**

-   SHAMapStore Online Delete ([RIPD-415](https://ripplelabs.atlassian.net/browse/RIPD-415)): Makes rippled configurable to support deletion of all data in its key-value store (nodestore) and ledger and transaction SQLite databases based on validated ledger sequence numbers. See doc/rippled-example.cfg for configuration setup.
-   [Universal Port](https://forum.ripple.com/viewtopic.php?f=2&t=8313&p=57969). See necessary config changes below.
-   Config "ledger\_history\_index" option ([RIPD-559](https://ripplelabs.atlassian.net/browse/RIPD-559))

**Bug Fixes**

-   Fix pathfinding with multiple issuers for one currency ([RIPD-618](https://ripplelabs.atlassian.net/browse/RIPD-618))
-   Fix account\_lines, account\_offers and book\_offers result ([RIPD-682](https://ripplelabs.atlassian.net/browse/RIPD-682))
-   Fix pathfinding bugs ([RIPD-735](https://ripplelabs.atlassian.net/browse/RIPD-735))
-   Fix RPC subscribe with multiple books ([RIPD-77](https://ripplelabs.atlassian.net/browse/RIPD-77))
-   Fix account\_tx API

**Improvements**

-   Improve the human-readable description of the tesSUCCESS code
-   Add 'delivered\_amount' to Transaction JSON ([RIPD-643](https://ripplelabs.atlassian.net/browse/RIPD-643)): The synthetic field 'delivered\_amount' can be used to determine the exact amount delivered by a Payment without having to check the DeliveredAmount field, if present, or the Amount field otherwise.

**Development-Related Updates**

-   HTTP Handshaking for Peers on Universal Port ([RIPD-446](https://ripplelabs.atlassian.net/browse/RIPD-446))
-   Use asio signal handling in Application ([RIPD-140](https://ripplelabs.atlassian.net/browse/RIPD-140))
-   Build dependency on Boost 1.57.0
-   Support a "no\_server" flag in test config
-   API for improved Unit Testing ([RIPD-432](https://ripplelabs.atlassian.net/browse/RIPD-432))
-   Option to specify rippled path on command line (--rippled=\<absolute or relative path\>)

**Experimental**

-   NuDB backend option: high performance key/value database optimized for rippled (set “type=nudb” in .cfg)

**Migration Instructions**

With rippled version 0.27.0, the rippled.cfg file must be changed according to these instructions:

-   Add new stanza - `[server]`. This section will contain a list of port names and key/value pairs. A port name must start with a letter and contain only letters and numbers. The name is not case-sensitive. For each name in this list, rippled will look for a configuration file section with the same name and use it to create a listening port. To simplify migration, you can use port names from your previous version of rippled.cfg (see Section 1. Server for detailed explanation in doc/rippled-example.cfg). For example:

         [server]
         rpc_port
         peer_port
         websocket_port
         ssl_key = <set value to your current [rpc_ssl_key] or [websocket_ssl_key] setting>
         ssl_cert = <set value to your current [rpc_ssl_cert] or [websocket_ssl_cert] setting>
         ssl_chain = <set value to your current [rpc_ssl_chain] or [websocket_ssl_chain] setting>

-   For each port name in `[server]` stanza, add separate stanzas. For example:

         [rpc_port]
         port = <set value to your current [rpc_port] setting, usually 5005>
         ip = <set value to your current [rpc_ip] setting, usually 127.0.0.1>
         admin = allow
         protocol = https

         [peer_port]
         port = <set value to your current [peer_port], usually 51235>
         ip = <set value to your current [peer_ip], usually 0.0.0.0>
         protocol = peer

         [websocket_port]
         port = <your current [websocket_port], usually 6006>
         ip = <your current [websocket_ip], usually 127.0.0.1>
         admin = allow
         protocol = wss

-   Remove current `[rpc_port],` `[rpc_ip],` `[rpc_allow_remote],` `[rpc_ssl_key],` `[rpc_ssl_cert],` `and` `[rpc_ssl_chain],` `[peer_port],` `[peer_ip],` `[websocket_port],` `[websocket_ip]` settings from rippled.cfg

-   If you allow untrusted websocket connections to your rippled, add `[websocket_public_port]` stanza under `[server]` section and replace websocket public settings with `[websocket_public_port]` section:

         [websocket_public_port]
         port = <your current [websocket_public_port], usually 5005>
         ip = <your current [websocket_public_ip], usually 127.0.0.1>
         protocol = ws ← make sure this is ws, not wss`

-   Remove `[websocket_public_port],` `[websocket_public_ip],` `[websocket_ssl_key],` `[websocket_ssl_cert],` `[websocket_ssl_chain]` settings from rippled.cfg
-   Disable `[ssl_verify]` section by setting it to 0
-   Migrate the remaining configurations without changes. To enable online delete feature, check Section 6. Database in doc/rippled-example.cfg

**Integration Notes**

With this release, integrators should deprecate the "DeliveredAmount" field in favor of "delivered\_amount."

**For Transactions That Occurred Before January 20, 2014:**

-   If amount actually delivered is different than the transactions “Amount” field
    -   "delivered\_amount" will show as unavailable indicating a developer should use caution when processing this payment.
    -   Example: A partial payment transaction (tfPartialPayment).
-   Otherwise
    -   "delivered\_amount" will show the correct destination balance change.

**For Transactions That Occur After January 20, 2014:**

-   If amount actually delivered is different than the transactions “Amount” field
    -   A "delivered\_amount" field will determine the destination amount change
    -   Example: A partial payment transaction (tfPartialPayment).
-   Otherwise
    -   "delivered\_amount" will show the correct destination balance change.

**Assistance**

For assistance, please contact **integration@ripple.com**

**More information**

For more information or assistance, the following resources will be of use:

-   [Ripple Developer Forums](https://ripple.com/forum/viewforum.php?f=2)
-   [IRC](https://webchat.freenode.net/?channels=#ripple)


-----------------------------------------------------------

## Version 0.26.4

rippled 0.26.4 has been released. The repository tag is *0.26.4* and can be found on GitHub at: <https://github.com/ripple/rippled/commits/0.26.4>

Prior to building, please confirm you have the correct source tree with the **git log** command. The first log entry should be the change setting the version:

     commit 05a04aa80192452475888479c84ff4b9b54e6ae7
     Author: Vinnie Falco <vinnie.falco@gmail.com>
     Date:   Mon Nov 3 16:53:37 2014 -0800

         Set version to 0.26.4

This release incorporates a number of important bugfixes and functional improvements. Please refer to the [Git commit history](https://github.com/ripple/rippled/commits/0.26.4) for more detailed information.

**Toolchain support**

The minimum supported version of GCC used to compile rippled is v4.8. Please follow [these instructions](https://wiki.ripple.com/Ubuntu_build_instructions#Ubuntu_versions_older_than_13.10_:_Install_gcc_4.8) if you have not upgraded already.

While it may be possible to compile rippled on (virtual) machines with 4GB of RAM, we recommend compiling on (virtual) machines with 8GB of RAM or more. If your build machine has more than one CPU (**\`grep '^processor' /proc/cpuinfo | wc -l\`**), you can use them to assist in the build process by compiling with the command **scons -j\[number of CPUs - 1\]**.

The minimum supported version of Boost is v1.55.0. You **must** upgrade to this release or later to successfully compile this release of rippled. Please follow [these instructions](https://wiki.ripple.com/Ubuntu_build_instructions#Install_Boost) if you have not upgraded already.

**Important JSON-RPC Update**

With rippled version 0.26.4, the [rippled.cfg](https://github.com/ripple/rippled/blob/0.26.4/doc/rippled-example.cfg) file must set the ssl\_verify property to 0. Without this update, JSON-RPC API calls may not work.

**New Features**

-   Rocksdb v. 3.5.1
-   SQLite v. 3.8.7
-   Disable SSLv3
-   Add counters to track ledger read and write activities
-   Use trusted validators median fee when determining transaction fee
-   Add --quorum argument for server start ([RIPD-563](https://ripplelabs.atlassian.net/browse/RIPD-563))
-   Add account\_offers paging ([RIPD-344](https://ripplelabs.atlassian.net/browse/RIPD-344))
-   Add account\_lines paging ([RIPD-343](https://ripplelabs.atlassian.net/browse/RIPD-343))
-   Ability to configure network fee in rippled.cfg file ([RIPD-564](https://ripplelabs.atlassian.net/browse/RIPD-564))

**Bug Fixes**

-   Fix OS X version parsing/error related to OS X 10.10 update
-   Fix incorrect address in connectivity check report
-   Fix page sizes for ledger\_data ([RIPD-249](https://ripplelabs.atlassian.net/browse/RIPD-249))
-   Make log partitions case-insensitive in rippled.cfg

**Improvements**

-   Performance
    -   Ledger performance improvements for storage and traversal ([RIPD-434](https://ripplelabs.atlassian.net/browse/RIPD-434))
    -   Improve client performance for JSON responses ([RIPD-439](https://ripplelabs.atlassian.net/browse/RIPD-439))
-   Other
    -   Remove PROXY handshake feature
    -   Change to rippled.cfg to support sections containing both key/value pairs and a list of values
    -   Return descriptive error message for memo validation ([RIPD-591](https://ripplelabs.atlassian.net/browse/RIPD-591))
    -   Changes to enforce JSON-RPC 2.0 error format
    -   Optimize account\_lines and account\_offers ([RIPD-587](https://ripplelabs.atlassian.net/browse/RIPD-587))
    -   Improve fee setting logic ([RIPD-614](https://ripplelabs.atlassian.net/browse/RIPD-614))
    -   Improve transaction security
    -   Config improvements
    -   Improve path filtering ([RIPD-561](https://ripplelabs.atlassian.net/browse/RIPD-561))
    -   Logging to distinguish Byzantine failure from tx bug ([RIPD-523](https://ripplelabs.atlassian.net/browse/RIPD-523))

**Experimental**

-   Add "deferred" flag to transaction relay message (required for future code that will relay deferred transactions)
-   Refactor STParsedJSON to parse an object or array (required for multisign implementation) ([RIPD-480](https://ripplelabs.atlassian.net/browse/RIPD-480))

**Development-Related Updates**

-   Changes to DatabaseReader to read ledger numbers from database
-   Improvements to SConstruct

**More information**

For more information or assistance, the following resources will be of use:

-   [Ripple Developer Forums](https://ripple.com/forum/viewforum.php?f=2)
-   [IRC](https://webchat.freenode.net/?channels=#ripple)


-----------------------------------------------------------

## Version 0.26.3-sp1

rippled 0.26.3-sp1 has been released. The repository tag is *0.26.3-sp1* and can be found on GitHub at: <https://github.com/ripple/rippled/tree/0.26.3-sp1>

Prior to building, please confirm you have the correct source tree with the **git log** command. The first log entry should be the change setting the version:

     commit 2ad6f0a65e248b4f614d38d199a9d5d02f5aaed8
     Author: Vinnie Falco <vinnie.falco@gmail.com>
     Date:   Fri Sep 12 15:22:54 2014 -0700

         Set version to 0.26.3-sp1

This release incorporates a number of important bugfixes and functional improvements. Please refer to the [Git commit history](https://github.com/ripple/rippled/commits/0.26.3-sp1) for more detailed information.

**Toolchain support**

The minimum supported version of GCC used to compile rippled is v4.8. Please follow [these instructions](https://wiki.ripple.com/Ubuntu_build_instructions#Ubuntu_versions_older_than_13.10_:_Install_gcc_4.8) if you have not upgraded already.

While it may be possible to compile rippled on (virtual) machines with 4GB of RAM, we recommend compiling on (virtual) machines with 8GB of RAM or more. If your build machine has more than one CPU (**\`grep '^processor' /proc/cpuinfo | wc -l\`**), you can use them to assist in the build process by compiling with the command **scons -j\[number of CPUs - 1\]**.

The minimum supported version of Boost is v1.55.0. You **must** upgrade to this release or later to successfully compile this release of rippled. Please follow [these instructions](https://wiki.ripple.com/Ubuntu_build_instructions#Install_Boost) if you have not upgraded already.

**New Features**

-   New command to display HTTP/S-RPC sessions metrics ([RIPD-533](https://ripplelabs.atlassian.net/browse/RIPD-533))

**Bug Fixes**

-   Improved handling of HTTP/S-RPC sessions ([RIPD-489](https://ripplelabs.atlassian.net/browse/RIPD-489))
-   Fix unit tests for Windows.
-   Fix integer overflows in JSON parser.

**Improvements**

-   Improve processing of trust lines during pathfinding.

**Experimental Features**

-   Added a command line utility called LedgerTool for retrieving and processing ledger blocks from the Ripple network.

**Development-Related Updates**

-   HTTP message and parser improvements.
    -   Streambuf wrapper supports rvalue move.
    -   Message class holds a complete HTTP message.
    -   Body class holds the HTTP content body.
    -   Headers class holds RFC-compliant HTTP headers.
    -   Basic\_parser provides class interface to joyent's http-parser.
    -   Parser class parses into a message object.
    -   Remove unused http get client free function.
    -   Unit test for parsing malformed messages.
-   Add enable\_if\_lvalue.
-   Updates to includes and scons.
-   Additional ledger.history.mismatch insight statistic.
-   Convert rvalue to an lvalue. ([RIPD-494](https://ripplelabs.atlassian.net/browse/RIPD-494))
-   Enable heap profiling with jemalloc.
-   Add aged containers to Validators module. ([RIPD-349](https://ripplelabs.atlassian.net/browse/RIPD-349))
-   Account for high-ASCII characters. ([RIPD-464](https://ripplelabs.atlassian.net/browse/RIPD-464))

**More information**

For more information or assistance, the following resources will be of use:

-   [Ripple Developer Forums](https://ripple.com/forum/viewforum.php?f=2)
-   [IRC](https://webchat.freenode.net/?channels=#ripple)


-----------------------------------------------------------

## Version 0.26.2

rippled 0.26.2 has been released. The repository tag is *0.26.2* and can be found on GitHub at: <https://github.com/ripple/rippled/tree/0.26.2>

Prior to building, please confirm you have the correct source tree with the **git log** command. The first log entry should be the change setting the version:

     commit b9454e0f0ca8dbc23844a0520d49394e10d445b1
     Author: Vinnie Falco <vinnie.falco@gmail.com>
     Date:   Mon Aug 11 15:25:44 2014 -0400

        Set version to 0.26.2

This release incorporates a small number of important bugfixes. Please refer to the [Git commit history](https://github.com/ripple/rippled/commits/0.26.2) for more detailed information.

**Toolchain support**

The minimum supported version of GCC used to compile rippled is v4.8. Please follow [these instructions](https://wiki.ripple.com/Ubuntu_build_instructions#Ubuntu_versions_older_than_13.10_:_Install_gcc_4.8) if you have not upgraded already.

While it may be possible to compile rippled on (virtual) machines with 4GB of RAM, we recommend compiling on (virtual) machines with 8GB of RAM or more. If your build machine has more than one CPU (**\`grep '^processor' /proc/cpuinfo | wc -l\`**), you can use them to assist in the build process by compiling with the command **scons -j\[number of CPUs - 1\]**.

The minimum supported version of Boost is v1.55.0. You **must** upgrade to this release or later to successfully compile this release of rippled. Please follow [these instructions](https://wiki.ripple.com/Ubuntu_build_instructions#Install_Boost) if you have not upgraded already.

**New Features**

-   Freeze enforcement: activates on September 15, 2014 ([RIPD-399](https://ripplelabs.atlassian.net/browse/RIPD-399))
-   Add pubkey\_node and hostid to server stream messages ([RIPD-407](https://ripplelabs.atlassian.net/browse/RIPD-407))

**Bug Fixes**

-   Fix intermittent exception when closing HTTPS connections ([RIPD-475](https://ripplelabs.atlassian.net/browse/RIPD-475))
-   Correct Pathfinder::getPaths out to handle order books ([RIPD-427](https://ripplelabs.atlassian.net/browse/RIPD-427))
-   Detect inconsistency in PeerFinder self-connects ([RIPD-411](https://ripplelabs.atlassian.net/browse/RIPD-411))

**Experimental Features**

-   Add owner\_funds to client subscription data ([RIPD-377](https://ripplelabs.atlassian.net/browse/RIPD-377))

The offer funding status feature is “experimental” in this version. Developers are able to see the field, but it is subject to change in future releases.

**More information**

For more information or assistance, the following resources will be of use:

-   [Ripple Developer Forums](https://ripple.com/forum/viewforum.php?f=2)
-   [IRC](https://webchat.freenode.net/?channels=#ripple)


-----------------------------------------------------------

## Version 0.26.1

rippled v0.26.1 has been released. The repository tag is **0.26.1** and can be found on GitHub at: <https://github.com/ripple/rippled/tree/0.26.1>

Prior to building, please confirm you have the correct source tree with the **git log** command. The first log entry should be the change setting the version:

     commit 9a0e806f78300374e20070e2573755fbafdbfd03
     Author: Vinnie Falco <vinnie.falco@gmail.com>
     Date:   Mon Jul 28 11:27:31 2014 -0700

         Set version to 0.26.1

This release incorporates a small number of important bugfixes. Please refer to the [Git commit history](https://github.com/ripple/rippled/commits/0.26.1) for more detailed information.

**Toolchain support**

The minimum supported version of GCC used to compile rippled is v4.8. Please follow [these instructions](https://wiki.ripple.com/Ubuntu_build_instructions#Ubuntu_versions_older_than_13.10_:_Install_gcc_4.8) if you have not upgraded already.

While it may be possible to compile rippled on (virtual) machines with 4GB of RAM, we recommend compiling on (virtual) machines with 8GB of RAM or more. If your build machine has more than one CPU (**\`grep '^processor' /proc/cpuinfo | wc -l\`**), you can use them to assist in the build process by compiling with the command **scons -j\[number of CPUs - 1\]**.

The minimum supported version of Boost is v1.55.0. You **must** upgrade to this release or later to successfully compile this release of rippled. Please follow [these instructions](https://wiki.ripple.com/Ubuntu_build_instructions#Install_Boost) if you have not upgraded already.

**Bug Fixes**

-   Enabled asynchronous handling of HTTP-RPC interactions. This fixes client handlers using RPC that periodically return blank responses to requests. ([RIPD-390](https://ripplelabs.atlassian.net/browse/RIPD-390))
-   Fixed auth handling during OfferCreate. This fixes a regression of [RIPD-256](https://ripplelabs.atlassian.net/browse/RIPD-256). ([RIPD-414](https://ripplelabs.atlassian.net/browse/RIPD-414))

**More information**

For more information or assistance, the following resources will be of use:

-   [Ripple Developer Forums](https://ripple.com/forum/viewforum.php?f=2)
-   [IRC](https://webchat.freenode.net/?channels=#ripple)


-----------------------------------------------------------

## Version 0.26.0

rippled v0.26.0 has been released. The repository tag is **0.26.0** and can be found on GitHub at: <https://github.com/ripple/rippled/tree/0.26.0>

Prior to building, please confirm you have the correct source tree with the **git log** command. The first log entry should be the change setting the version:

     commit 9fa5e3987260e39dba322f218d39ac228a5b361b
     Author: Vinnie Falco <vinnie.falco@gmail.com>
     Date:   Tue Jul 22 09:59:45 2014 -0700

         Set version to 0.26.0

This release incorporates a significant number of improvements and important bugfixes. Please refer to the [Git commit history](https://github.com/ripple/rippled/commits/develop) for more detailed information.

**Toolchain support**

The minimum supported version of GCC used to compile rippled is v4.8. Please follow [these instructions](https://wiki.ripple.com/Ubuntu_build_instructions#Ubuntu_versions_older_than_13.10_:_Install_gcc_4.8) if you have not upgraded already.

While it may be possible to compile rippled on (virtual) machines with 4GB of RAM, we recommend compiling on (virtual) machines with 8GB of RAM or more. If your build machine has more than one CPU (**\`grep '^processor' /proc/cpuinfo | wc -l\`**), you can use them to assist in the build process by compiling with the command **scons -j\[number of CPUs - 1\]**.

The minimum supported version of Boost is v1.55.0. You **must** upgrade to this release or later to successfully compile this release of rippled. Please follow [these instructions](https://wiki.ripple.com/Ubuntu_build_instructions#Install_Boost) if you have not upgraded already.

**Improvements**

-   Updated integration tests.
-   Updated tests for account freeze functionality.
-   Implement setting the no-freeze flag on Ripple accounts ([RIPD-394](https://ripplelabs.atlassian.net/browse/RIPD-394)).
-   Improve transaction fee and execution logic ([RIPD-323](https://ripplelabs.atlassian.net/browse/RIPD-323)).
-   Implemented finding of 'sabfd' paths ([RIPD-335](https://ripplelabs.atlassian.net/browse/RIPD-335)).
-   Imposed a local limit on paths lengths ([RIPD-350](https://ripplelabs.atlassian.net/browse/RIPD-350)).
-   Documented [ledger entries](https://github.com/ripple/rippled/blob/develop/src/ripple/module/app/ledger/README.md) ([RIPD-361](https://ripplelabs.atlassian.net/browse/RIPD-361)).
-   Documented [SHAMap](https://github.com/ripple/rippled/blob/develop/src/ripple/module/app/shamap/README.md).

**Bug Fixes**

-   Fixed the limit parameter on book\_offers ([RIPD-295](https://ripplelabs.atlassian.net/browse/RIPD-295)).
-   Removed SHAMapNodeID from SHAMapTreeNode to fix "right data, wrong ID" bug in the tree node cache ([RIPD-347](https://ripplelabs.atlassian.net/browse/RIPD-347)).
-   Eliminated spurious SHAMap::getFetchPack failure ([RIPD-379](https://ripplelabs.atlassian.net/browse/RIPD-379)).
-   Disabled SSLv2.
-   Implemented rate-limiting of SSL client renegotiation to mitigate [SCIR DoS vulnerability](https://www.thc.org/thc-ssl-dos/) ([RIPD-360](https://ripplelabs.atlassian.net/browse/RIPD-360)).
-   Display unprintable or malformatted currency codes as hex digits.
-   Fix static initializers in RippleSSLContext ([RIPD-375](https://ripplelabs.atlassian.net/browse/RIPD-375)).

**More information**

For more information or assistance, the following resources will be of use:

-   [Ripple Developer Forums](https://ripple.com/forum/viewforum.php?f=2)
-   [IRC](https://webchat.freenode.net/?channels=#ripple)


-----------------------------------------------------------

## Version 0.25.2

rippled v0.25.2 has been released. The repository tag is **0.25.2** and can be found on GitHub at: <https://github.com/ripple/rippled/tree/0.25.2>

Prior to building, please confirm you have the correct source tree with the **git log** command. The first log entry should be the change setting the version:

     commit ddf68d464d74e1c76a0cfd100a08bc8e65b91fec
     Author: Mark Travis <mtravis@ripple.com>
     Date:   Mon Jul 7 11:46:15 2014 -0700

         Set version to 0.25.2

This release incorporates significant improvements which may not warrant separate entries but are incorporated into the feature changes as summary lines. Please refer to the [Git commit history](https://github.com/ripple/rippled/commits/develop) for more information.

**Toolchain support**

The minimum supported version of GCC used to compile rippled is v4.8. Please follow [these instructions](https://wiki.ripple.com/Ubuntu_build_instructions#Ubuntu_versions_older_than_13.10_:_Install_gcc_4.8) if you have not upgraded already.

While it may be possible to compile rippled on (virtual) machines with 4GB of RAM, we recommend build machines with 8GB of RAM.

The minimum supported version of Boost is v1.55. You **must** upgrade to this release or later to successfully compile this release. Please follow [these instructions](https://wiki.ripple.com/Ubuntu_build_instructions#Install_Boost) if you have not upgraded already.

**Improvements**

-   CPU utilization for certain operations has been optimized.
-   Improve serialization of public ledger blocks.
-   rippled now takes much less time to compile.
-   Additional pathfinding heuristic: increases liquidity in some cases.

**Bug Fixes**

-   Unprintable currency codes will be printed as hex digits.
-   Transactions with unreasonably long path lengths are rejected. The maximum is now eight (8) hops.


-----------------------------------------------------------

## Version 0.25.1

`rippled` v0.25.1 has been released. The repository tag is `0.25.1` and can be found on GitHub at: https://github.com/ripple/rippled/tree/0.25.1

Prior to building, please confirm you have the correct source tree with the `git log` command. The first log entry should be the change setting the version:

     commit b677cacb8ce0d4ef21f8c60112af1db51dce5bb4
     Author: Vinnie Falco <vinnie.falco@gmail.com>
     Date:   Thu May 15 08:27:20 2014 -0700

         Set version to 0.25.1

This release incorporates significant improvements which may not warrant separate entries but are incorporated into the feature changes as summary lines.  Please refer to the [Git commit history](https://github.com/ripple/rippled/commits/develop) for more information.

**Toolchain support**

The minimum supported version of GCC used to compile rippled is v4.8.  Please follow [these instructions](https://wiki.ripple.com/Ubuntu_build_instructions#Ubuntu_versions_older_than_13.10_:_Install_gcc_4.8) if you have not upgraded already.

A minimum of 4GB of RAM are required to successfully compile this release.

The minimum supported version of Boost is v1.55.  You **must** upgrade to this release or later to successfully compile this release.  Please follow [these instructions](https://wiki.ripple.com/Ubuntu_build_instructions#Install_Boost) if you have not upgraded already.

**Major Features**

* Option to compress the NodeStore db. More speed, less space. See [`rippled-example.cfg`](https://github.com/ripple/rippled/blob/0.25.1/doc/rippled-example.cfg#L691)

**Improvements**

* Remove redundant checkAccept call
* Added I/O latency to output of ''server_info''.
* Better performance handling of Fetch Packs.
* Improved handling of modified ledger nodes.
* Improved performance of JSON document generator.
* Made strConcat operate in O(n) time for greater efficiency.
* Added some new configuration options to doc/rippled-example.cfg

**Bug Fixes**

* Fixed a bug in Unicode parsing of transactions.
* Fix a blocker with tfRequireAuth
* Merkle tree nodes that are retrieved as a result of client requests are cached locally.
* Use the last ledger node closed for finding old paths through the network.
* Reduced number of asynchronous fetches.


-----------------------------------------------------------

## Version 0.25.0

rippled version 0.25.0 has been released. The repository tag is **0.25.0** and can be found on GitHub at: <https://github.com/ripple/rippled/tree/0.25.0>

Prior to building, please confirm you have the correct source tree with the **git log** command. The first log entry should be the change setting the version:

     commit 29d1d5f06261a93c5e94b4011c7675ff42443b7f
     Author: Vinnie Falco <vinnie.falco@gmail.com>
     Date:   Wed May 14 09:01:44 2014 -0700

         Set version to 0.25.0

This release incorporates significant improvements which may not warrant separate entries but are incorporated into the feature changes as summary lines. Please refer to the [Git commit history](https://github.com/ripple/rippled/commits/develop) for more information.

**Toolchain support**

The minimum supported version of GCC used to compile rippled is v4.8. Please follow [these instructions](https://wiki.ripple.com/Ubuntu_build_instructions#Ubuntu_versions_older_than_13.10_:_Install_gcc_4.8) if you have not upgraded already.

A minimum of 4GB of RAM are required to successfully compile this release.

The minimum supported version of Boost is v1.55. You **must** upgrade to this release or later to successfully compile this release. Please follow [these instructions](https://wiki.ripple.com/Ubuntu_build_instructions#Install_Boost) if you have not upgraded already.

**Major Features**

-   Option to compress the NodeStore db. More speed, less space. See [`rippled-example.cfg`](https://github.com/ripple/rippled/blob/0.25.0/doc/rippled-example.cfg#L691)

**Improvements**

-   Remove redundant checkAccept call
-   Added I/O latency to output of *server\_info*.
-   Better performance handling of Fetch Packs.
-   Improved handling of modified ledger nodes.
-   Improved performance of JSON document generator.
-   Made strConcat operate in O(n) time for greater efficiency.

**Bug Fixes**

-   Fix a blocker with tfRequireAuth
-   Merkle tree nodes that are retrieved as a result of client requests are cached locally.
-   Use the last ledger node closed for finding old paths through the network.
-   Reduced number of asynchronous fetches.


-----------------------------------------------------------

## Version 0.24.0

rippled version 0.24.0 has been released. The repository tag is **0.24.0** and can be found on GitHub at: <https://github.com/ripple/rippled/tree/0.24.0>

Prior to building, please confirm you have the correct source tree with the **git log** command. The first log entry should be the change setting the version:

     commit 3eb1c7bd6f93e5d874192197f76571184338f702
     Author: Vinnie Falco <vinnie.falco@gmail.com>
     Date:   Mon May 5 10:20:46 2014 -0700

         Set version to 0.24.0

This release incorporates significant improvements which may not warrant separate entries but are incorporated into the feature changes as summary lines. Please refer to the [Git commit history](https://github.com/ripple/rippled/commits/develop) for more information.

**Toolchain support**

The minimum supported version of GCC used to compile rippled is v4.8. Please follow [these instructions](https://wiki.ripple.com/Ubuntu_build_instructions#Ubuntu_versions_older_than_13.10_:_Install_gcc_4.8) if you have not upgraded already.

A minimum of 4GB of RAM are required to successfully compile this release.

The minimum supported version of Boost is v1.55. You **must** upgrade to this release or later to successfully compile this release. Please follow [these instructions](https://wiki.ripple.com/Ubuntu_build_instructions#Install_Boost) if you have not upgraded already.

**Improvements**

-   Implemented logic for ledger processes and features.
-   Use "high threads" for background RocksDB database writes.
-   Separately track locally-issued transactions to ensure they always appear in the open ledger.

**Bug Fixes**

-   Fix AccountSet for canonical transactions.
-   The RPC [sign](https://ripple.com/build/rippled-apis/#sign) command will now sign with either an account's master or regular secret key.
-   Fixed out-of-order network initialization.
-   Improved efficiency of pathfinding for transactions.
-   Reworked timing of ledger validation and related operations to fix race condition against the network.
-   Build process enforces minimum versions of OpenSSL and BOOST for operation.


-----------------------------------------------------------

## Version 0.23.0

rippled version 0.23.0 has been released. The repository tag is **0.23.0** and can be found on GitHub at: <https://github.com/ripple/rippled/tree/0.23.0>

Prior to building, please confirm you have the correct source tree with the **git log** command. The first log entry should be the change setting the version:

     commit 29a4f61551236f70865d46d6653da2e62de1c701
     Author: Vinnie Falco <vinnie.falco@gmail.com>
     Date:   Fri Mar 14 13:01:23 2014 -0700

         Set version to 0.23.0

This release incorporates significant improvements which may not warrant separate entries but are incorporated into the feature changes as summary lines. Please refer to the [Git commit history](https://github.com/ripple/rippled/commits/develop) for more information.

**Toolchain support**

The minimum supported version of GCC used to compile rippled is v4.8. Please follow [these instructions](https://wiki.ripple.com/Ubuntu_build_instructions#Ubuntu_versions_older_than_13.10_:_Install_gcc_4.8) if you have not upgraded already.

A minimum of 4GB of RAM are required to successfully compile this release.

The minimum supported version of Boost is v1.55. You **must** upgrade to this release or later to successfully compile this release. Please follow [these instructions](https://wiki.ripple.com/Ubuntu_build_instructions#Install_Boost) if you have not upgraded already.

**Improvements**

-   Allow the word 'none' in the *.cfg* file to disable storing historical ledgers.
-   Clarify the initialization of hash prefixes used in the *RadMap*.
-   Better validation of RPC-JSON from all sources
-   Reduce spurious log output from Peers
-   Eliminated some I/O for certain operations in the *RadMap*.
-   Client requests for full state trees now require administrative privileges.
-   Added "MemoData" field for transaction memos.
-   Prevent the node cache from overflowing needlessly in certain cases
-   Add "ledger\_data" command for retrieving entire ledgers in chunks.
-   Reduce the quantity of forwarded transactions and proposals in some cases
-   Improved diagnostics when errors occur loading SSL certificates

**Bug Fixes**

-   Fix rare crash when a race condition involving disconnecting sockets occurs
-   Fix a corner case with hex conversion of strings with odd character lengths
-   Fix an exception in a corner case when erroneous transactions were being logged
-   Fix the treatment of expired offers when cleaning up offers
-   Prevent a needless transactor from being created if the tx ID is not valid
-   Fix the peer action transition from "syncing" to "full"
-   Fix error reporting for unknown inner JSON fields
-   Fix source file path displayed when an assertion failure is reported
-   Fix typos in transaction engine error code identifiers


-----------------------------------------------------------

## Version 0.22.0

rippled version 0.22.0 has been released. This release is currently the tip of the **develop/** branch and can be found on GitHub at: <https://github.com/ripple/rippled/tree/develop> The tag is **0.22.0** and can be found on GitHub at: <https://github.com/ripple/rippled/tree/0.22.0>

**This is a critical release affecting transaction processing. All partners should update immediately.**

Prior to building, please confirm you have the correct source tree with the **git log** command. The first log entry should be the change setting the version:

This release incorporates significant improvements which may not warrant separate entries but are incorporated into the feature changes as summary lines. Please refer to the [Git commit history](https://github.com/ripple/rippled/commits/develop) for more information.

**Toolchain support**

The minimum supported version of GCC used to compile rippled is v4.8. Please follow [these instructions](https://wiki.ripple.com/Ubuntu_build_instructions#Ubuntu_versions_older_than_13.10_:_Install_gcc_4.8) if you have not upgraded already.

A minimum of 4GB of RAM are required to successfully compile this release.

The minimum supported version of libBOOST is v1.55. You **must** upgrade to this release or later to successfully compile this release. Please follow [these instructions](https://wiki.ripple.com/Ubuntu_build_instructions#Install_Boost) if you have not upgraded already.

**Key release features**

- **PeerFinder**

    -   Actively guides network topology.
    -   Scrubs listening advertisements based on connectivity checks.
    -   Redirection for new nodes when existing nodes are full.

- **Memos**

    -   Transactions can optionally include a short text message, which optionally can be encrypted.

- **Database**

    -   Improved management of I/O resources.
    -   Better performance accessing historical data.

- **PathFinding**

    -   More efficient search algorithm when computing paths

**Major Partner Issues Fixed**

- **Transactions**

    -   Malleability: Ability to ensure that signatures are fully canonical.

- **PathFinding**

    -   Less time needed to get the first path result!

- **Database**

    -   Eliminated "meltdowns" caused when fetching historical ledger data.

**Significant Changes**

-   Cleaned up logic which controls when ledgers are fetched and under what conditions.
-   Cleaned up file path calculation for database files.
-   Changed dispatcher for WebSocket requests.
-   Cleaned up multithreading mechanisms.
-   Fixed custom currency code parsing.
-   Optimized transaction node lookup circumstances in the node store.


-----------------------------------------------------------

## Version 0.21.0

rippled version 0.21.0 has been released. This release is currently the tip of the **develop/** branch and can be found on GitHub at [1](https://github.com/ripple/rippled/tree/develop). The tag is **0.21.0-rc2** and can be found on GitHub at [2](https://github.com/ripple/rippled/tree/0.21.0-rc2).

**This is a critical release. All partners should update immediately.**

Prior to building, please confirm you have the correct source tree with the **git log** command. The first log entry should be the change setting the version:

    commit f295bb20a16d1d2999f606c1297c8930d8e33c40
    Author: JoelKatz <DavidJoelSchwartz@GMail.com>
    Date:   Fri Jan 24 11:17:16 2014 -0800

        Set version to 0.21.0.rc2

**Major Partner Issues Fixed**

-   Order book issues
    -   Ensure all crossing offers are taken
    -   Ensure order book is not left crossed
-   Added **DeliveredAmount** field to transaction metadata
    -   Reports amount delivered in partial payments

**Toolchain support**

As with the previous release, the minimum supported version of GCC used to compile rippled is v4.8.

**Significant Changes**

-   Pairwise no-ripple
    -   Permits trust lines to be protected from rippling
    -   Operates on protected pairs
-   Performance improvements
    -   Improve I/O latency
    -   Improve fetching ledgers
    -   Improve pathfinding
-   Features for robust transaction submission
    -   LastLedgerSeq for transaction expiration
    -   AccountTxnID for transaction chaining
-   Fix some cases where an invalid transaction would stay in limbo
-   Code cleanups
-   Better reporting of invalid parameters

**Release Candidates**

RC1 fixed performance problems with order book retrieval.

RC2 fixed a bug that caused crashes in order processing and a bug in parsing order book requests.

**Notice**

If you are upgrading from version 0.12 or earlier of rippled, these next sections apply to you because the format of the *rippled.cfg* file changed around that time. If you have upgraded since that time and you have applied the configuration file fixes, you can safely ignore them.

**Validators**

Ripple Labs is now running five validators. You can use this template for your *validators.txt* file (or place this in your config file):

     [validators]
     n9KPnVLn7ewVzHvn218DcEYsnWLzKerTDwhpofhk4Ym1RUq4TeGw    RIP1
     n9LFzWuhKNvXStHAuemfRKFVECLApowncMAM5chSCL9R5ECHGN4V    RIP2
     n94rSdgTyBNGvYg8pZXGuNt59Y5bGAZGxbxyvjDaqD9ceRAgD85P    RIP3
     n9LeQeDcLDMZKjx1TZtrXoLBLo5q1bR1sUQrWG7tEADFU6R27UBp    RIP4
     n9KF6RpvktjNs2MDBkmxpJbup4BKrKeMKDXPhaXkq7cKTwLmWkFr    RIP5

You should also raise your quorum to at least three by putting the following in your *rippled.cfg* file:

     [validation_quorum]
     3

If you are a validator, you should set your quorum to at least four.

**IPs**

A list of Ripple Labs server IP addresses can be found by resolving **r.ripple.com**. You can also add this to your *rippled.cfg* file to ensure you always have several peer connections to Ripple Labs servers:

     [ips]
     184.73.226.101 51235
     23.23.201.55   51235
     54.200.43.173  51235
     184.73.57.84   51235
     54.234.249.55  51235
     54.200.86.110  51235

**RocksDB back end**

RocksDB is based on LevelDB with improvements from Facebook and the community. Preliminary tests show that it stalls less often than HyperLevelDB for our use cases.

If you are switching over from an existing back end, you have two options. You can remove your old database and let rippled recreate it as it re-syncs, or you can import your old database into the new one.

To remove your old database, make sure the server is shut down (\`rippled stop\`). Remove the *db/ledger.db* and *db/transaction.db* files. Remove all the files in your back end store directory (*db/hashnode* by default). Then change your configuration file to use the RocksDB back end and restart.

To import your old database, start by shutting the server down. Then modify the configuration file by renaming your *\[node\_db\]* stanza to *\[import\_db\]*. Create a new *\[node\_db\]* stanza and specify a RocksDB back end with a different directory. Start the server with the command **rippled --import**. When the import finishes gracefully stop the server (\`rippled stop\`). Please wait for rippled to stop on its own because it can take several minutes for it to shut down after an import. Remove the old database, put the new database into place, remove the *\[import\_db\]* section, change the *\[node\_db\]* section to refer to the final location, and restart the server.

The recommended RocksDB configuration is:

     [node_db]
     type=RocksDB
     path=db/hashnode
     open_files=1200
     filter_bits=12
     cache_mb=128
     file_size_mb=8
     file_size_mult=2

**Configuring your Node DB**

You need to configure the [NodeBackEnd](https://wiki.ripple.com/NodeBackEnd) that you want the server to use. See above for an example RocksDB configuration.

-   **Note**: HyperLevelDB and RocksDB are not available on Windows platform.


-----------------------------------------------------------

## Version 0.20.1

rippled version 0.20.1 has been released. This release is currently the tip of the [develop](https://github.com/ripple/rippled/tree/develop) branch and the tag is [0.20.1](https://github.com/ripple/rippled/tree/0.20.1).

**This is a critical release. All partners should update immediately.**

Prior to building, please confirm you have the correct source tree with the **git log** command. The first log entry should be the change setting the version:

    commit 95a573b755219d7e1e078d53b8e11a8f0d7cade1
    Author: Vinnie Falco <vinnie.falco@gmail.com>
    Date:   Wed Jan 8 17:08:27 2014 -0800

       Set version to 0.20.1

**Major Partner Issues Fixed**

-   rippled will crash randomly.
    -   Entries in the three parts of the order book are missing or do not match. In such a case, rippled will crash.
-   Server loses sync randomly.
    -   This is due to rippled restarting after it crashes. That the server restarted is not obvious and appears to be something else.
-   Server goes 'offline' randomly.
    -   This is due to rippled restarting after it crashes. That the server restarted is not obvious and appears to be something else.
-   **complete\_ledgers** part of **server\_info** output says "None".
    -   This is due to rippled restarting and reconstructing the ledger after it crashes.
    -   If the node back end is corrupted or has been moved without being renamed in rippled.cfg, this can cause rippled to crash and restart.

**Toolchain support**

Starting with this release, the minimum supported version of GCC used to compile rippled is v4.8.

**Significant Changes**

-   Don't log StatsD messages to the console by default.
-   Fixed missing jtACCEPT job limit.
-   Removed dead code to clean up the codebase.
-   Reset liquidity before retrying rippleCalc.
-   Made improvements becuase items in SHAMaps are immutable.
-   Multiple pathfinding bugfixes:
    -   Make each path request track whether it needs updating.
    -   Improve new request handling, reverse order for processing requests.
    -   Break to handle new requests immediately.
    -   Make mPathFindThread an integer rather than a bool. Allow two threads.
    -   Suspend processing requests if server is backed up.
    -   Multiple performance improvements and enhancements.
    -   Fixed locking.
-   Refactored codebase to make it C++11 compliant.
-   Multiple fixes to ledger acquisition, cleanup, and logging.
-   Made multiple improvements to WebSockets server.
-   Added Debian-style initscript (doc/rippled.init).
-   Updated default config file (doc/rippled-example.cfg) to reflect best practices.
-   Made changes to SHAMapTreeNode and visitLeavesInternal to conserve memory.
-   Implemented new fee schedule:
    -   Transaction fee: 10 drops
    -   Base reserve: 20 XRP
    -   Incremental reserve: 5 XRP
-   Fixed bug \#211 (getTxsAccountB in NetworkOPs).
-   Fixed a store/fetch race condition in ther node back end.
-   Fixed multiple comparison operations.
-   Removed Sophia and Lightning databases.

**Notice**

If you are upgrading from version 0.12 or earlier of rippled, these next sections apply to you because the format of the *rippled.cfg* file changed around that time. If you have upgraded since that time and you have applied the configuration file fixes, you can safely ignore them.

**Validators**

Ripple Labs is now running five validators. You can use this template for your *validators.txt* file (or place this in your config file):

    [validators]
    n9KPnVLn7ewVzHvn218DcEYsnWLzKerTDwhpofhk4Ym1RUq4TeGw    RIP1
    n9LFzWuhKNvXStHAuemfRKFVECLApowncMAM5chSCL9R5ECHGN4V    RIP2
    n94rSdgTyBNGvYg8pZXGuNt59Y5bGAZGxbxyvjDaqD9ceRAgD85P    RIP3
    n9LeQeDcLDMZKjx1TZtrXoLBLo5q1bR1sUQrWG7tEADFU6R27UBp    RIP4
    n9KF6RpvktjNs2MDBkmxpJbup4BKrKeMKDXPhaXkq7cKTwLmWkFr    RIP5

You should also raise your quorum to at least three by putting the following in your *rippled.cfg* file:

    [validation_quorum]
    3

If you are a validator, you should set your quorum to at least four.

**IPs**

A list of Ripple Labs server IP addresses can be found by resolving **r.ripple.com**. You can also add this to your *rippled.cfg* file to ensure you always have several peer connections to Ripple Labs servers:

    [ips]
    54.225.112.220 51235
    54.225.123.13  51235
    54.227.239.106 51235
    107.21.251.218 51235
    184.73.226.101 51235
    23.23.201.55   51235

**New RocksDB back end**

RocksDB is based on LevelDB with improvements from Facebook and the community. Preliminary tests show that it stalls less often than HyperLevelDB for our use cases.

If you are switching over from an existing back end, you have two options. You can remove your old database and let rippled recreate it as it re-syncs, or you can import your old database into the new one.

To remove your old database, make sure the server is shut down (`rippled stop`). Remove the *db/ledger.db* and *db/transaction.db* files. Remove all the files in your back end store directory (*db/hashnode* by default). Then change your configuration file to use the RocksDB back end and restart.

To import your old database, start by shutting the server down. Then modify the configuration file by renaming your *\[node\_db\]* stanza to *\[import\_db\]*. Create a new *\[node\_db\]* stanza and specify a RocksDB back end with a different directory. Start the server with the command **rippled --import**. When the import finishes gracefully stop the server (`rippled stop`). Please wait for rippled to stop on its own because it can take several minutes for it to shut down after an import. Remove the old database, put the new database into place, remove the *\[import\_db\]* section, change the *\[node\_db\]* section to refer to the final location, and restart the server.

The recommended RocksDB configuration is:

    [node_db]
    type=RocksDB
    path=db/hashnode
    open_files=1200
    filter_bits=12
    cache_mb=256
    file_size_mb=8
    file_size_mult=2

**Configuring your Node DB**

You need to configure the [NodeBackEnd](https://wiki.ripple.com/NodeBackEnd) that you want the server to use. See above for an example RocksDB configuration.

-   **Note**: HyperLevelDB and RocksDB are not available on Windows platform.


-----------------------------------------------------------

## Version 0.19

rippled version 0.19 has now been released. This release is currently the tip of the [release](https://github.com/ripple/rippled/tree/release) branch and the tag is [0.19.0](https://github.com/ripple/rippled/tree/0.19.0).

Prior to building, please confirm you have the correct source tree with the `git log` command. The first log entry should be the change setting the version:

    commit 26783607157a8b96e6e754f71565f4eb0134efc1
    Author: Vinnie Falco <vinnie.falco@gmail.com>
    Date:   Fri Nov 22 23:36:50 2013 -0800

        Set version to 0.19.0

**Significant Changes**

-   Bugfixes and improvements in path finding, path filtering, and payment execution.
-   Updates to HyperLevelDB and LevelDB node storage back ends.
-   Addition of RocksDB node storage back end.
-   New resource manager for tracking server load.
-   Fixes for a few bugs that can crashes or inability to serve client requests.

**Validators**

Ripple Labs is now running five validators. You can use this template for your `validators.txt` file (or place this in your config file):

    [validators]
    n9KPnVLn7ewVzHvn218DcEYsnWLzKerTDwhpofhk4Ym1RUq4TeGw    RIP1
    n9LFzWuhKNvXStHAuemfRKFVECLApowncMAM5chSCL9R5ECHGN4V    RIP2
    n94rSdgTyBNGvYg8pZXGuNt59Y5bGAZGxbxyvjDaqD9ceRAgD85P    RIP3
    n9LeQeDcLDMZKjx1TZtrXoLBLo5q1bR1sUQrWG7tEADFU6R27UBp    RIP4
    n9KF6RpvktjNs2MDBkmxpJbup4BKrKeMKDXPhaXkq7cKTwLmWkFr    RIP5

You should also raise your quorum to at least three by putting the following in your `rippled.cfg` file:

    [validation_quorum]
    3

If you are a validator, you should set your quorum to at least four.

**IPs**

A list of Ripple Labs server IP addresses can be found by resolving `r.ripple.com`. You can also add this to your `rippled.cfg` file to ensure you always have several peer connections to Ripple Labs servers:

    [ips]
    54.225.112.220 51235
    54.225.123.13  51235
    54.227.239.106 51235
    107.21.251.218 51235
    184.73.226.101 51235
    23.23.201.55   51235

**New RocksDB back end**

RocksDB is based on LevelDB with improvements from Facebook and the community. Preliminary tests show that it stall less often than HyperLevelDB.

If you are switching over from an existing back end, you have two choices. You can remove your old database or you can import it.

To remove your old database, make sure the server is shutdown. Remove the `db/ledger.db` and `db/transaction.db` files. Remove all the files in your back end store directory, `db/hashnode` by default. Then you can change your configuration file to use the RocksDB back end and restart.

To import your old database, start by shutting the server down. Then modify the configuration file by renaming your `[node_db]` portion to `[import_db]`. Create a new `[node_db]` section specify a RocksDB back end and a different directory. Start the server with `rippled --import`. When the import finishes, stop the server (it can take several minutes to shut down after an import), remove the old database, put the new database into place, remove the `[import_db]` section, change the `[node_db]` section to refer to the final location, and restart the server.

The recommended RocksDB configuration is:

    [node_db]
    type=RocksDB
    path=db/hashnode
    open_files=1200
    filter_bits=12
    cache_mb=256
    file_size_mb=8
    file_size_mult=2

**Configuring your Node DB**

You need to configure the [NodeBackEnd](https://wiki.ripple.com/NodeBackEnd) that you want the server to use. See above for an example RocksDB configuration.

-   **Note:** HyperLevelDB and RocksDB are not available on Windows platform.


-----------------------------------------------------------

## Version 0.16

rippled version 0.16 has now been released. This release is currently the tip of the [master](https://github.com/ripple/rippled/tree/master) branch and the tag is [v0.16.0](https://github.com/ripple/rippled/tree/v0.16.0).

Prior to building, please confirm you have the correct source tree with the `git log` command. The first log entry should be the change setting the version:

    commit 15ef43505473225af21bb7b575fb0b628d5e7f73
    Author: vinniefalco
    Date:   Wed Oct 2 2013

       Set version to 0.16.0

**Significant Changes**

-   Improved peer discovery
-   Improved pathfinding
-   Ledger speed improvements
-   Reduced memory consumption
-   Improved server stability
-   rippled no longer throws and exception on exiting
-   Better error reporting
-   Ripple-lib tests have been ported to use the Mocha testing framework

**Validators**

Ripple Labs is now running five validators. You can use this template for your `validators.txt` file:

    [validators]
    n9KPnVLn7ewVzHvn218DcEYsnWLzKerTDwhpofhk4Ym1RUq4TeGw    RIP1
    n9LFzWuhKNvXStHAuemfRKFVECLApowncMAM5chSCL9R5ECHGN4V    RIP2
    n94rSdgTyBNGvYg8pZXGuNt59Y5bGAZGxbxyvjDaqD9ceRAgD85P    RIP3
    n9LeQeDcLDMZKjx1TZtrXoLBLo5q1bR1sUQrWG7tEADFU6R27UBp    RIP4
    n9KF6RpvktjNs2MDBkmxpJbup4BKrKeMKDXPhaXkq7cKTwLmWkFr    RIP5

You should also raise your quorum to at least three by putting the following in your `rippled.cfg` file:

    [validation_quorum]
    3

If you are a validator, you should set your quorum to at least four.

**IPs**

A list of Ripple Labs server IP addresses can be found by resolving `r.ripple.com`. You can also add this to your `rippled.cfg` file to ensure you always have several peer connections to Ripple Labs servers:

    [ips]
    54.225.112.220 51235
    54.225.123.13  51235
    54.227.239.106 51235
    107.21.251.218 51235
    184.73.226.101 51235
    23.23.201.55   51235

**Node DB**

You need to configure the [NodeBackEnd](https://wiki.ripple.com/NodeBackEnd) that you want the server to use. In most cases, that will mean adding this to your configuration file:

    [node_db]
    type=HyperLevelDB
    path=db/hashnode

-   NOTE HyperLevelDB is not available on Windows platforms.

**Release Candidates**

**Issues**

None known


-----------------------------------------------------------

## Version 0.14

rippled version 0.14 has now been released. This release is currently the tip of the [master](https://github.com/ripple/rippled/tree/master) branch and the tag is [v0.12.0](https://github.com/ripple/rippled/tree/v0.14.0).

Prior to building, please confirm you have the correct source tree with the `git log` command. The first log entry should be the change setting the version:

    commit b6d11c08d0245ee9bafbb97143f5d685dd2979fc
    Author: vinniefalco
    Date:   Wed Oct 2 2013

       Set version to 0.14.0

**Significant Changes**

-   Improved peer discovery
-   Improved pathfinding
-   Ledger speed improvements
-   Reduced memory consumption
-   Improved server stability
-   rippled no longer throws and exception on exiting
-   Better error reporting
-   Ripple-lib tests have been ported to use the Mocha testing framework

**Validators**

Ripple Labs is now running five validators. You can use this template for your `validators.txt` file:

    [validators]
    n9KPnVLn7ewVzHvn218DcEYsnWLzKerTDwhpofhk4Ym1RUq4TeGw    RIP1
    n9LFzWuhKNvXStHAuemfRKFVECLApowncMAM5chSCL9R5ECHGN4V    RIP2
    n94rSdgTyBNGvYg8pZXGuNt59Y5bGAZGxbxyvjDaqD9ceRAgD85P    RIP3
    n9LeQeDcLDMZKjx1TZtrXoLBLo5q1bR1sUQrWG7tEADFU6R27UBp    RIP4
    n9KF6RpvktjNs2MDBkmxpJbup4BKrKeMKDXPhaXkq7cKTwLmWkFr    RIP5

You should also raise your quorum to at least three by putting the following in your `rippled.cfg` file:

    [validation_quorum]
    3

If you are a validator, you should set your quorum to at least four.

**IPs**

A list of Ripple Labs server IP addresses can be found by resolving `r.ripple.com`. You can also add this to your `rippled.cfg` file to ensure you always have several peer connections to Ripple Labs servers:

    [ips]
    54.225.112.220 51235
    54.225.123.13  51235
    54.227.239.106 51235
    107.21.251.218 51235
    184.73.226.101 51235
    23.23.201.55   51235

**Node DB**

You need to configure the [NodeBackEnd](https://wiki.ripple.com/NodeBackEnd) that you want the server to use. In most cases, that will mean adding this to your configuration file:

    [node_db]
    type=HyperLevelDB
    path=db/hashnode

-   NOTE HyperLevelDB is not available on Windows platforms.

**Release Candidates**

**Issues**

None known


-----------------------------------------------------------

## Version 0.12

rippled version 0.12 has now been released. This release is currently the tip of the [master branch](https://github.com/ripple/rippled/tree/master) and can be found on GitHub. The tag is [v0.12.0](https://github.com/ripple/rippled/tree/v0.12.0).

Prior to building, please confirm you have the correct source tree with the `git log` command. The first log entry should be the change setting the version:

    commit d0a9da6f16f4083993e4b6c5728777ffebf80f3a
    Author: JoelKatz <DavidJoelSchwartz@GMail.com>
    Date:   Mon Aug 26 12:08:05 2013 -0700

        Set version to v0.12.0

**Major Partner Issues Fixed**

-   Server Showing "Offline"

This issue was caused by LevelDB periodically compacting its internal data structure. While compacting, rippled's processing would stall causing the node to lose sync with the rest of the network. This issue was solved by switching from LevelDB to HyperLevelDB. rippled operators will need to change their ripple.cfg file. See below for configuration details.

-   Premature Validation of Transactions

On rare occasions, a transaction would show as locally validated before the full network consensus was confirmed. This issue was resolved by changing the way transactions are saved.

-   Missing Ledgers

Occasionally, some rippled servers would fail to fetch all ledgers. This left gaps in the local history and caused some API calls to report incomplete results. The ledger fetch code was rewritten to both prevent this and to repair any existing gaps.

**Significant Changes**

-   The way transactions are saved has been changed. This fixes a number of ways transactions can incorrectly be reported as fully-validated.
-   `doTransactionEntry` now works against open ledgers.
-   `doLedgerEntry` now supports a binary option.
-   A bug in `getBookPage` that caused it to skip offers is fixed.
-   `getNodeFat` now returns deeper chains, reducing ledger acquire latency.
-   Catching up if the (published ledger stream falls behind the network) is now more aggressive.
-   I/O stalls are drastically reduced by using the HyperLevelDB node back end.
-   Persistent ledger gaps should no longer occur.
-   Clusters now exchange load information.

**Validators**

Ripple Labs is now running five validators. You can use this template for your `validators.txt` file:

<strike>

    [validators]
    n9KPnVLn7ewVzHvn218DcEYsnWLzKerTDwhpofhk4Ym1RUq4TeGw    RIP1
    n9LFzWuhKNvXStHAuemfRKFVECLApowncMAM5chSCL9R5ECHGN4V    RIP2
    n94rSdgTyBNGvYg8pZXGuNt59Y5bGAZGxbxyvjDaqD9ceRAgD85P    RIP3
    n9LeQeDcLDMZKjx1TZtrXoLBLo5q1bR1sUQrWG7tEADFU6R27UBp    RIP4
    n9KF6RpvktjNs2MDBkmxpJbup4BKrKeMKDXPhaXkq7cKTwLmWkFr    RIP5

</strike>

**Update April 2014** - Due to a vulnerability in OpenSSL the validator keys above have been cycled out, the five validators by RippleLabs use the following keys now:

    [validators]
    n949f75evCHwgyP4fPVgaHqNHxUVN15PsJEZ3B3HnXPcPjcZAoy7     RL1
    n9MD5h24qrQqiyBC8aeqqCWvpiBiYQ3jxSr91uiDvmrkyHRdYLUj     RL2
    n9L81uNCaPgtUJfaHh89gmdvXKAmSt5Gdsw2g1iPWaPkAHW5Nm4C     RL3
    n9KiYM9CgngLvtRCQHZwgC2gjpdaZcCcbt3VboxiNFcKuwFVujzS     RL4
    n9LdgEtkmGB9E2h3K4Vp7iGUaKuq23Zr32ehxiU8FWY7xoxbWTSA     RL5

You should also raise your quorum to at least three by putting the following in your `rippled.cfg` file:

    [validation_quorum]
    3

If you are a validator, you should set your quorum to at least four.

**IPs**

A list of Ripple Labs server IP addresses can be found by resolving `r.ripple.com`. You can also add this to your `rippled.cfg` file to ensure you always have several peer connections to Ripple Labs servers:

    [ips]
    54.225.112.220 51235
    54.225.123.13  51235
    54.227.239.106 51235
    107.21.251.218 51235
    184.73.226.101 51235
    23.23.201.55   51235

**Node DB**

You need to configure the [NodeBackEnd](https://wiki.ripple.com/NodeBackEnd) that you want the server to use. In most cases, that will mean adding this to your configuration file:

    [node_db]
    type=HyperLevelDB
    path=db/hashnode

-   NOTE HyperLevelDB is not available on Windows platforms.

**Release Candidates**

RC1 was the first release candidate.

RC2 fixed a bug that could cause ledger acquires to stall.

RC3 fixed compilation under OSX.

RC4 includes performance improvements in countAccountTx and numerous small fixes to ledger acquisition.

RC5 changed the peer low water mark from 4 to 10 to acquire more server connections.

RC6 fixed some possible load issues with the network state timer and cluster reporting timers.

**Issues**

Fetching of historical ledgers is slower in this build than in previous builds. This is being investigated.<|MERGE_RESOLUTION|>--- conflicted
+++ resolved
@@ -13,8 +13,6 @@
 
 # Releases
 
-<<<<<<< HEAD
-=======
 ## Version 1.8.5
 This is the 1.8.5 release of `rippled`, the reference implementation of the XRP Ledger protocol. This release includes fixes and updates for stability and security, and improvements to build scripts. There are no user-facing API or protocol changes in this release.
 
@@ -38,18 +36,13 @@
 
 
 
->>>>>>> 72377e7b
 ## Version 1.8.4
 This is the 1.8.4 release of `rippled`, the reference implementation of the XRP Ledger protocol.
 
 This release corrects a technical flaw introduced with 1.8.3 that may result in failures if the newly-introduced 'fast loading' is enabled. The release also adjusts default parameters used to configure the pathfinding engine to reduce resource usage.
 
 ### Bug Fixes
-<<<<<<< HEAD
-- **Adjust mutex scope in `walkMapParallel`**: This commit corrects a technical flaw introduced with commit 7c12f0135897361398917ad2c8cda888249d42ae that would result in undefined behavior if the server operator configured their server to use the 'fast loading' mechanism introduced with 1.8.3.
-=======
 - **Adjust mutex scope in `walkMapParallel`**: This commit corrects a technical flaw introduced with commit [7c12f0135897361398917ad2c8cda888249d42ae] that would result in undefined behavior if the server operator configured their server to use the 'fast loading' mechanism introduced with 1.8.3.
->>>>>>> 72377e7b
 
 - **Adjust pathfinding configuration defaults**: This commit adjusts the default configuration of the pathfinding engine, to account for the size of the XRP Ledger mainnet. Unless explicitly overriden, the changes mean that pathfinding operations will return fewer, shallower paths than previous releases.
 
