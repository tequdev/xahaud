<<<<<<< HEAD
find_package(Boost 1.70 REQUIRED
=======
#[===================================================================[
   NIH dep: boost
#]===================================================================]

if((NOT DEFINED BOOST_ROOT) AND(DEFINED ENV{BOOST_ROOT}))
  set(BOOST_ROOT $ENV{BOOST_ROOT})
endif()
file(TO_CMAKE_PATH "${BOOST_ROOT}" BOOST_ROOT)
if(WIN32 OR CYGWIN)
  # Workaround for MSVC having two boost versions - x86 and x64 on same PC in stage folders
  if(DEFINED BOOST_ROOT)
    if(IS_DIRECTORY ${BOOST_ROOT}/stage64/lib)
      set(BOOST_LIBRARYDIR ${BOOST_ROOT}/stage64/lib)
    elseif(IS_DIRECTORY ${BOOST_ROOT}/stage/lib)
      set(BOOST_LIBRARYDIR ${BOOST_ROOT}/stage/lib)
    elseif(IS_DIRECTORY ${BOOST_ROOT}/lib)
      set(BOOST_LIBRARYDIR ${BOOST_ROOT}/lib)
    else()
      message(WARNING "Did not find expected boost library dir. "
        "Defaulting to ${BOOST_ROOT}")
      set(BOOST_LIBRARYDIR ${BOOST_ROOT})
    endif()
  endif()
endif()
message(STATUS "BOOST_ROOT: ${BOOST_ROOT}")
message(STATUS "BOOST_LIBRARYDIR: ${BOOST_LIBRARYDIR}")

# uncomment the following as needed to debug FindBoost issues:
#set(Boost_DEBUG ON)

#[=========================================================[
   boost dynamic libraries don't trivially support @rpath
   linking right now (cmake's default), so just force
   static linking for macos, or if requested on linux by flag
#]=========================================================]
if(static)
  set(Boost_USE_STATIC_LIBS ON)
endif()
set(Boost_USE_MULTITHREADED ON)
if(static AND NOT APPLE)
  set(Boost_USE_STATIC_RUNTIME ON)
else()
  set(Boost_USE_STATIC_RUNTIME OFF)
endif()
# TBD:
# Boost_USE_DEBUG_RUNTIME:  When ON, uses Boost libraries linked against the
find_package(Boost 1.86 REQUIRED
>>>>>>> 2b225977
  COMPONENTS
    chrono
    container
    context
    coroutine
    date_time
    filesystem
    program_options
    regex
    system
    thread
)

add_library(ripple_boost INTERFACE)
add_library(Ripple::boost ALIAS ripple_boost)
if(XCODE)
  target_include_directories(ripple_boost BEFORE INTERFACE ${Boost_INCLUDE_DIRS})
  target_compile_options(ripple_boost INTERFACE --system-header-prefix="boost/")
else()
  target_include_directories(ripple_boost SYSTEM BEFORE INTERFACE ${Boost_INCLUDE_DIRS})
endif()

target_link_libraries(ripple_boost
  INTERFACE
    Boost::boost
    Boost::chrono
    Boost::container
    Boost::coroutine
    Boost::date_time
    Boost::filesystem
    Boost::program_options
    Boost::regex
    Boost::system
    Boost::thread)
if(Boost_COMPILER)
  target_link_libraries(ripple_boost INTERFACE Boost::disable_autolinking)
endif()
if(san AND is_clang)
  # TODO: gcc does not support -fsanitize-blacklist...can we do something else
  # for gcc ?
  if(NOT Boost_INCLUDE_DIRS AND TARGET Boost::headers)
    get_target_property(Boost_INCLUDE_DIRS Boost::headers INTERFACE_INCLUDE_DIRECTORIES)
  endif()
  message(STATUS "Adding [${Boost_INCLUDE_DIRS}] to sanitizer blacklist")
  file(WRITE ${CMAKE_CURRENT_BINARY_DIR}/san_bl.txt "src:${Boost_INCLUDE_DIRS}/*")
  target_compile_options(opts
    INTERFACE
      # ignore boost headers for sanitizing
      -fsanitize-blacklist=${CMAKE_CURRENT_BINARY_DIR}/san_bl.txt)
endif()<|MERGE_RESOLUTION|>--- conflicted
+++ resolved
@@ -1,54 +1,4 @@
-<<<<<<< HEAD
-find_package(Boost 1.70 REQUIRED
-=======
-#[===================================================================[
-   NIH dep: boost
-#]===================================================================]
-
-if((NOT DEFINED BOOST_ROOT) AND(DEFINED ENV{BOOST_ROOT}))
-  set(BOOST_ROOT $ENV{BOOST_ROOT})
-endif()
-file(TO_CMAKE_PATH "${BOOST_ROOT}" BOOST_ROOT)
-if(WIN32 OR CYGWIN)
-  # Workaround for MSVC having two boost versions - x86 and x64 on same PC in stage folders
-  if(DEFINED BOOST_ROOT)
-    if(IS_DIRECTORY ${BOOST_ROOT}/stage64/lib)
-      set(BOOST_LIBRARYDIR ${BOOST_ROOT}/stage64/lib)
-    elseif(IS_DIRECTORY ${BOOST_ROOT}/stage/lib)
-      set(BOOST_LIBRARYDIR ${BOOST_ROOT}/stage/lib)
-    elseif(IS_DIRECTORY ${BOOST_ROOT}/lib)
-      set(BOOST_LIBRARYDIR ${BOOST_ROOT}/lib)
-    else()
-      message(WARNING "Did not find expected boost library dir. "
-        "Defaulting to ${BOOST_ROOT}")
-      set(BOOST_LIBRARYDIR ${BOOST_ROOT})
-    endif()
-  endif()
-endif()
-message(STATUS "BOOST_ROOT: ${BOOST_ROOT}")
-message(STATUS "BOOST_LIBRARYDIR: ${BOOST_LIBRARYDIR}")
-
-# uncomment the following as needed to debug FindBoost issues:
-#set(Boost_DEBUG ON)
-
-#[=========================================================[
-   boost dynamic libraries don't trivially support @rpath
-   linking right now (cmake's default), so just force
-   static linking for macos, or if requested on linux by flag
-#]=========================================================]
-if(static)
-  set(Boost_USE_STATIC_LIBS ON)
-endif()
-set(Boost_USE_MULTITHREADED ON)
-if(static AND NOT APPLE)
-  set(Boost_USE_STATIC_RUNTIME ON)
-else()
-  set(Boost_USE_STATIC_RUNTIME OFF)
-endif()
-# TBD:
-# Boost_USE_DEBUG_RUNTIME:  When ON, uses Boost libraries linked against the
 find_package(Boost 1.86 REQUIRED
->>>>>>> 2b225977
   COMPONENTS
     chrono
     container
