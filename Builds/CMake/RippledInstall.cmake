--- conflicted
+++ resolved
@@ -4,11 +4,8 @@
 
 install (
   TARGETS
-<<<<<<< HEAD
-=======
     ed25519-donna
     quickjs
->>>>>>> 211e63c5
     common
     opts
     ripple_syslibs
