﻿<?xml version="1.0" encoding="utf-8"?>
<Project DefaultTargets="Build" ToolsVersion="12.0" xmlns="http://schemas.microsoft.com/developer/msbuild/2003">
  <PropertyGroup Label="Globals">
    <ProjectGuid>{26B7D9AC-1A80-8EF8-6703-D061F1BECB75}</ProjectGuid>
    <Keyword>Win32Proj</Keyword>
    <RootNamespace>RippleD</RootNamespace>
    <IgnoreWarnCompileDuplicatedFilename>true</IgnoreWarnCompileDuplicatedFilename>
  </PropertyGroup>
  <ItemGroup Label="ProjectConfigurations">
    <ProjectConfiguration Include="debug|x64">
      <Configuration>debug</Configuration>
      <Platform>x64</Platform>
    </ProjectConfiguration>
    <ProjectConfiguration Include="release|x64">
      <Configuration>release</Configuration>
      <Platform>x64</Platform>
    </ProjectConfiguration>
  </ItemGroup>
  <Import Project="$(VCTargetsPath)\Microsoft.Cpp.Default.props" />
  <PropertyGroup Condition="'$(Configuration)|$(Platform)'=='debug|x64'" Label="Configuration">
    <CharacterSet>MultiByte</CharacterSet>
    <ConfigurationType>Application</ConfigurationType>
    <PlatformToolset>v120</PlatformToolset>
    <LinkIncremental>False</LinkIncremental>
    <UseDebugLibraries>False</UseDebugLibraries>
    <UseOfMfc>False</UseOfMfc>
    <WholeProgramOptimization>false</WholeProgramOptimization>
    <IntDir>..\..\build\msvc.debug\src\</IntDir>
    <OutDir>..\..\build\msvc.debug\</OutDir>
  </PropertyGroup>
  <PropertyGroup Condition="'$(Configuration)|$(Platform)'=='release|x64'" Label="Configuration">
    <CharacterSet>MultiByte</CharacterSet>
    <ConfigurationType>Application</ConfigurationType>
    <PlatformToolset>v120</PlatformToolset>
    <LinkIncremental>False</LinkIncremental>
    <UseDebugLibraries>False</UseDebugLibraries>
    <UseOfMfc>False</UseOfMfc>
    <WholeProgramOptimization>false</WholeProgramOptimization>
    <IntDir>..\..\build\msvc.release\src\</IntDir>
    <OutDir>..\..\build\msvc.release\</OutDir>
  </PropertyGroup>
  <Import Project="$(VCTargetsPath)\Microsoft.Cpp.props" />
  <ImportGroup Label="ExtensionSettings" />
  <ImportGroup Condition="'$(Configuration)|$(Platform)'=='debug|x64'" Label="PropertySheets">
    <Import Project="$(UserRootDir)\Microsoft.Cpp.$(Platform).user.props" Condition="exists('$(UserRootDir)\Microsoft.Cpp.$(Platform).user.props')" Label="LocalAppDataPlatform" />
  </ImportGroup>
  <ImportGroup Condition="'$(Configuration)|$(Platform)'=='release|x64'" Label="PropertySheets">
    <Import Project="$(UserRootDir)\Microsoft.Cpp.$(Platform).user.props" Condition="exists('$(UserRootDir)\Microsoft.Cpp.$(Platform).user.props')" Label="LocalAppDataPlatform" />
  </ImportGroup>
  <PropertyGroup Label="UserMacros" />
  <ItemDefinitionGroup Condition="'$(Configuration)|$(Platform)'=='debug|x64'">
    <ClCompile>
      <PreprocessorDefinitions>_WIN32_WINNT=0x6000;DEBUG;OPENSSL_NO_SSL2;WIN32_CONSOLE;_CRTDBG_MAP_ALLOC;_CRT_SECURE_NO_WARNINGS;_DEBUG;_SCL_SECURE_NO_WARNINGS;%(PreprocessorDefinitions)</PreprocessorDefinitions>
      <AdditionalIncludeDirectories>..\..\build\proto;..\..\src;..\..\src\beast;..\..\src\protobuf\src;..\..\src\protobuf\vsprojects;%(AdditionalIncludeDirectories)</AdditionalIncludeDirectories>
      <DisableSpecificWarnings>4800;4244;4267;4018</DisableSpecificWarnings>
      <ExceptionHandling>Async</ExceptionHandling>
      <RuntimeLibrary>MultiThreadedDebug</RuntimeLibrary>
      <FloatingPointModel>Precise</FloatingPointModel>
      <MinimalRebuild>False</MinimalRebuild>
      <BasicRuntimeChecks>EnableFastChecks</BasicRuntimeChecks>
      <ErrorReporting>None</ErrorReporting>
      <BufferSecurityCheck>True</BufferSecurityCheck>
      <RuntimeTypeInfo>True</RuntimeTypeInfo>
      <MultiProcessorCompilation>True</MultiProcessorCompilation>
      <FunctionLevelLinking>False</FunctionLevelLinking>
      <SuppressStartupBanner>True</SuppressStartupBanner>
      <Optimization>Disabled</Optimization>
      <OpenMPSupport>False</OpenMPSupport>
      <TreatWarningAsError>False</TreatWarningAsError>
      <DebugInformationFormat>ProgramDatabase</DebugInformationFormat>
      <CallingConvention>Cdecl</CallingConvention>
      <ForceConformanceInForLoopScope>True</ForceConformanceInForLoopScope>
      <WarningLevel>Level3</WarningLevel>
      <AdditionalOptions>/bigobj /FS %(AdditionalOptions)</AdditionalOptions>
    </ClCompile>
    <Link>
      <AdditionalDependencies>advapi32.lib;comdlg32.lib;gdi32.lib;kernel32.lib;libeay32MT.lib;odbc32.lib;odbccp32.lib;ole32.lib;oleaut32.lib;shell32.lib;Shlwapi.lib;ssleay32MT.lib;user32.lib;uuid.lib;winspool.lib;%(AdditionalDependencies)</AdditionalDependencies>
      <SuppressStartupBanner>True</SuppressStartupBanner>
      <ErrorReporting>NoErrorReport</ErrorReporting>
      <SubSystem>Console</SubSystem>
      <RandomizedBaseAddress>True</RandomizedBaseAddress>
      <DataExecutionPrevention>true</DataExecutionPrevention>
      <GenerateDebugInformation>True</GenerateDebugInformation>
      <TargetMachine>MachineX64</TargetMachine>
      <AdditionalOptions>/MANIFEST /TLBID:1 %(AdditionalOptions)</AdditionalOptions>
    </Link>
  </ItemDefinitionGroup>
  <ItemDefinitionGroup Condition="'$(Configuration)|$(Platform)'=='release|x64'">
    <ClCompile>
      <PreprocessorDefinitions>_WIN32_WINNT=0x6000;NDEBUG;OPENSSL_NO_SSL2;WIN32_CONSOLE;_CRT_SECURE_NO_WARNINGS;_SCL_SECURE_NO_WARNINGS;%(PreprocessorDefinitions)</PreprocessorDefinitions>
      <AdditionalIncludeDirectories>..\..\build\proto;..\..\src;..\..\src\beast;..\..\src\protobuf\src;..\..\src\protobuf\vsprojects;%(AdditionalIncludeDirectories)</AdditionalIncludeDirectories>
      <DisableSpecificWarnings>4800;4244;4267;4018</DisableSpecificWarnings>
      <ExceptionHandling>Async</ExceptionHandling>
      <FloatingPointModel>Precise</FloatingPointModel>
      <MinimalRebuild>False</MinimalRebuild>
      <ErrorReporting>None</ErrorReporting>
      <RuntimeTypeInfo>True</RuntimeTypeInfo>
      <MultiProcessorCompilation>True</MultiProcessorCompilation>
      <RuntimeLibrary>MultiThreaded</RuntimeLibrary>
      <FunctionLevelLinking>False</FunctionLevelLinking>
      <SuppressStartupBanner>True</SuppressStartupBanner>
      <OpenMPSupport>False</OpenMPSupport>
      <TreatWarningAsError>False</TreatWarningAsError>
      <DebugInformationFormat>ProgramDatabase</DebugInformationFormat>
      <CallingConvention>Cdecl</CallingConvention>
      <ForceConformanceInForLoopScope>True</ForceConformanceInForLoopScope>
      <Optimization>Full</Optimization>
      <WarningLevel>Level3</WarningLevel>
      <AdditionalOptions>/bigobj /FS %(AdditionalOptions)</AdditionalOptions>
    </ClCompile>
    <Link>
      <AdditionalDependencies>advapi32.lib;comdlg32.lib;gdi32.lib;kernel32.lib;libeay32MT.lib;odbc32.lib;odbccp32.lib;ole32.lib;oleaut32.lib;shell32.lib;Shlwapi.lib;ssleay32MT.lib;user32.lib;uuid.lib;winspool.lib;%(AdditionalDependencies)</AdditionalDependencies>
      <SuppressStartupBanner>True</SuppressStartupBanner>
      <ErrorReporting>NoErrorReport</ErrorReporting>
      <SubSystem>Console</SubSystem>
      <RandomizedBaseAddress>True</RandomizedBaseAddress>
      <DataExecutionPrevention>true</DataExecutionPrevention>
      <GenerateDebugInformation>True</GenerateDebugInformation>
      <TargetMachine>MachineX64</TargetMachine>
      <AdditionalOptions>/MANIFEST /TLBID:1 %(AdditionalOptions)</AdditionalOptions>
    </Link>
  </ItemDefinitionGroup>
  <ItemGroup>
    <ClCompile Include="..\..\build\proto\ripple.pb.cc">
      <ExcludedFromBuild>True</ExcludedFromBuild>
    </ClCompile>
    <ClInclude Include="..\..\build\proto\ripple.pb.h">
    </ClInclude>
    <ClInclude Include="..\..\src\BeastConfig.h">
    </ClInclude>
    <ClInclude Include="..\..\src\beast\beast\Arithmetic.h">
    </ClInclude>
    <ClCompile Include="..\..\src\beast\beast\asio\abstract_socket.cpp">
      <ExcludedFromBuild>True</ExcludedFromBuild>
    </ClCompile>
    <ClInclude Include="..\..\src\beast\beast\asio\abstract_socket.h">
    </ClInclude>
    <ClCompile Include="..\..\src\beast\beast\asio\Asio.unity.cpp">
      <ExcludedFromBuild>True</ExcludedFromBuild>
    </ClCompile>
    <ClInclude Include="..\..\src\beast\beast\asio\bind_handler.h">
    </ClInclude>
    <ClInclude Include="..\..\src\beast\beast\asio\buffer_sequence.h">
    </ClInclude>
    <ClInclude Include="..\..\src\beast\beast\asio\enable_wait_for_async.h">
    </ClInclude>
    <ClCompile Include="..\..\src\beast\beast\asio\impl\IPAddressConversion.cpp">
      <ExcludedFromBuild>True</ExcludedFromBuild>
    </ClCompile>
    <ClInclude Include="..\..\src\beast\beast\asio\io_latency_probe.h">
    </ClInclude>
    <ClInclude Include="..\..\src\beast\beast\asio\IPAddressConversion.h">
    </ClInclude>
    <ClInclude Include="..\..\src\beast\beast\asio\memory_buffer.h">
    </ClInclude>
    <ClInclude Include="..\..\src\beast\beast\asio\placeholders.h">
    </ClInclude>
    <ClInclude Include="..\..\src\beast\beast\asio\shared_handler.h">
    </ClInclude>
    <ClInclude Include="..\..\src\beast\beast\asio\socket_wrapper.h">
    </ClInclude>
    <ClCompile Include="..\..\src\beast\beast\asio\tests\bind_handler.test.cpp">
      <ExcludedFromBuild>True</ExcludedFromBuild>
    </ClCompile>
    <ClCompile Include="..\..\src\beast\beast\asio\tests\enable_wait_for_async.test.cpp">
      <ExcludedFromBuild>True</ExcludedFromBuild>
    </ClCompile>
    <ClCompile Include="..\..\src\beast\beast\asio\tests\shared_handler.test.cpp">
      <ExcludedFromBuild>True</ExcludedFromBuild>
    </ClCompile>
    <ClCompile Include="..\..\src\beast\beast\asio\tests\wrap_handler.test.cpp">
      <ExcludedFromBuild>True</ExcludedFromBuild>
    </ClCompile>
    <ClInclude Include="..\..\src\beast\beast\asio\wrap_handler.h">
    </ClInclude>
    <ClInclude Include="..\..\src\beast\beast\Atomic.h">
    </ClInclude>
    <ClCompile Include="..\..\src\beast\beast\boost\Boost.unity.cpp">
      <ExcludedFromBuild>True</ExcludedFromBuild>
    </ClCompile>
    <ClInclude Include="..\..\src\beast\beast\boost\ErrorCode.h">
    </ClInclude>
    <ClInclude Include="..\..\src\beast\beast\boost\get_pointer.h">
    </ClInclude>
    <ClInclude Include="..\..\src\beast\beast\ByteOrder.h">
    </ClInclude>
    <ClInclude Include="..\..\src\beast\beast\chrono\abstract_clock.h">
    </ClInclude>
    <ClInclude Include="..\..\src\beast\beast\chrono\abstract_clock_io.h">
    </ClInclude>
    <ClInclude Include="..\..\src\beast\beast\chrono\basic_seconds_clock.h">
    </ClInclude>
    <ClCompile Include="..\..\src\beast\beast\chrono\Chrono.unity.cpp">
      <ExcludedFromBuild>True</ExcludedFromBuild>
    </ClCompile>
    <ClInclude Include="..\..\src\beast\beast\chrono\chrono_io.h">
    </ClInclude>
    <ClInclude Include="..\..\src\beast\beast\chrono\chrono_util.h">
    </ClInclude>
    <ClCompile Include="..\..\src\beast\beast\chrono\impl\chrono_io.cpp">
      <ExcludedFromBuild>True</ExcludedFromBuild>
    </ClCompile>
    <ClCompile Include="..\..\src\beast\beast\chrono\impl\RelativeTime.cpp">
      <ExcludedFromBuild>True</ExcludedFromBuild>
    </ClCompile>
    <ClInclude Include="..\..\src\beast\beast\chrono\manual_clock.h">
    </ClInclude>
    <ClInclude Include="..\..\src\beast\beast\chrono\ratio_io.h">
    </ClInclude>
    <ClInclude Include="..\..\src\beast\beast\chrono\RelativeTime.h">
    </ClInclude>
    <ClCompile Include="..\..\src\beast\beast\chrono\tests\abstract_clock.test.cpp">
      <ExcludedFromBuild>True</ExcludedFromBuild>
    </ClCompile>
    <ClCompile Include="..\..\src\beast\beast\chrono\tests\basic_seconds_clock.test.cpp">
      <ExcludedFromBuild>True</ExcludedFromBuild>
    </ClCompile>
    <ClInclude Include="..\..\src\beast\beast\Config.h">
    </ClInclude>
    <ClInclude Include="..\..\src\beast\beast\config\CompilerConfig.h">
    </ClInclude>
    <ClInclude Include="..\..\src\beast\beast\config\ConfigCheck.h">
    </ClInclude>
    <ClInclude Include="..\..\src\beast\beast\config\ContractChecks.h">
    </ClInclude>
    <ClInclude Include="..\..\src\beast\beast\config\PlatformConfig.h">
    </ClInclude>
    <ClInclude Include="..\..\src\beast\beast\config\SelectCompilerConfig.h">
    </ClInclude>
    <ClInclude Include="..\..\src\beast\beast\config\SelectStdlibConfig.h">
    </ClInclude>
    <ClInclude Include="..\..\src\beast\beast\config\StandardConfig.h">
    </ClInclude>
    <ClInclude Include="..\..\src\beast\beast\config\Suffix.h">
    </ClInclude>
    <ClInclude Include="..\..\src\beast\beast\container\aged_container.h">
    </ClInclude>
    <ClInclude Include="..\..\src\beast\beast\container\aged_container_utility.h">
    </ClInclude>
    <ClInclude Include="..\..\src\beast\beast\container\aged_map.h">
    </ClInclude>
    <ClInclude Include="..\..\src\beast\beast\container\aged_multimap.h">
    </ClInclude>
    <ClInclude Include="..\..\src\beast\beast\container\aged_multiset.h">
    </ClInclude>
    <ClInclude Include="..\..\src\beast\beast\container\aged_set.h">
    </ClInclude>
    <ClInclude Include="..\..\src\beast\beast\container\aged_unordered_map.h">
    </ClInclude>
    <ClInclude Include="..\..\src\beast\beast\container\aged_unordered_multimap.h">
    </ClInclude>
    <ClInclude Include="..\..\src\beast\beast\container\aged_unordered_multiset.h">
    </ClInclude>
    <ClInclude Include="..\..\src\beast\beast\container\aged_unordered_set.h">
    </ClInclude>
    <ClInclude Include="..\..\src\beast\beast\container\buffer_view.h">
    </ClInclude>
    <ClInclude Include="..\..\src\beast\beast\container\const_container.h">
    </ClInclude>
    <ClCompile Include="..\..\src\beast\beast\container\Container.unity.cpp">
      <ExcludedFromBuild>True</ExcludedFromBuild>
    </ClCompile>
    <ClInclude Include="..\..\src\beast\beast\container\detail\aged_associative_container.h">
    </ClInclude>
    <ClInclude Include="..\..\src\beast\beast\container\detail\aged_container_iterator.h">
    </ClInclude>
    <ClInclude Include="..\..\src\beast\beast\container\detail\aged_ordered_container.h">
    </ClInclude>
    <ClInclude Include="..\..\src\beast\beast\container\detail\aged_unordered_container.h">
    </ClInclude>
    <ClInclude Include="..\..\src\beast\beast\container\hardened_hash.h">
    </ClInclude>
    <ClInclude Include="..\..\src\beast\beast\container\hash_append.h">
    </ClInclude>
    <ClCompile Include="..\..\src\beast\beast\container\impl\siphash.cpp">
      <ExcludedFromBuild>True</ExcludedFromBuild>
    </ClCompile>
    <ClCompile Include="..\..\src\beast\beast\container\impl\spookyv2.cpp">
      <ExcludedFromBuild>True</ExcludedFromBuild>
    </ClCompile>
    <ClInclude Include="..\..\src\beast\beast\container\impl\spookyv2.h">
    </ClInclude>
    <ClCompile Include="..\..\src\beast\beast\container\tests\aged_associative_container.test.cpp">
      <ExcludedFromBuild>True</ExcludedFromBuild>
    </ClCompile>
    <ClCompile Include="..\..\src\beast\beast\container\tests\buffer_view.test.cpp">
      <ExcludedFromBuild>True</ExcludedFromBuild>
    </ClCompile>
    <ClCompile Include="..\..\src\beast\beast\container\tests\hardened_hash.test.cpp">
      <ExcludedFromBuild>True</ExcludedFromBuild>
    </ClCompile>
    <ClCompile Include="..\..\src\beast\beast\container\tests\hash_append.test.cpp">
      <ExcludedFromBuild>True</ExcludedFromBuild>
    </ClCompile>
    <ClInclude Include="..\..\src\beast\beast\container\tests\hash_metrics.h">
    </ClInclude>
    <ClInclude Include="..\..\src\beast\beast\Crypto.h">
    </ClInclude>
    <ClInclude Include="..\..\src\beast\beast\crypto\BinaryEncoding.h">
    </ClInclude>
    <ClCompile Include="..\..\src\beast\beast\crypto\Crypto.unity.cpp">
      <ExcludedFromBuild>True</ExcludedFromBuild>
    </ClCompile>
    <ClCompile Include="..\..\src\beast\beast\crypto\impl\MurmurHash.cpp">
      <ExcludedFromBuild>True</ExcludedFromBuild>
    </ClCompile>
    <ClCompile Include="..\..\src\beast\beast\crypto\impl\Sha256.cpp">
      <ExcludedFromBuild>True</ExcludedFromBuild>
    </ClCompile>
    <ClCompile Include="..\..\src\beast\beast\crypto\impl\sha2\sha2.c">
      <ExcludedFromBuild>True</ExcludedFromBuild>
    </ClCompile>
    <ClInclude Include="..\..\src\beast\beast\crypto\impl\sha2\sha2.h">
    </ClInclude>
    <ClCompile Include="..\..\src\beast\beast\crypto\impl\UnsignedInteger.cpp">
      <ExcludedFromBuild>True</ExcludedFromBuild>
    </ClCompile>
    <ClInclude Include="..\..\src\beast\beast\crypto\MurmurHash.h">
    </ClInclude>
    <ClInclude Include="..\..\src\beast\beast\crypto\Sha256.h">
    </ClInclude>
    <ClCompile Include="..\..\src\beast\beast\crypto\tests\BinaryEncoding.cpp">
      <ExcludedFromBuild>True</ExcludedFromBuild>
    </ClCompile>
    <ClCompile Include="..\..\src\beast\beast\crypto\tests\UnsignedInteger.test.cpp">
      <ExcludedFromBuild>True</ExcludedFromBuild>
    </ClCompile>
    <ClInclude Include="..\..\src\beast\beast\crypto\UnsignedInteger.h">
    </ClInclude>
    <ClInclude Include="..\..\src\beast\beast\crypto\UnsignedIntegerCalc.h">
    </ClInclude>
    <ClInclude Include="..\..\src\beast\beast\cxx14\algorithm.h">
    </ClInclude>
    <ClInclude Include="..\..\src\beast\beast\cxx14\config.h">
    </ClInclude>
    <ClCompile Include="..\..\src\beast\beast\cxx14\cxx14.unity.cpp">
      <ExcludedFromBuild>True</ExcludedFromBuild>
    </ClCompile>
    <ClInclude Include="..\..\src\beast\beast\cxx14\functional.h">
    </ClInclude>
    <ClInclude Include="..\..\src\beast\beast\cxx14\iterator.h">
    </ClInclude>
    <ClInclude Include="..\..\src\beast\beast\cxx14\memory.h">
    </ClInclude>
    <ClCompile Include="..\..\src\beast\beast\cxx14\tests\integer_sequence.test.cpp">
      <ExcludedFromBuild>True</ExcludedFromBuild>
    </ClCompile>
    <ClInclude Include="..\..\src\beast\beast\cxx14\type_traits.h">
    </ClInclude>
    <ClInclude Include="..\..\src\beast\beast\cxx14\utility.h">
    </ClInclude>
    <ClInclude Include="..\..\src\beast\beast\HeapBlock.h">
    </ClInclude>
    <ClInclude Include="..\..\src\beast\beast\http\basic_message.h">
    </ClInclude>
    <ClInclude Include="..\..\src\beast\beast\http\basic_url.h">
    </ClInclude>
    <ClInclude Include="..\..\src\beast\beast\http\client_session.h">
    </ClInclude>
    <ClInclude Include="..\..\src\beast\beast\http\detail\header_traits.h">
    </ClInclude>
    <ClInclude Include="..\..\src\beast\beast\http\get.h">
    </ClInclude>
    <ClCompile Include="..\..\src\beast\beast\http\HTTP.unity.cpp">
      <ExcludedFromBuild>True</ExcludedFromBuild>
    </ClCompile>
    <ClCompile Include="..\..\src\beast\beast\http\impl\basic_url.cpp">
      <ExcludedFromBuild>True</ExcludedFromBuild>
    </ClCompile>
    <ClCompile Include="..\..\src\beast\beast\http\impl\get.cpp">
      <ExcludedFromBuild>True</ExcludedFromBuild>
    </ClCompile>
    <ClCompile Include="..\..\src\beast\beast\http\impl\http-parser\http_parser.c">
      <ExcludedFromBuild>True</ExcludedFromBuild>
    </ClCompile>
    <ClInclude Include="..\..\src\beast\beast\http\impl\http-parser\http_parser.h">
    </ClInclude>
    <ClCompile Include="..\..\src\beast\beast\http\impl\joyent_parser.cpp">
      <ExcludedFromBuild>True</ExcludedFromBuild>
    </ClCompile>
    <ClInclude Include="..\..\src\beast\beast\http\impl\joyent_parser.h">
    </ClInclude>
    <ClCompile Include="..\..\src\beast\beast\http\impl\method.cpp">
      <ExcludedFromBuild>True</ExcludedFromBuild>
    </ClCompile>
    <ClCompile Include="..\..\src\beast\beast\http\impl\ParsedURL.cpp">
      <ExcludedFromBuild>True</ExcludedFromBuild>
    </ClCompile>
    <ClCompile Include="..\..\src\beast\beast\http\impl\parser.cpp">
      <ExcludedFromBuild>True</ExcludedFromBuild>
    </ClCompile>
    <ClCompile Include="..\..\src\beast\beast\http\impl\raw_parser.cpp">
      <ExcludedFromBuild>True</ExcludedFromBuild>
    </ClCompile>
    <ClCompile Include="..\..\src\beast\beast\http\impl\URL.cpp">
      <ExcludedFromBuild>True</ExcludedFromBuild>
    </ClCompile>
    <ClInclude Include="..\..\src\beast\beast\http\method.h">
    </ClInclude>
    <ClInclude Include="..\..\src\beast\beast\http\ParsedURL.h">
    </ClInclude>
    <ClInclude Include="..\..\src\beast\beast\http\parser.h">
    </ClInclude>
    <ClInclude Include="..\..\src\beast\beast\http\raw_parser.h">
    </ClInclude>
    <ClInclude Include="..\..\src\beast\beast\http\rfc2616.h">
    </ClInclude>
    <ClCompile Include="..\..\src\beast\beast\http\tests\basic_message.test.cpp">
      <ExcludedFromBuild>True</ExcludedFromBuild>
    </ClCompile>
    <ClCompile Include="..\..\src\beast\beast\http\tests\basic_url.test.cpp">
      <ExcludedFromBuild>True</ExcludedFromBuild>
    </ClCompile>
    <ClCompile Include="..\..\src\beast\beast\http\tests\client_session.test.cpp">
      <ExcludedFromBuild>True</ExcludedFromBuild>
    </ClCompile>
    <ClCompile Include="..\..\src\beast\beast\http\tests\ParsedURL.cpp">
      <ExcludedFromBuild>True</ExcludedFromBuild>
    </ClCompile>
    <ClCompile Include="..\..\src\beast\beast\http\tests\rfc2616.test.cpp">
      <ExcludedFromBuild>True</ExcludedFromBuild>
    </ClCompile>
    <ClCompile Include="..\..\src\beast\beast\http\tests\urls_large_data.cpp">
      <ExcludedFromBuild>True</ExcludedFromBuild>
    </ClCompile>
    <ClInclude Include="..\..\src\beast\beast\http\tests\urls_large_data.h">
    </ClInclude>
    <ClInclude Include="..\..\src\beast\beast\http\URL.h">
    </ClInclude>
    <ClInclude Include="..\..\src\beast\beast\Insight.h">
    </ClInclude>
    <ClInclude Include="..\..\src\beast\beast\insight\Base.h">
    </ClInclude>
    <ClInclude Include="..\..\src\beast\beast\insight\BaseImpl.h">
    </ClInclude>
    <ClInclude Include="..\..\src\beast\beast\insight\Collector.h">
    </ClInclude>
    <ClInclude Include="..\..\src\beast\beast\insight\Counter.h">
    </ClInclude>
    <ClInclude Include="..\..\src\beast\beast\insight\CounterImpl.h">
    </ClInclude>
    <ClInclude Include="..\..\src\beast\beast\insight\Event.h">
    </ClInclude>
    <ClInclude Include="..\..\src\beast\beast\insight\EventImpl.h">
    </ClInclude>
    <ClInclude Include="..\..\src\beast\beast\insight\Gauge.h">
    </ClInclude>
    <ClInclude Include="..\..\src\beast\beast\insight\GaugeImpl.h">
    </ClInclude>
    <ClInclude Include="..\..\src\beast\beast\insight\Group.h">
    </ClInclude>
    <ClInclude Include="..\..\src\beast\beast\insight\Groups.h">
    </ClInclude>
    <ClInclude Include="..\..\src\beast\beast\insight\Hook.h">
    </ClInclude>
    <ClInclude Include="..\..\src\beast\beast\insight\HookImpl.h">
    </ClInclude>
    <ClCompile Include="..\..\src\beast\beast\insight\impl\Collector.cpp">
      <ExcludedFromBuild>True</ExcludedFromBuild>
    </ClCompile>
    <ClCompile Include="..\..\src\beast\beast\insight\impl\Group.cpp">
      <ExcludedFromBuild>True</ExcludedFromBuild>
    </ClCompile>
    <ClCompile Include="..\..\src\beast\beast\insight\impl\Groups.cpp">
      <ExcludedFromBuild>True</ExcludedFromBuild>
    </ClCompile>
    <ClCompile Include="..\..\src\beast\beast\insight\impl\Hook.cpp">
      <ExcludedFromBuild>True</ExcludedFromBuild>
    </ClCompile>
    <ClCompile Include="..\..\src\beast\beast\insight\impl\Metric.cpp">
      <ExcludedFromBuild>True</ExcludedFromBuild>
    </ClCompile>
    <ClCompile Include="..\..\src\beast\beast\insight\impl\NullCollector.cpp">
      <ExcludedFromBuild>True</ExcludedFromBuild>
    </ClCompile>
    <ClCompile Include="..\..\src\beast\beast\insight\impl\StatsDCollector.cpp">
      <ExcludedFromBuild>True</ExcludedFromBuild>
    </ClCompile>
    <ClCompile Include="..\..\src\beast\beast\insight\Insight.unity.cpp">
      <ExcludedFromBuild>True</ExcludedFromBuild>
    </ClCompile>
    <ClInclude Include="..\..\src\beast\beast\insight\Meter.h">
    </ClInclude>
    <ClInclude Include="..\..\src\beast\beast\insight\MeterImpl.h">
    </ClInclude>
    <ClInclude Include="..\..\src\beast\beast\insight\NullCollector.h">
    </ClInclude>
    <ClInclude Include="..\..\src\beast\beast\insight\StatsDCollector.h">
    </ClInclude>
    <ClInclude Include="..\..\src\beast\beast\Intrusive.h">
    </ClInclude>
    <ClInclude Include="..\..\src\beast\beast\intrusive\List.h">
    </ClInclude>
    <ClInclude Include="..\..\src\beast\beast\intrusive\LockFreeStack.h">
    </ClInclude>
    <ClInclude Include="..\..\src\beast\beast\Memory.h">
    </ClInclude>
    <ClInclude Include="..\..\src\beast\beast\module\asio\asio.h">
    </ClInclude>
    <ClCompile Include="..\..\src\beast\beast\module\asio\asio.unity.cpp">
      <ExcludedFromBuild>True</ExcludedFromBuild>
    </ClCompile>
    <ClInclude Include="..\..\src\beast\beast\module\asio\async\AsyncObject.h">
    </ClInclude>
    <ClInclude Include="..\..\src\beast\beast\module\asio\basics\FixedInputBuffer.h">
    </ClInclude>
    <ClCompile Include="..\..\src\beast\beast\module\asio\basics\PeerRole.cpp">
      <ExcludedFromBuild>True</ExcludedFromBuild>
    </ClCompile>
    <ClInclude Include="..\..\src\beast\beast\module\asio\basics\PeerRole.h">
    </ClInclude>
    <ClInclude Include="..\..\src\beast\beast\module\asio\basics\SharedArg.h">
    </ClInclude>
    <ClCompile Include="..\..\src\beast\beast\module\asio\basics\SSLContext.cpp">
      <ExcludedFromBuild>True</ExcludedFromBuild>
    </ClCompile>
    <ClInclude Include="..\..\src\beast\beast\module\asio\basics\SSLContext.h">
    </ClInclude>
    <ClCompile Include="..\..\src\beast\beast\module\asio\http\HTTPClientType.cpp">
      <ExcludedFromBuild>True</ExcludedFromBuild>
    </ClCompile>
    <ClInclude Include="..\..\src\beast\beast\module\asio\http\HTTPClientType.h">
    </ClInclude>
    <ClCompile Include="..\..\src\beast\beast\module\asio\http\HTTPField.cpp">
      <ExcludedFromBuild>True</ExcludedFromBuild>
    </ClCompile>
    <ClInclude Include="..\..\src\beast\beast\module\asio\http\HTTPField.h">
    </ClInclude>
    <ClCompile Include="..\..\src\beast\beast\module\asio\http\HTTPHeaders.cpp">
      <ExcludedFromBuild>True</ExcludedFromBuild>
    </ClCompile>
    <ClInclude Include="..\..\src\beast\beast\module\asio\http\HTTPHeaders.h">
    </ClInclude>
    <ClCompile Include="..\..\src\beast\beast\module\asio\http\HTTPMessage.cpp">
      <ExcludedFromBuild>True</ExcludedFromBuild>
    </ClCompile>
    <ClInclude Include="..\..\src\beast\beast\module\asio\http\HTTPMessage.h">
    </ClInclude>
    <ClCompile Include="..\..\src\beast\beast\module\asio\http\HTTPParser.cpp">
      <ExcludedFromBuild>True</ExcludedFromBuild>
    </ClCompile>
    <ClInclude Include="..\..\src\beast\beast\module\asio\http\HTTPParser.h">
    </ClInclude>
    <ClInclude Include="..\..\src\beast\beast\module\asio\http\HTTPParserImpl.h">
    </ClInclude>
    <ClCompile Include="..\..\src\beast\beast\module\asio\http\HTTPRequest.cpp">
      <ExcludedFromBuild>True</ExcludedFromBuild>
    </ClCompile>
    <ClInclude Include="..\..\src\beast\beast\module\asio\http\HTTPRequest.h">
    </ClInclude>
    <ClCompile Include="..\..\src\beast\beast\module\asio\http\HTTPRequestParser.cpp">
      <ExcludedFromBuild>True</ExcludedFromBuild>
    </ClCompile>
    <ClInclude Include="..\..\src\beast\beast\module\asio\http\HTTPRequestParser.h">
    </ClInclude>
    <ClCompile Include="..\..\src\beast\beast\module\asio\http\HTTPResponse.cpp">
      <ExcludedFromBuild>True</ExcludedFromBuild>
    </ClCompile>
    <ClInclude Include="..\..\src\beast\beast\module\asio\http\HTTPResponse.h">
    </ClInclude>
    <ClCompile Include="..\..\src\beast\beast\module\asio\http\HTTPResponseParser.cpp">
      <ExcludedFromBuild>True</ExcludedFromBuild>
    </ClCompile>
    <ClInclude Include="..\..\src\beast\beast\module\asio\http\HTTPResponseParser.h">
    </ClInclude>
    <ClCompile Include="..\..\src\beast\beast\module\asio\http\HTTPVersion.cpp">
      <ExcludedFromBuild>True</ExcludedFromBuild>
    </ClCompile>
    <ClInclude Include="..\..\src\beast\beast\module\asio\http\HTTPVersion.h">
    </ClInclude>
    <ClInclude Include="..\..\src\beast\beast\module\asio\protocol\HandshakeDetectLogic.h">
    </ClInclude>
    <ClCompile Include="..\..\src\beast\beast\module\asio\protocol\HandshakeDetectLogicPROXY.cpp">
      <ExcludedFromBuild>True</ExcludedFromBuild>
    </ClCompile>
    <ClInclude Include="..\..\src\beast\beast\module\asio\protocol\HandshakeDetectLogicPROXY.h">
    </ClInclude>
    <ClInclude Include="..\..\src\beast\beast\module\asio\protocol\HandshakeDetectLogicSSL2.h">
    </ClInclude>
    <ClInclude Include="..\..\src\beast\beast\module\asio\protocol\HandshakeDetectLogicSSL3.h">
    </ClInclude>
    <ClInclude Include="..\..\src\beast\beast\module\asio\protocol\HandshakeDetector.h">
    </ClInclude>
    <ClInclude Include="..\..\src\beast\beast\module\asio\protocol\InputParser.h">
    </ClInclude>
    <ClInclude Include="..\..\src\beast\beast\module\asio\protocol\PrefilledReadStream.h">
    </ClInclude>
    <ClInclude Include="..\..\src\beast\beast\module\asio\system\BoostIncludes.h">
    </ClInclude>
    <ClInclude Include="..\..\src\beast\beast\module\asio\system\OpenSSLIncludes.h">
    </ClInclude>
    <ClCompile Include="..\..\src\beast\beast\module\asio\tests\PeerTest.cpp">
      <ExcludedFromBuild>True</ExcludedFromBuild>
    </ClCompile>
    <ClInclude Include="..\..\src\beast\beast\module\asio\tests\PeerTest.h">
    </ClInclude>
    <ClInclude Include="..\..\src\beast\beast\module\asio\tests\TestPeer.h">
    </ClInclude>
    <ClCompile Include="..\..\src\beast\beast\module\asio\tests\TestPeerBasics.cpp">
      <ExcludedFromBuild>True</ExcludedFromBuild>
    </ClCompile>
    <ClInclude Include="..\..\src\beast\beast\module\asio\tests\TestPeerBasics.h">
    </ClInclude>
    <ClInclude Include="..\..\src\beast\beast\module\asio\tests\TestPeerDetails.h">
    </ClInclude>
    <ClInclude Include="..\..\src\beast\beast\module\asio\tests\TestPeerDetailsTcp.h">
    </ClInclude>
    <ClCompile Include="..\..\src\beast\beast\module\asio\tests\TestPeerLogic.cpp">
      <ExcludedFromBuild>True</ExcludedFromBuild>
    </ClCompile>
    <ClInclude Include="..\..\src\beast\beast\module\asio\tests\TestPeerLogic.h">
    </ClInclude>
    <ClCompile Include="..\..\src\beast\beast\module\asio\tests\TestPeerLogicAsyncClient.cpp">
      <ExcludedFromBuild>True</ExcludedFromBuild>
    </ClCompile>
    <ClInclude Include="..\..\src\beast\beast\module\asio\tests\TestPeerLogicAsyncClient.h">
    </ClInclude>
    <ClCompile Include="..\..\src\beast\beast\module\asio\tests\TestPeerLogicAsyncServer.cpp">
      <ExcludedFromBuild>True</ExcludedFromBuild>
    </ClCompile>
    <ClInclude Include="..\..\src\beast\beast\module\asio\tests\TestPeerLogicAsyncServer.h">
    </ClInclude>
    <ClCompile Include="..\..\src\beast\beast\module\asio\tests\TestPeerLogicProxyClient.cpp">
      <ExcludedFromBuild>True</ExcludedFromBuild>
    </ClCompile>
    <ClInclude Include="..\..\src\beast\beast\module\asio\tests\TestPeerLogicProxyClient.h">
    </ClInclude>
    <ClCompile Include="..\..\src\beast\beast\module\asio\tests\TestPeerLogicSyncClient.cpp">
      <ExcludedFromBuild>True</ExcludedFromBuild>
    </ClCompile>
    <ClInclude Include="..\..\src\beast\beast\module\asio\tests\TestPeerLogicSyncClient.h">
    </ClInclude>
    <ClCompile Include="..\..\src\beast\beast\module\asio\tests\TestPeerLogicSyncServer.cpp">
      <ExcludedFromBuild>True</ExcludedFromBuild>
    </ClCompile>
    <ClInclude Include="..\..\src\beast\beast\module\asio\tests\TestPeerLogicSyncServer.h">
    </ClInclude>
    <ClInclude Include="..\..\src\beast\beast\module\asio\tests\TestPeerType.h">
    </ClInclude>
    <ClCompile Include="..\..\src\beast\beast\module\asio\tests\TestPeerUnitTests.cpp">
      <ExcludedFromBuild>True</ExcludedFromBuild>
    </ClCompile>
    <ClInclude Include="..\..\src\beast\beast\module\core\containers\Array.h">
    </ClInclude>
    <ClInclude Include="..\..\src\beast\beast\module\core\containers\ArrayAllocationBase.h">
    </ClInclude>
    <ClInclude Include="..\..\src\beast\beast\module\core\containers\ElementComparator.h">
    </ClInclude>
    <ClInclude Include="..\..\src\beast\beast\module\core\containers\LinkedListPointer.h">
    </ClInclude>
    <ClInclude Include="..\..\src\beast\beast\module\core\containers\ScopedValueSetter.h">
    </ClInclude>
    <ClInclude Include="..\..\src\beast\beast\module\core\core.h">
    </ClInclude>
    <ClCompile Include="..\..\src\beast\beast\module\core\core.unity.cpp">
      <ExcludedFromBuild>True</ExcludedFromBuild>
    </ClCompile>
    <ClCompile Include="..\..\src\beast\beast\module\core\diagnostic\FatalError.cpp">
      <ExcludedFromBuild>True</ExcludedFromBuild>
    </ClCompile>
    <ClInclude Include="..\..\src\beast\beast\module\core\diagnostic\FatalError.h">
    </ClInclude>
    <ClInclude Include="..\..\src\beast\beast\module\core\diagnostic\MeasureFunctionCallTime.h">
    </ClInclude>
    <ClCompile Include="..\..\src\beast\beast\module\core\diagnostic\SemanticVersion.cpp">
      <ExcludedFromBuild>True</ExcludedFromBuild>
    </ClCompile>
    <ClInclude Include="..\..\src\beast\beast\module\core\diagnostic\SemanticVersion.h">
    </ClInclude>
    <ClCompile Include="..\..\src\beast\beast\module\core\diagnostic\UnitTestUtilities.cpp">
      <ExcludedFromBuild>True</ExcludedFromBuild>
    </ClCompile>
    <ClInclude Include="..\..\src\beast\beast\module\core\diagnostic\UnitTestUtilities.h">
    </ClInclude>
    <ClCompile Include="..\..\src\beast\beast\module\core\files\DirectoryIterator.cpp">
      <ExcludedFromBuild>True</ExcludedFromBuild>
    </ClCompile>
    <ClInclude Include="..\..\src\beast\beast\module\core\files\DirectoryIterator.h">
    </ClInclude>
    <ClCompile Include="..\..\src\beast\beast\module\core\files\File.cpp">
      <ExcludedFromBuild>True</ExcludedFromBuild>
    </ClCompile>
    <ClInclude Include="..\..\src\beast\beast\module\core\files\File.h">
    </ClInclude>
    <ClCompile Include="..\..\src\beast\beast\module\core\files\FileInputStream.cpp">
      <ExcludedFromBuild>True</ExcludedFromBuild>
    </ClCompile>
    <ClInclude Include="..\..\src\beast\beast\module\core\files\FileInputStream.h">
    </ClInclude>
    <ClCompile Include="..\..\src\beast\beast\module\core\files\FileOutputStream.cpp">
      <ExcludedFromBuild>True</ExcludedFromBuild>
    </ClCompile>
    <ClInclude Include="..\..\src\beast\beast\module\core\files\FileOutputStream.h">
    </ClInclude>
    <ClCompile Include="..\..\src\beast\beast\module\core\files\FileSearchPath.cpp">
      <ExcludedFromBuild>True</ExcludedFromBuild>
    </ClCompile>
    <ClInclude Include="..\..\src\beast\beast\module\core\files\FileSearchPath.h">
    </ClInclude>
    <ClCompile Include="..\..\src\beast\beast\module\core\files\RandomAccessFile.cpp">
      <ExcludedFromBuild>True</ExcludedFromBuild>
    </ClCompile>
    <ClInclude Include="..\..\src\beast\beast\module\core\files\RandomAccessFile.h">
    </ClInclude>
    <ClCompile Include="..\..\src\beast\beast\module\core\files\TemporaryFile.cpp">
      <ExcludedFromBuild>True</ExcludedFromBuild>
    </ClCompile>
    <ClInclude Include="..\..\src\beast\beast\module\core\files\TemporaryFile.h">
    </ClInclude>
    <ClCompile Include="..\..\src\beast\beast\module\core\logging\Logger.cpp">
      <ExcludedFromBuild>True</ExcludedFromBuild>
    </ClCompile>
    <ClInclude Include="..\..\src\beast\beast\module\core\logging\Logger.h">
    </ClInclude>
    <ClInclude Include="..\..\src\beast\beast\module\core\maths\Math.h">
    </ClInclude>
    <ClCompile Include="..\..\src\beast\beast\module\core\maths\Random.cpp">
      <ExcludedFromBuild>True</ExcludedFromBuild>
    </ClCompile>
    <ClInclude Include="..\..\src\beast\beast\module\core\maths\Random.h">
    </ClInclude>
    <ClInclude Include="..\..\src\beast\beast\module\core\maths\Range.h">
    </ClInclude>
    <ClCompile Include="..\..\src\beast\beast\module\core\memory\MemoryBlock.cpp">
      <ExcludedFromBuild>True</ExcludedFromBuild>
    </ClCompile>
    <ClInclude Include="..\..\src\beast\beast\module\core\memory\MemoryBlock.h">
    </ClInclude>
    <ClInclude Include="..\..\src\beast\beast\module\core\memory\SharedSingleton.h">
    </ClInclude>
    <ClCompile Include="..\..\src\beast\beast\module\core\misc\Result.cpp">
      <ExcludedFromBuild>True</ExcludedFromBuild>
    </ClCompile>
    <ClInclude Include="..\..\src\beast\beast\module\core\misc\Result.h">
    </ClInclude>
    <ClInclude Include="..\..\src\beast\beast\module\core\misc\WindowsRegistry.h">
    </ClInclude>
    <ClInclude Include="..\..\src\beast\beast\module\core\native\BasicNativeHeaders.h">
    </ClInclude>
    <ClCompile Include="..\..\src\beast\beast\module\core\native\bsd_Files.cpp">
      <ExcludedFromBuild>True</ExcludedFromBuild>
    </ClCompile>
    <ClCompile Include="..\..\src\beast\beast\module\core\native\bsd_SystemStats.cpp">
      <ExcludedFromBuild>True</ExcludedFromBuild>
    </ClCompile>
    <ClCompile Include="..\..\src\beast\beast\module\core\native\bsd_Threads.cpp">
      <ExcludedFromBuild>True</ExcludedFromBuild>
    </ClCompile>
    <ClCompile Include="..\..\src\beast\beast\module\core\native\linux_Files.cpp">
      <ExcludedFromBuild>True</ExcludedFromBuild>
    </ClCompile>
    <ClCompile Include="..\..\src\beast\beast\module\core\native\linux_SystemStats.cpp">
      <ExcludedFromBuild>True</ExcludedFromBuild>
    </ClCompile>
    <ClCompile Include="..\..\src\beast\beast\module\core\native\linux_Threads.cpp">
      <ExcludedFromBuild>True</ExcludedFromBuild>
    </ClCompile>
    <None Include="..\..\src\beast\beast\module\core\native\mac_Files.mm">
    </None>
    <None Include="..\..\src\beast\beast\module\core\native\mac_Strings.mm">
    </None>
    <None Include="..\..\src\beast\beast\module\core\native\mac_SystemStats.mm">
    </None>
    <None Include="..\..\src\beast\beast\module\core\native\mac_Threads.mm">
    </None>
    <ClInclude Include="..\..\src\beast\beast\module\core\native\osx_ObjCHelpers.h">
    </ClInclude>
    <ClInclude Include="..\..\src\beast\beast\module\core\native\posix_SharedCode.h">
    </ClInclude>
    <ClInclude Include="..\..\src\beast\beast\module\core\native\win32_ComSmartPtr.h">
    </ClInclude>
    <ClCompile Include="..\..\src\beast\beast\module\core\native\win32_Files.cpp">
      <ExcludedFromBuild>True</ExcludedFromBuild>
    </ClCompile>
    <ClCompile Include="..\..\src\beast\beast\module\core\native\win32_Registry.cpp">
      <ExcludedFromBuild>True</ExcludedFromBuild>
    </ClCompile>
    <ClCompile Include="..\..\src\beast\beast\module\core\native\win32_SystemStats.cpp">
      <ExcludedFromBuild>True</ExcludedFromBuild>
    </ClCompile>
    <ClCompile Include="..\..\src\beast\beast\module\core\native\win32_Threads.cpp">
      <ExcludedFromBuild>True</ExcludedFromBuild>
    </ClCompile>
    <ClCompile Include="..\..\src\beast\beast\module\core\streams\FileInputSource.cpp">
      <ExcludedFromBuild>True</ExcludedFromBuild>
    </ClCompile>
    <ClInclude Include="..\..\src\beast\beast\module\core\streams\FileInputSource.h">
    </ClInclude>
    <ClInclude Include="..\..\src\beast\beast\module\core\streams\InputSource.h">
    </ClInclude>
    <ClCompile Include="..\..\src\beast\beast\module\core\streams\InputStream.cpp">
      <ExcludedFromBuild>True</ExcludedFromBuild>
    </ClCompile>
    <ClInclude Include="..\..\src\beast\beast\module\core\streams\InputStream.h">
    </ClInclude>
    <ClCompile Include="..\..\src\beast\beast\module\core\streams\MemoryOutputStream.cpp">
      <ExcludedFromBuild>True</ExcludedFromBuild>
    </ClCompile>
    <ClInclude Include="..\..\src\beast\beast\module\core\streams\MemoryOutputStream.h">
    </ClInclude>
    <ClCompile Include="..\..\src\beast\beast\module\core\streams\OutputStream.cpp">
      <ExcludedFromBuild>True</ExcludedFromBuild>
    </ClCompile>
    <ClInclude Include="..\..\src\beast\beast\module\core\streams\OutputStream.h">
    </ClInclude>
    <ClInclude Include="..\..\src\beast\beast\module\core\system\StandardIncludes.h">
    </ClInclude>
    <ClCompile Include="..\..\src\beast\beast\module\core\system\SystemStats.cpp">
      <ExcludedFromBuild>True</ExcludedFromBuild>
    </ClCompile>
    <ClInclude Include="..\..\src\beast\beast\module\core\system\SystemStats.h">
    </ClInclude>
    <ClCompile Include="..\..\src\beast\beast\module\core\text\LexicalCast.cpp">
      <ExcludedFromBuild>True</ExcludedFromBuild>
    </ClCompile>
    <ClInclude Include="..\..\src\beast\beast\module\core\text\LexicalCast.h">
    </ClInclude>
    <ClCompile Include="..\..\src\beast\beast\module\core\text\StringArray.cpp">
      <ExcludedFromBuild>True</ExcludedFromBuild>
    </ClCompile>
    <ClInclude Include="..\..\src\beast\beast\module\core\text\StringArray.h">
    </ClInclude>
    <ClCompile Include="..\..\src\beast\beast\module\core\text\StringPairArray.cpp">
      <ExcludedFromBuild>True</ExcludedFromBuild>
    </ClCompile>
    <ClInclude Include="..\..\src\beast\beast\module\core\text\StringPairArray.h">
    </ClInclude>
    <ClInclude Include="..\..\src\beast\beast\module\core\threads\CriticalSection.h">
    </ClInclude>
    <ClInclude Include="..\..\src\beast\beast\module\core\threads\DynamicLibrary.h">
    </ClInclude>
    <ClInclude Include="..\..\src\beast\beast\module\core\threads\Process.h">
    </ClInclude>
    <ClInclude Include="..\..\src\beast\beast\module\core\threads\ScopedLock.h">
    </ClInclude>
    <ClCompile Include="..\..\src\beast\beast\module\core\thread\DeadlineTimer.cpp">
      <ExcludedFromBuild>True</ExcludedFromBuild>
    </ClCompile>
    <ClInclude Include="..\..\src\beast\beast\module\core\thread\DeadlineTimer.h">
    </ClInclude>
    <ClInclude Include="..\..\src\beast\beast\module\core\thread\MutexTraits.h">
    </ClInclude>
    <ClCompile Include="..\..\src\beast\beast\module\core\thread\Workers.cpp">
      <ExcludedFromBuild>True</ExcludedFromBuild>
    </ClCompile>
    <ClInclude Include="..\..\src\beast\beast\module\core\thread\Workers.h">
    </ClInclude>
    <ClCompile Include="..\..\src\beast\beast\module\core\time\AtExitHook.cpp">
      <ExcludedFromBuild>True</ExcludedFromBuild>
    </ClCompile>
    <ClInclude Include="..\..\src\beast\beast\module\core\time\AtExitHook.h">
    </ClInclude>
    <ClCompile Include="..\..\src\beast\beast\module\core\time\Time.cpp">
      <ExcludedFromBuild>True</ExcludedFromBuild>
    </ClCompile>
    <ClInclude Include="..\..\src\beast\beast\module\core\time\Time.h">
    </ClInclude>
    <ClInclude Include="..\..\src\beast\beast\module\sqdb\api\backend.h">
    </ClInclude>
    <ClInclude Include="..\..\src\beast\beast\module\sqdb\api\blob.h">
    </ClInclude>
    <ClInclude Include="..\..\src\beast\beast\module\sqdb\api\into.h">
    </ClInclude>
    <ClInclude Include="..\..\src\beast\beast\module\sqdb\api\session.h">
    </ClInclude>
    <ClInclude Include="..\..\src\beast\beast\module\sqdb\api\statement.h">
    </ClInclude>
    <ClInclude Include="..\..\src\beast\beast\module\sqdb\api\transaction.h">
    </ClInclude>
    <ClInclude Include="..\..\src\beast\beast\module\sqdb\api\type_conversion_traits.h">
    </ClInclude>
    <ClInclude Include="..\..\src\beast\beast\module\sqdb\api\use.h">
    </ClInclude>
    <ClInclude Include="..\..\src\beast\beast\module\sqdb\detail\error_codes.h">
    </ClInclude>
    <ClInclude Include="..\..\src\beast\beast\module\sqdb\detail\exchange_traits.h">
    </ClInclude>
    <ClInclude Include="..\..\src\beast\beast\module\sqdb\detail\into_type.h">
    </ClInclude>
    <ClInclude Include="..\..\src\beast\beast\module\sqdb\detail\once_temp_type.h">
    </ClInclude>
    <ClInclude Include="..\..\src\beast\beast\module\sqdb\detail\prepare_temp_type.h">
    </ClInclude>
    <ClInclude Include="..\..\src\beast\beast\module\sqdb\detail\ref_counted_prepare_info.h">
    </ClInclude>
    <ClInclude Include="..\..\src\beast\beast\module\sqdb\detail\ref_counted_statement.h">
    </ClInclude>
    <ClInclude Include="..\..\src\beast\beast\module\sqdb\detail\statement_imp.h">
    </ClInclude>
    <ClInclude Include="..\..\src\beast\beast\module\sqdb\detail\type_conversion.h">
    </ClInclude>
    <ClInclude Include="..\..\src\beast\beast\module\sqdb\detail\type_ptr.h">
    </ClInclude>
    <ClInclude Include="..\..\src\beast\beast\module\sqdb\detail\use_type.h">
    </ClInclude>
    <ClCompile Include="..\..\src\beast\beast\module\sqdb\source\blob.cpp">
      <ExcludedFromBuild>True</ExcludedFromBuild>
    </ClCompile>
    <ClCompile Include="..\..\src\beast\beast\module\sqdb\source\error_codes.cpp">
      <ExcludedFromBuild>True</ExcludedFromBuild>
    </ClCompile>
    <ClCompile Include="..\..\src\beast\beast\module\sqdb\source\into_type.cpp">
      <ExcludedFromBuild>True</ExcludedFromBuild>
    </ClCompile>
    <ClCompile Include="..\..\src\beast\beast\module\sqdb\source\once_temp_type.cpp">
      <ExcludedFromBuild>True</ExcludedFromBuild>
    </ClCompile>
    <ClCompile Include="..\..\src\beast\beast\module\sqdb\source\prepare_temp_type.cpp">
      <ExcludedFromBuild>True</ExcludedFromBuild>
    </ClCompile>
    <ClCompile Include="..\..\src\beast\beast\module\sqdb\source\ref_counted_prepare_info.cpp">
      <ExcludedFromBuild>True</ExcludedFromBuild>
    </ClCompile>
    <ClCompile Include="..\..\src\beast\beast\module\sqdb\source\ref_counted_statement.cpp">
      <ExcludedFromBuild>True</ExcludedFromBuild>
    </ClCompile>
    <ClCompile Include="..\..\src\beast\beast\module\sqdb\source\session.cpp">
      <ExcludedFromBuild>True</ExcludedFromBuild>
    </ClCompile>
    <ClCompile Include="..\..\src\beast\beast\module\sqdb\source\statement.cpp">
      <ExcludedFromBuild>True</ExcludedFromBuild>
    </ClCompile>
    <ClCompile Include="..\..\src\beast\beast\module\sqdb\source\statement_imp.cpp">
      <ExcludedFromBuild>True</ExcludedFromBuild>
    </ClCompile>
    <ClCompile Include="..\..\src\beast\beast\module\sqdb\source\transaction.cpp">
      <ExcludedFromBuild>True</ExcludedFromBuild>
    </ClCompile>
    <ClCompile Include="..\..\src\beast\beast\module\sqdb\source\use_type.cpp">
      <ExcludedFromBuild>True</ExcludedFromBuild>
    </ClCompile>
    <ClInclude Include="..\..\src\beast\beast\module\sqdb\sqdb.h">
    </ClInclude>
    <ClCompile Include="..\..\src\beast\beast\module\sqdb\sqdb.unity.cpp">
      <ExcludedFromBuild>True</ExcludedFromBuild>
    </ClCompile>
    <ClInclude Include="..\..\src\beast\beast\module\sqlite\sqlite.h">
    </ClInclude>
    <ClCompile Include="..\..\src\beast\beast\module\sqlite\sqlite.unity.c">
      <ExcludedFromBuild>True</ExcludedFromBuild>
    </ClCompile>
    <ClCompile Include="..\..\src\beast\beast\module\sqlite\sqlite\sqlite3.c">
      <ExcludedFromBuild>True</ExcludedFromBuild>
    </ClCompile>
    <ClInclude Include="..\..\src\beast\beast\module\sqlite\sqlite\sqlite3.h">
    </ClInclude>
    <ClInclude Include="..\..\src\beast\beast\net\detail\Parse.h">
    </ClInclude>
    <ClInclude Include="..\..\src\beast\beast\net\DynamicBuffer.h">
    </ClInclude>
    <ClCompile Include="..\..\src\beast\beast\net\impl\DynamicBuffer.cpp">
      <ExcludedFromBuild>True</ExcludedFromBuild>
    </ClCompile>
    <ClCompile Include="..\..\src\beast\beast\net\impl\IPAddressV4.cpp">
      <ExcludedFromBuild>True</ExcludedFromBuild>
    </ClCompile>
    <ClCompile Include="..\..\src\beast\beast\net\impl\IPAddressV6.cpp">
      <ExcludedFromBuild>True</ExcludedFromBuild>
    </ClCompile>
    <ClCompile Include="..\..\src\beast\beast\net\impl\IPEndpoint.cpp">
      <ExcludedFromBuild>True</ExcludedFromBuild>
    </ClCompile>
    <ClInclude Include="..\..\src\beast\beast\net\IPAddress.h">
    </ClInclude>
    <ClInclude Include="..\..\src\beast\beast\net\IPAddressV4.h">
    </ClInclude>
    <ClInclude Include="..\..\src\beast\beast\net\IPAddressV6.h">
    </ClInclude>
    <ClInclude Include="..\..\src\beast\beast\net\IPEndpoint.h">
    </ClInclude>
    <ClCompile Include="..\..\src\beast\beast\net\Net.unity.cpp">
      <ExcludedFromBuild>True</ExcludedFromBuild>
    </ClCompile>
    <ClCompile Include="..\..\src\beast\beast\net\tests\IPEndpoint.test.cpp">
      <ExcludedFromBuild>True</ExcludedFromBuild>
    </ClCompile>
    <ClInclude Include="..\..\src\beast\beast\SmartPtr.h">
    </ClInclude>
    <ClInclude Include="..\..\src\beast\beast\smart_ptr\SharedObject.h">
    </ClInclude>
    <ClInclude Include="..\..\src\beast\beast\smart_ptr\SharedPtr.h">
    </ClInclude>
    <ClInclude Include="..\..\src\beast\beast\StaticAssert.h">
    </ClInclude>
    <ClInclude Include="..\..\src\beast\beast\streams\abstract_ostream.h">
    </ClInclude>
    <ClInclude Include="..\..\src\beast\beast\streams\basic_abstract_ostream.h">
    </ClInclude>
    <ClInclude Include="..\..\src\beast\beast\streams\basic_scoped_ostream.h">
    </ClInclude>
    <ClInclude Include="..\..\src\beast\beast\streams\basic_std_ostream.h">
    </ClInclude>
    <ClInclude Include="..\..\src\beast\beast\streams\debug_ostream.h">
    </ClInclude>
    <ClCompile Include="..\..\src\beast\beast\streams\streams.unity.cpp">
      <ExcludedFromBuild>True</ExcludedFromBuild>
    </ClCompile>
    <ClCompile Include="..\..\src\beast\beast\streams\tests\basic_abstract_ostream.test.cpp">
      <ExcludedFromBuild>True</ExcludedFromBuild>
    </ClCompile>
    <ClInclude Include="..\..\src\beast\beast\Strings.h">
    </ClInclude>
    <ClInclude Include="..\..\src\beast\beast\strings\CharacterFunctions.h">
    </ClInclude>
    <ClInclude Include="..\..\src\beast\beast\strings\CharPointer_ASCII.h">
    </ClInclude>
    <ClInclude Include="..\..\src\beast\beast\strings\CharPointer_UTF16.h">
    </ClInclude>
    <ClInclude Include="..\..\src\beast\beast\strings\CharPointer_UTF32.h">
    </ClInclude>
    <ClInclude Include="..\..\src\beast\beast\strings\CharPointer_UTF8.h">
    </ClInclude>
    <ClCompile Include="..\..\src\beast\beast\strings\impl\CharacterFunctions.cpp">
      <ExcludedFromBuild>True</ExcludedFromBuild>
    </ClCompile>
    <ClCompile Include="..\..\src\beast\beast\strings\impl\String.cpp">
      <ExcludedFromBuild>True</ExcludedFromBuild>
    </ClCompile>
    <ClInclude Include="..\..\src\beast\beast\strings\NewLine.h">
    </ClInclude>
    <ClInclude Include="..\..\src\beast\beast\strings\String.h">
    </ClInclude>
    <ClInclude Include="..\..\src\beast\beast\strings\StringCharPointerType.h">
    </ClInclude>
    <ClInclude Include="..\..\src\beast\beast\strings\StringFromNumber.h">
    </ClInclude>
    <ClCompile Include="..\..\src\beast\beast\strings\Strings.unity.cpp">
      <ExcludedFromBuild>True</ExcludedFromBuild>
    </ClCompile>
    <ClInclude Include="..\..\src\beast\beast\Threads.h">
    </ClInclude>
    <ClInclude Include="..\..\src\beast\beast\threads\detail\BindHandler.h">
    </ClInclude>
    <ClInclude Include="..\..\src\beast\beast\threads\detail\DispatchedHandler.h">
    </ClInclude>
    <ClCompile Include="..\..\src\beast\beast\threads\impl\RecursiveMutex.cpp">
      <ExcludedFromBuild>True</ExcludedFromBuild>
    </ClCompile>
    <ClCompile Include="..\..\src\beast\beast\threads\impl\ServiceQueue.cpp">
      <ExcludedFromBuild>True</ExcludedFromBuild>
    </ClCompile>
    <ClCompile Include="..\..\src\beast\beast\threads\impl\Stoppable.cpp">
      <ExcludedFromBuild>True</ExcludedFromBuild>
    </ClCompile>
    <ClCompile Include="..\..\src\beast\beast\threads\impl\Thread.cpp">
      <ExcludedFromBuild>True</ExcludedFromBuild>
    </ClCompile>
    <ClCompile Include="..\..\src\beast\beast\threads\impl\WaitableEvent.cpp">
      <ExcludedFromBuild>True</ExcludedFromBuild>
    </ClCompile>
    <ClInclude Include="..\..\src\beast\beast\threads\RecursiveMutex.h">
    </ClInclude>
    <ClInclude Include="..\..\src\beast\beast\threads\ScopedWrapperContext.h">
    </ClInclude>
    <ClInclude Include="..\..\src\beast\beast\threads\semaphore.h">
    </ClInclude>
    <ClInclude Include="..\..\src\beast\beast\threads\ServiceQueue.h">
    </ClInclude>
    <ClInclude Include="..\..\src\beast\beast\threads\SharedData.h">
    </ClInclude>
    <ClInclude Include="..\..\src\beast\beast\threads\SharedLockGuard.h">
    </ClInclude>
    <ClInclude Include="..\..\src\beast\beast\threads\SharedMutexAdapter.h">
    </ClInclude>
    <ClInclude Include="..\..\src\beast\beast\threads\SpinLock.h">
    </ClInclude>
    <ClInclude Include="..\..\src\beast\beast\threads\Stoppable.h">
    </ClInclude>
    <ClCompile Include="..\..\src\beast\beast\threads\tests\Atomic.test.cpp">
      <ExcludedFromBuild>True</ExcludedFromBuild>
    </ClCompile>
    <ClCompile Include="..\..\src\beast\beast\threads\tests\ServiceQueue.cpp">
      <ExcludedFromBuild>True</ExcludedFromBuild>
    </ClCompile>
    <ClInclude Include="..\..\src\beast\beast\threads\Thread.h">
    </ClInclude>
    <ClInclude Include="..\..\src\beast\beast\threads\ThreadLocalValue.h">
    </ClInclude>
    <ClCompile Include="..\..\src\beast\beast\threads\Threads.unity.cpp">
      <ExcludedFromBuild>True</ExcludedFromBuild>
    </ClCompile>
    <ClInclude Include="..\..\src\beast\beast\threads\TryLockGuard.h">
    </ClInclude>
    <ClInclude Include="..\..\src\beast\beast\threads\UnlockGuard.h">
    </ClInclude>
    <ClInclude Include="..\..\src\beast\beast\threads\WaitableEvent.h">
    </ClInclude>
    <ClInclude Include="..\..\src\beast\beast\Uncopyable.h">
    </ClInclude>
    <ClInclude Include="..\..\src\beast\beast\unit_test.h">
    </ClInclude>
    <ClInclude Include="..\..\src\beast\beast\unit_test\amount.h">
    </ClInclude>
    <ClCompile Include="..\..\src\beast\beast\unit_test\define_print.cpp">
      <ExcludedFromBuild>True</ExcludedFromBuild>
    </ClCompile>
    <ClInclude Include="..\..\src\beast\beast\unit_test\global_suites.h">
    </ClInclude>
    <ClInclude Include="..\..\src\beast\beast\unit_test\match.h">
    </ClInclude>
    <ClInclude Include="..\..\src\beast\beast\unit_test\print.h">
    </ClInclude>
    <ClInclude Include="..\..\src\beast\beast\unit_test\recorder.h">
    </ClInclude>
    <ClInclude Include="..\..\src\beast\beast\unit_test\reporter.h">
    </ClInclude>
    <ClInclude Include="..\..\src\beast\beast\unit_test\results.h">
    </ClInclude>
    <ClInclude Include="..\..\src\beast\beast\unit_test\runner.h">
    </ClInclude>
    <ClInclude Include="..\..\src\beast\beast\unit_test\suite.h">
    </ClInclude>
    <ClInclude Include="..\..\src\beast\beast\unit_test\suite_info.h">
    </ClInclude>
    <ClInclude Include="..\..\src\beast\beast\unit_test\suite_list.h">
    </ClInclude>
    <ClInclude Include="..\..\src\beast\beast\utility\ci_char_traits.h">
    </ClInclude>
    <ClInclude Include="..\..\src\beast\beast\utility\Debug.h">
    </ClInclude>
    <ClInclude Include="..\..\src\beast\beast\utility\empty_base_optimization.h">
    </ClInclude>
    <ClInclude Include="..\..\src\beast\beast\utility\Error.h">
    </ClInclude>
    <ClCompile Include="..\..\src\beast\beast\utility\impl\Debug.cpp">
      <ExcludedFromBuild>True</ExcludedFromBuild>
    </ClCompile>
    <ClCompile Include="..\..\src\beast\beast\utility\impl\Error.cpp">
      <ExcludedFromBuild>True</ExcludedFromBuild>
    </ClCompile>
    <ClCompile Include="..\..\src\beast\beast\utility\impl\Journal.cpp">
      <ExcludedFromBuild>True</ExcludedFromBuild>
    </ClCompile>
    <ClCompile Include="..\..\src\beast\beast\utility\impl\LeakChecked.cpp">
      <ExcludedFromBuild>True</ExcludedFromBuild>
    </ClCompile>
    <ClCompile Include="..\..\src\beast\beast\utility\impl\PropertyStream.cpp">
      <ExcludedFromBuild>True</ExcludedFromBuild>
    </ClCompile>
    <ClCompile Include="..\..\src\beast\beast\utility\impl\StaticObject.cpp">
      <ExcludedFromBuild>True</ExcludedFromBuild>
    </ClCompile>
    <ClInclude Include="..\..\src\beast\beast\utility\is_call_possible.h">
    </ClInclude>
    <ClInclude Include="..\..\src\beast\beast\utility\Journal.h">
    </ClInclude>
    <ClInclude Include="..\..\src\beast\beast\utility\LeakChecked.h">
    </ClInclude>
    <ClInclude Include="..\..\src\beast\beast\utility\maybe_const.h">
    </ClInclude>
    <ClInclude Include="..\..\src\beast\beast\utility\meta.h">
    </ClInclude>
    <ClInclude Include="..\..\src\beast\beast\utility\noexcept.h">
    </ClInclude>
    <ClInclude Include="..\..\src\beast\beast\utility\PropertyStream.h">
    </ClInclude>
    <ClInclude Include="..\..\src\beast\beast\utility\StaticObject.h">
    </ClInclude>
    <ClInclude Include="..\..\src\beast\beast\utility\static_initializer.h">
    </ClInclude>
    <ClInclude Include="..\..\src\beast\beast\utility\tagged_integer.h">
    </ClInclude>
    <ClCompile Include="..\..\src\beast\beast\utility\tests\bassert.test.cpp">
      <ExcludedFromBuild>True</ExcludedFromBuild>
    </ClCompile>
    <ClCompile Include="..\..\src\beast\beast\utility\tests\empty_base_optimization.test.cpp">
      <ExcludedFromBuild>True</ExcludedFromBuild>
    </ClCompile>
    <ClCompile Include="..\..\src\beast\beast\utility\tests\Journal.test.cpp">
      <ExcludedFromBuild>True</ExcludedFromBuild>
    </ClCompile>
    <ClCompile Include="..\..\src\beast\beast\utility\tests\static_initializer.test.cpp">
      <ExcludedFromBuild>True</ExcludedFromBuild>
    </ClCompile>
    <ClCompile Include="..\..\src\beast\beast\utility\tests\tagged_integer.test.cpp">
      <ExcludedFromBuild>True</ExcludedFromBuild>
    </ClCompile>
    <ClCompile Include="..\..\src\beast\beast\utility\tests\Zero.test.cpp">
      <ExcludedFromBuild>True</ExcludedFromBuild>
    </ClCompile>
    <ClInclude Include="..\..\src\beast\beast\utility\type_name.h">
    </ClInclude>
    <ClCompile Include="..\..\src\beast\beast\utility\Utility.unity.cpp">
      <ExcludedFromBuild>True</ExcludedFromBuild>
    </ClCompile>
    <ClInclude Include="..\..\src\beast\beast\utility\Zero.h">
    </ClInclude>
    <ClInclude Include="..\..\src\beast\beast\Version.h">
    </ClInclude>
    <ClCompile Include="..\..\src\hyperleveldb\db\builder.cc">
      <ExcludedFromBuild>True</ExcludedFromBuild>
    </ClCompile>
    <ClInclude Include="..\..\src\hyperleveldb\db\builder.h">
    </ClInclude>
    <ClCompile Include="..\..\src\hyperleveldb\db\dbformat.cc">
      <ExcludedFromBuild>True</ExcludedFromBuild>
    </ClCompile>
    <ClInclude Include="..\..\src\hyperleveldb\db\dbformat.h">
    </ClInclude>
    <ClCompile Include="..\..\src\hyperleveldb\db\db_impl.cc">
      <ExcludedFromBuild>True</ExcludedFromBuild>
    </ClCompile>
    <ClInclude Include="..\..\src\hyperleveldb\db\db_impl.h">
    </ClInclude>
    <ClCompile Include="..\..\src\hyperleveldb\db\db_iter.cc">
      <ExcludedFromBuild>True</ExcludedFromBuild>
    </ClCompile>
    <ClInclude Include="..\..\src\hyperleveldb\db\db_iter.h">
    </ClInclude>
    <ClCompile Include="..\..\src\hyperleveldb\db\filename.cc">
      <ExcludedFromBuild>True</ExcludedFromBuild>
    </ClCompile>
    <ClInclude Include="..\..\src\hyperleveldb\db\filename.h">
    </ClInclude>
    <ClInclude Include="..\..\src\hyperleveldb\db\log_format.h">
    </ClInclude>
    <ClCompile Include="..\..\src\hyperleveldb\db\log_reader.cc">
      <ExcludedFromBuild>True</ExcludedFromBuild>
    </ClCompile>
    <ClInclude Include="..\..\src\hyperleveldb\db\log_reader.h">
    </ClInclude>
    <ClCompile Include="..\..\src\hyperleveldb\db\log_writer.cc">
      <ExcludedFromBuild>True</ExcludedFromBuild>
    </ClCompile>
    <ClInclude Include="..\..\src\hyperleveldb\db\log_writer.h">
    </ClInclude>
    <ClCompile Include="..\..\src\hyperleveldb\db\memtable.cc">
      <ExcludedFromBuild>True</ExcludedFromBuild>
    </ClCompile>
    <ClInclude Include="..\..\src\hyperleveldb\db\memtable.h">
    </ClInclude>
    <ClCompile Include="..\..\src\hyperleveldb\db\repair.cc">
      <ExcludedFromBuild>True</ExcludedFromBuild>
    </ClCompile>
    <ClCompile Include="..\..\src\hyperleveldb\db\replay_iterator.cc">
      <ExcludedFromBuild>True</ExcludedFromBuild>
    </ClCompile>
    <ClInclude Include="..\..\src\hyperleveldb\db\replay_iterator.h">
    </ClInclude>
    <ClInclude Include="..\..\src\hyperleveldb\db\skiplist.h">
    </ClInclude>
    <ClInclude Include="..\..\src\hyperleveldb\db\snapshot.h">
    </ClInclude>
    <ClCompile Include="..\..\src\hyperleveldb\db\table_cache.cc">
      <ExcludedFromBuild>True</ExcludedFromBuild>
    </ClCompile>
    <ClInclude Include="..\..\src\hyperleveldb\db\table_cache.h">
    </ClInclude>
    <ClCompile Include="..\..\src\hyperleveldb\db\version_edit.cc">
      <ExcludedFromBuild>True</ExcludedFromBuild>
    </ClCompile>
    <ClInclude Include="..\..\src\hyperleveldb\db\version_edit.h">
    </ClInclude>
    <ClCompile Include="..\..\src\hyperleveldb\db\version_set.cc">
      <ExcludedFromBuild>True</ExcludedFromBuild>
    </ClCompile>
    <ClInclude Include="..\..\src\hyperleveldb\db\version_set.h">
    </ClInclude>
    <ClCompile Include="..\..\src\hyperleveldb\db\write_batch.cc">
      <ExcludedFromBuild>True</ExcludedFromBuild>
    </ClCompile>
    <ClInclude Include="..\..\src\hyperleveldb\db\write_batch_internal.h">
    </ClInclude>
    <ClInclude Include="..\..\src\hyperleveldb\hyperleveldb\cache.h">
    </ClInclude>
    <ClInclude Include="..\..\src\hyperleveldb\hyperleveldb\comparator.h">
    </ClInclude>
    <ClInclude Include="..\..\src\hyperleveldb\hyperleveldb\db.h">
    </ClInclude>
    <ClInclude Include="..\..\src\hyperleveldb\hyperleveldb\env.h">
    </ClInclude>
    <ClInclude Include="..\..\src\hyperleveldb\hyperleveldb\filter_policy.h">
    </ClInclude>
    <ClInclude Include="..\..\src\hyperleveldb\hyperleveldb\iterator.h">
    </ClInclude>
    <ClInclude Include="..\..\src\hyperleveldb\hyperleveldb\options.h">
    </ClInclude>
    <ClInclude Include="..\..\src\hyperleveldb\hyperleveldb\replay_iterator.h">
    </ClInclude>
    <ClInclude Include="..\..\src\hyperleveldb\hyperleveldb\slice.h">
    </ClInclude>
    <ClInclude Include="..\..\src\hyperleveldb\hyperleveldb\status.h">
    </ClInclude>
    <ClInclude Include="..\..\src\hyperleveldb\hyperleveldb\table.h">
    </ClInclude>
    <ClInclude Include="..\..\src\hyperleveldb\hyperleveldb\table_builder.h">
    </ClInclude>
    <ClInclude Include="..\..\src\hyperleveldb\hyperleveldb\write_batch.h">
    </ClInclude>
    <ClInclude Include="..\..\src\hyperleveldb\port\atomic_pointer.h">
    </ClInclude>
    <ClInclude Include="..\..\src\hyperleveldb\port\port.h">
    </ClInclude>
    <ClCompile Include="..\..\src\hyperleveldb\port\port_posix.cc">
      <ExcludedFromBuild>True</ExcludedFromBuild>
    </ClCompile>
    <ClInclude Include="..\..\src\hyperleveldb\port\port_posix.h">
    </ClInclude>
    <ClInclude Include="..\..\src\hyperleveldb\port\thread_annotations.h">
    </ClInclude>
    <ClCompile Include="..\..\src\hyperleveldb\table\block.cc">
      <ExcludedFromBuild>True</ExcludedFromBuild>
    </ClCompile>
    <ClInclude Include="..\..\src\hyperleveldb\table\block.h">
    </ClInclude>
    <ClCompile Include="..\..\src\hyperleveldb\table\block_builder.cc">
      <ExcludedFromBuild>True</ExcludedFromBuild>
    </ClCompile>
    <ClInclude Include="..\..\src\hyperleveldb\table\block_builder.h">
    </ClInclude>
    <ClCompile Include="..\..\src\hyperleveldb\table\filter_block.cc">
      <ExcludedFromBuild>True</ExcludedFromBuild>
    </ClCompile>
    <ClInclude Include="..\..\src\hyperleveldb\table\filter_block.h">
    </ClInclude>
    <ClCompile Include="..\..\src\hyperleveldb\table\format.cc">
      <ExcludedFromBuild>True</ExcludedFromBuild>
    </ClCompile>
    <ClInclude Include="..\..\src\hyperleveldb\table\format.h">
    </ClInclude>
    <ClCompile Include="..\..\src\hyperleveldb\table\iterator.cc">
      <ExcludedFromBuild>True</ExcludedFromBuild>
    </ClCompile>
    <ClInclude Include="..\..\src\hyperleveldb\table\iterator_wrapper.h">
    </ClInclude>
    <ClCompile Include="..\..\src\hyperleveldb\table\merger.cc">
      <ExcludedFromBuild>True</ExcludedFromBuild>
    </ClCompile>
    <ClInclude Include="..\..\src\hyperleveldb\table\merger.h">
    </ClInclude>
    <ClCompile Include="..\..\src\hyperleveldb\table\table.cc">
      <ExcludedFromBuild>True</ExcludedFromBuild>
    </ClCompile>
    <ClCompile Include="..\..\src\hyperleveldb\table\table_builder.cc">
      <ExcludedFromBuild>True</ExcludedFromBuild>
    </ClCompile>
    <ClCompile Include="..\..\src\hyperleveldb\table\two_level_iterator.cc">
      <ExcludedFromBuild>True</ExcludedFromBuild>
    </ClCompile>
    <ClInclude Include="..\..\src\hyperleveldb\table\two_level_iterator.h">
    </ClInclude>
    <ClCompile Include="..\..\src\hyperleveldb\util\arena.cc">
      <ExcludedFromBuild>True</ExcludedFromBuild>
    </ClCompile>
    <ClInclude Include="..\..\src\hyperleveldb\util\arena.h">
    </ClInclude>
    <ClCompile Include="..\..\src\hyperleveldb\util\bloom.cc">
      <ExcludedFromBuild>True</ExcludedFromBuild>
    </ClCompile>
    <ClCompile Include="..\..\src\hyperleveldb\util\cache.cc">
      <ExcludedFromBuild>True</ExcludedFromBuild>
    </ClCompile>
    <ClCompile Include="..\..\src\hyperleveldb\util\coding.cc">
      <ExcludedFromBuild>True</ExcludedFromBuild>
    </ClCompile>
    <ClInclude Include="..\..\src\hyperleveldb\util\coding.h">
    </ClInclude>
    <ClCompile Include="..\..\src\hyperleveldb\util\comparator.cc">
      <ExcludedFromBuild>True</ExcludedFromBuild>
    </ClCompile>
    <ClCompile Include="..\..\src\hyperleveldb\util\crc32c.cc">
      <ExcludedFromBuild>True</ExcludedFromBuild>
    </ClCompile>
    <ClInclude Include="..\..\src\hyperleveldb\util\crc32c.h">
    </ClInclude>
    <ClCompile Include="..\..\src\hyperleveldb\util\env.cc">
      <ExcludedFromBuild>True</ExcludedFromBuild>
    </ClCompile>
    <ClCompile Include="..\..\src\hyperleveldb\util\env_posix.cc">
      <ExcludedFromBuild>True</ExcludedFromBuild>
    </ClCompile>
    <ClCompile Include="..\..\src\hyperleveldb\util\filter_policy.cc">
      <ExcludedFromBuild>True</ExcludedFromBuild>
    </ClCompile>
    <ClCompile Include="..\..\src\hyperleveldb\util\hash.cc">
      <ExcludedFromBuild>True</ExcludedFromBuild>
    </ClCompile>
    <ClInclude Include="..\..\src\hyperleveldb\util\hash.h">
    </ClInclude>
    <ClCompile Include="..\..\src\hyperleveldb\util\histogram.cc">
      <ExcludedFromBuild>True</ExcludedFromBuild>
    </ClCompile>
    <ClInclude Include="..\..\src\hyperleveldb\util\histogram.h">
    </ClInclude>
    <ClCompile Include="..\..\src\hyperleveldb\util\logging.cc">
      <ExcludedFromBuild>True</ExcludedFromBuild>
    </ClCompile>
    <ClInclude Include="..\..\src\hyperleveldb\util\logging.h">
    </ClInclude>
    <ClInclude Include="..\..\src\hyperleveldb\util\mutexlock.h">
    </ClInclude>
    <ClCompile Include="..\..\src\hyperleveldb\util\options.cc">
      <ExcludedFromBuild>True</ExcludedFromBuild>
    </ClCompile>
    <ClInclude Include="..\..\src\hyperleveldb\util\posix_logger.h">
    </ClInclude>
    <ClInclude Include="..\..\src\hyperleveldb\util\random.h">
    </ClInclude>
    <ClCompile Include="..\..\src\hyperleveldb\util\status.cc">
      <ExcludedFromBuild>True</ExcludedFromBuild>
    </ClCompile>
    <ClCompile Include="..\..\src\leveldb\db\builder.cc">
      <ExcludedFromBuild>True</ExcludedFromBuild>
    </ClCompile>
    <ClInclude Include="..\..\src\leveldb\db\builder.h">
    </ClInclude>
    <ClCompile Include="..\..\src\leveldb\db\dbformat.cc">
      <ExcludedFromBuild>True</ExcludedFromBuild>
    </ClCompile>
    <ClInclude Include="..\..\src\leveldb\db\dbformat.h">
    </ClInclude>
    <ClCompile Include="..\..\src\leveldb\db\db_impl.cc">
      <ExcludedFromBuild>True</ExcludedFromBuild>
    </ClCompile>
    <ClInclude Include="..\..\src\leveldb\db\db_impl.h">
    </ClInclude>
    <ClCompile Include="..\..\src\leveldb\db\db_iter.cc">
      <ExcludedFromBuild>True</ExcludedFromBuild>
    </ClCompile>
    <ClInclude Include="..\..\src\leveldb\db\db_iter.h">
    </ClInclude>
    <ClCompile Include="..\..\src\leveldb\db\filename.cc">
      <ExcludedFromBuild>True</ExcludedFromBuild>
    </ClCompile>
    <ClInclude Include="..\..\src\leveldb\db\filename.h">
    </ClInclude>
    <ClInclude Include="..\..\src\leveldb\db\log_format.h">
    </ClInclude>
    <ClCompile Include="..\..\src\leveldb\db\log_reader.cc">
      <ExcludedFromBuild>True</ExcludedFromBuild>
    </ClCompile>
    <ClInclude Include="..\..\src\leveldb\db\log_reader.h">
    </ClInclude>
    <ClCompile Include="..\..\src\leveldb\db\log_writer.cc">
      <ExcludedFromBuild>True</ExcludedFromBuild>
    </ClCompile>
    <ClInclude Include="..\..\src\leveldb\db\log_writer.h">
    </ClInclude>
    <ClCompile Include="..\..\src\leveldb\db\memtable.cc">
      <ExcludedFromBuild>True</ExcludedFromBuild>
    </ClCompile>
    <ClInclude Include="..\..\src\leveldb\db\memtable.h">
    </ClInclude>
    <ClCompile Include="..\..\src\leveldb\db\repair.cc">
      <ExcludedFromBuild>True</ExcludedFromBuild>
    </ClCompile>
    <ClInclude Include="..\..\src\leveldb\db\skiplist.h">
    </ClInclude>
    <ClInclude Include="..\..\src\leveldb\db\snapshot.h">
    </ClInclude>
    <ClCompile Include="..\..\src\leveldb\db\table_cache.cc">
      <ExcludedFromBuild>True</ExcludedFromBuild>
    </ClCompile>
    <ClInclude Include="..\..\src\leveldb\db\table_cache.h">
    </ClInclude>
    <ClCompile Include="..\..\src\leveldb\db\version_edit.cc">
      <ExcludedFromBuild>True</ExcludedFromBuild>
    </ClCompile>
    <ClInclude Include="..\..\src\leveldb\db\version_edit.h">
    </ClInclude>
    <ClCompile Include="..\..\src\leveldb\db\version_set.cc">
      <ExcludedFromBuild>True</ExcludedFromBuild>
    </ClCompile>
    <ClInclude Include="..\..\src\leveldb\db\version_set.h">
    </ClInclude>
    <ClCompile Include="..\..\src\leveldb\db\write_batch.cc">
      <ExcludedFromBuild>True</ExcludedFromBuild>
    </ClCompile>
    <ClInclude Include="..\..\src\leveldb\db\write_batch_internal.h">
    </ClInclude>
    <ClInclude Include="..\..\src\leveldb\include\leveldb\cache.h">
    </ClInclude>
    <ClInclude Include="..\..\src\leveldb\include\leveldb\comparator.h">
    </ClInclude>
    <ClInclude Include="..\..\src\leveldb\include\leveldb\db.h">
    </ClInclude>
    <ClInclude Include="..\..\src\leveldb\include\leveldb\env.h">
    </ClInclude>
    <ClInclude Include="..\..\src\leveldb\include\leveldb\filter_policy.h">
    </ClInclude>
    <ClInclude Include="..\..\src\leveldb\include\leveldb\iterator.h">
    </ClInclude>
    <ClInclude Include="..\..\src\leveldb\include\leveldb\options.h">
    </ClInclude>
    <ClInclude Include="..\..\src\leveldb\include\leveldb\slice.h">
    </ClInclude>
    <ClInclude Include="..\..\src\leveldb\include\leveldb\status.h">
    </ClInclude>
    <ClInclude Include="..\..\src\leveldb\include\leveldb\table.h">
    </ClInclude>
    <ClInclude Include="..\..\src\leveldb\include\leveldb\table_builder.h">
    </ClInclude>
    <ClInclude Include="..\..\src\leveldb\include\leveldb\write_batch.h">
    </ClInclude>
    <ClInclude Include="..\..\src\leveldb\port\atomic_pointer.h">
    </ClInclude>
    <ClInclude Include="..\..\src\leveldb\port\port.h">
    </ClInclude>
    <ClCompile Include="..\..\src\leveldb\port\port_posix.cc">
      <ExcludedFromBuild>True</ExcludedFromBuild>
    </ClCompile>
    <ClInclude Include="..\..\src\leveldb\port\port_posix.h">
    </ClInclude>
    <ClCompile Include="..\..\src\leveldb\port\port_win.cc">
      <ExcludedFromBuild>True</ExcludedFromBuild>
    </ClCompile>
    <ClInclude Include="..\..\src\leveldb\port\port_win.h">
    </ClInclude>
    <ClInclude Include="..\..\src\leveldb\port\thread_annotations.h">
    </ClInclude>
    <ClCompile Include="..\..\src\leveldb\table\block.cc">
      <ExcludedFromBuild>True</ExcludedFromBuild>
    </ClCompile>
    <ClInclude Include="..\..\src\leveldb\table\block.h">
    </ClInclude>
    <ClCompile Include="..\..\src\leveldb\table\block_builder.cc">
      <ExcludedFromBuild>True</ExcludedFromBuild>
    </ClCompile>
    <ClInclude Include="..\..\src\leveldb\table\block_builder.h">
    </ClInclude>
    <ClCompile Include="..\..\src\leveldb\table\filter_block.cc">
      <ExcludedFromBuild>True</ExcludedFromBuild>
    </ClCompile>
    <ClInclude Include="..\..\src\leveldb\table\filter_block.h">
    </ClInclude>
    <ClCompile Include="..\..\src\leveldb\table\format.cc">
      <ExcludedFromBuild>True</ExcludedFromBuild>
    </ClCompile>
    <ClInclude Include="..\..\src\leveldb\table\format.h">
    </ClInclude>
    <ClCompile Include="..\..\src\leveldb\table\iterator.cc">
      <ExcludedFromBuild>True</ExcludedFromBuild>
    </ClCompile>
    <ClInclude Include="..\..\src\leveldb\table\iterator_wrapper.h">
    </ClInclude>
    <ClCompile Include="..\..\src\leveldb\table\merger.cc">
      <ExcludedFromBuild>True</ExcludedFromBuild>
    </ClCompile>
    <ClInclude Include="..\..\src\leveldb\table\merger.h">
    </ClInclude>
    <ClCompile Include="..\..\src\leveldb\table\table.cc">
      <ExcludedFromBuild>True</ExcludedFromBuild>
    </ClCompile>
    <ClCompile Include="..\..\src\leveldb\table\table_builder.cc">
      <ExcludedFromBuild>True</ExcludedFromBuild>
    </ClCompile>
    <ClCompile Include="..\..\src\leveldb\table\two_level_iterator.cc">
      <ExcludedFromBuild>True</ExcludedFromBuild>
    </ClCompile>
    <ClInclude Include="..\..\src\leveldb\table\two_level_iterator.h">
    </ClInclude>
    <ClCompile Include="..\..\src\leveldb\util\arena.cc">
      <ExcludedFromBuild>True</ExcludedFromBuild>
    </ClCompile>
    <ClInclude Include="..\..\src\leveldb\util\arena.h">
    </ClInclude>
    <ClCompile Include="..\..\src\leveldb\util\bloom.cc">
      <ExcludedFromBuild>True</ExcludedFromBuild>
    </ClCompile>
    <ClCompile Include="..\..\src\leveldb\util\cache.cc">
      <ExcludedFromBuild>True</ExcludedFromBuild>
    </ClCompile>
    <ClCompile Include="..\..\src\leveldb\util\coding.cc">
      <ExcludedFromBuild>True</ExcludedFromBuild>
    </ClCompile>
    <ClInclude Include="..\..\src\leveldb\util\coding.h">
    </ClInclude>
    <ClCompile Include="..\..\src\leveldb\util\comparator.cc">
      <ExcludedFromBuild>True</ExcludedFromBuild>
    </ClCompile>
    <ClCompile Include="..\..\src\leveldb\util\crc32c.cc">
      <ExcludedFromBuild>True</ExcludedFromBuild>
    </ClCompile>
    <ClInclude Include="..\..\src\leveldb\util\crc32c.h">
    </ClInclude>
    <ClCompile Include="..\..\src\leveldb\util\env.cc">
      <ExcludedFromBuild>True</ExcludedFromBuild>
    </ClCompile>
    <ClCompile Include="..\..\src\leveldb\util\env_posix.cc">
      <ExcludedFromBuild>True</ExcludedFromBuild>
    </ClCompile>
    <ClCompile Include="..\..\src\leveldb\util\env_win.cc">
      <ExcludedFromBuild>True</ExcludedFromBuild>
    </ClCompile>
    <ClCompile Include="..\..\src\leveldb\util\filter_policy.cc">
      <ExcludedFromBuild>True</ExcludedFromBuild>
    </ClCompile>
    <ClCompile Include="..\..\src\leveldb\util\hash.cc">
      <ExcludedFromBuild>True</ExcludedFromBuild>
    </ClCompile>
    <ClInclude Include="..\..\src\leveldb\util\hash.h">
    </ClInclude>
    <ClCompile Include="..\..\src\leveldb\util\histogram.cc">
      <ExcludedFromBuild>True</ExcludedFromBuild>
    </ClCompile>
    <ClInclude Include="..\..\src\leveldb\util\histogram.h">
    </ClInclude>
    <ClCompile Include="..\..\src\leveldb\util\logging.cc">
      <ExcludedFromBuild>True</ExcludedFromBuild>
    </ClCompile>
    <ClInclude Include="..\..\src\leveldb\util\logging.h">
    </ClInclude>
    <ClInclude Include="..\..\src\leveldb\util\mutexlock.h">
    </ClInclude>
    <ClCompile Include="..\..\src\leveldb\util\options.cc">
      <ExcludedFromBuild>True</ExcludedFromBuild>
    </ClCompile>
    <ClInclude Include="..\..\src\leveldb\util\posix_logger.h">
    </ClInclude>
    <ClInclude Include="..\..\src\leveldb\util\random.h">
    </ClInclude>
    <ClCompile Include="..\..\src\leveldb\util\status.cc">
      <ExcludedFromBuild>True</ExcludedFromBuild>
    </ClCompile>
    <ClCompile Include="..\..\src\protobuf\src\google\protobuf\compiler\importer.cc">
      <ExcludedFromBuild>True</ExcludedFromBuild>
    </ClCompile>
    <ClInclude Include="..\..\src\protobuf\src\google\protobuf\compiler\importer.h">
    </ClInclude>
    <ClCompile Include="..\..\src\protobuf\src\google\protobuf\compiler\parser.cc">
      <ExcludedFromBuild>True</ExcludedFromBuild>
    </ClCompile>
    <ClInclude Include="..\..\src\protobuf\src\google\protobuf\compiler\parser.h">
    </ClInclude>
    <ClCompile Include="..\..\src\protobuf\src\google\protobuf\descriptor.cc">
      <ExcludedFromBuild>True</ExcludedFromBuild>
    </ClCompile>
    <ClInclude Include="..\..\src\protobuf\src\google\protobuf\descriptor.h">
    </ClInclude>
    <ClCompile Include="..\..\src\protobuf\src\google\protobuf\descriptor.pb.cc">
      <ExcludedFromBuild>True</ExcludedFromBuild>
    </ClCompile>
    <ClInclude Include="..\..\src\protobuf\src\google\protobuf\descriptor.pb.h">
    </ClInclude>
    <ClCompile Include="..\..\src\protobuf\src\google\protobuf\descriptor_database.cc">
      <ExcludedFromBuild>True</ExcludedFromBuild>
    </ClCompile>
    <ClInclude Include="..\..\src\protobuf\src\google\protobuf\descriptor_database.h">
    </ClInclude>
    <ClCompile Include="..\..\src\protobuf\src\google\protobuf\dynamic_message.cc">
      <ExcludedFromBuild>True</ExcludedFromBuild>
    </ClCompile>
    <ClInclude Include="..\..\src\protobuf\src\google\protobuf\dynamic_message.h">
    </ClInclude>
    <ClCompile Include="..\..\src\protobuf\src\google\protobuf\extension_set.cc">
      <ExcludedFromBuild>True</ExcludedFromBuild>
    </ClCompile>
    <ClInclude Include="..\..\src\protobuf\src\google\protobuf\extension_set.h">
    </ClInclude>
    <ClCompile Include="..\..\src\protobuf\src\google\protobuf\extension_set_heavy.cc">
      <ExcludedFromBuild>True</ExcludedFromBuild>
    </ClCompile>
    <ClInclude Include="..\..\src\protobuf\src\google\protobuf\generated_enum_reflection.h">
    </ClInclude>
    <ClCompile Include="..\..\src\protobuf\src\google\protobuf\generated_message_reflection.cc">
      <ExcludedFromBuild>True</ExcludedFromBuild>
    </ClCompile>
    <ClInclude Include="..\..\src\protobuf\src\google\protobuf\generated_message_reflection.h">
    </ClInclude>
    <ClCompile Include="..\..\src\protobuf\src\google\protobuf\generated_message_util.cc">
      <ExcludedFromBuild>True</ExcludedFromBuild>
    </ClCompile>
    <ClInclude Include="..\..\src\protobuf\src\google\protobuf\generated_message_util.h">
    </ClInclude>
    <ClCompile Include="..\..\src\protobuf\src\google\protobuf\io\coded_stream.cc">
      <ExcludedFromBuild>True</ExcludedFromBuild>
    </ClCompile>
    <ClInclude Include="..\..\src\protobuf\src\google\protobuf\io\coded_stream.h">
    </ClInclude>
    <ClInclude Include="..\..\src\protobuf\src\google\protobuf\io\coded_stream_inl.h">
    </ClInclude>
    <ClCompile Include="..\..\src\protobuf\src\google\protobuf\io\gzip_stream.cc">
      <ExcludedFromBuild>True</ExcludedFromBuild>
    </ClCompile>
    <ClInclude Include="..\..\src\protobuf\src\google\protobuf\io\gzip_stream.h">
    </ClInclude>
    <ClCompile Include="..\..\src\protobuf\src\google\protobuf\io\tokenizer.cc">
      <ExcludedFromBuild>True</ExcludedFromBuild>
    </ClCompile>
    <ClInclude Include="..\..\src\protobuf\src\google\protobuf\io\tokenizer.h">
    </ClInclude>
    <ClCompile Include="..\..\src\protobuf\src\google\protobuf\io\zero_copy_stream.cc">
      <ExcludedFromBuild>True</ExcludedFromBuild>
    </ClCompile>
    <ClInclude Include="..\..\src\protobuf\src\google\protobuf\io\zero_copy_stream.h">
    </ClInclude>
    <ClCompile Include="..\..\src\protobuf\src\google\protobuf\io\zero_copy_stream_impl.cc">
      <ExcludedFromBuild>True</ExcludedFromBuild>
    </ClCompile>
    <ClInclude Include="..\..\src\protobuf\src\google\protobuf\io\zero_copy_stream_impl.h">
    </ClInclude>
    <ClCompile Include="..\..\src\protobuf\src\google\protobuf\io\zero_copy_stream_impl_lite.cc">
      <ExcludedFromBuild>True</ExcludedFromBuild>
    </ClCompile>
    <ClInclude Include="..\..\src\protobuf\src\google\protobuf\io\zero_copy_stream_impl_lite.h">
    </ClInclude>
    <ClCompile Include="..\..\src\protobuf\src\google\protobuf\message.cc">
      <ExcludedFromBuild>True</ExcludedFromBuild>
    </ClCompile>
    <ClInclude Include="..\..\src\protobuf\src\google\protobuf\message.h">
    </ClInclude>
    <ClCompile Include="..\..\src\protobuf\src\google\protobuf\message_lite.cc">
      <ExcludedFromBuild>True</ExcludedFromBuild>
    </ClCompile>
    <ClInclude Include="..\..\src\protobuf\src\google\protobuf\message_lite.h">
    </ClInclude>
    <ClCompile Include="..\..\src\protobuf\src\google\protobuf\reflection_ops.cc">
      <ExcludedFromBuild>True</ExcludedFromBuild>
    </ClCompile>
    <ClInclude Include="..\..\src\protobuf\src\google\protobuf\reflection_ops.h">
    </ClInclude>
    <ClCompile Include="..\..\src\protobuf\src\google\protobuf\repeated_field.cc">
      <ExcludedFromBuild>True</ExcludedFromBuild>
    </ClCompile>
    <ClInclude Include="..\..\src\protobuf\src\google\protobuf\repeated_field.h">
    </ClInclude>
    <ClCompile Include="..\..\src\protobuf\src\google\protobuf\service.cc">
      <ExcludedFromBuild>True</ExcludedFromBuild>
    </ClCompile>
    <ClInclude Include="..\..\src\protobuf\src\google\protobuf\service.h">
    </ClInclude>
    <ClInclude Include="..\..\src\protobuf\src\google\protobuf\stubs\atomicops.h">
    </ClInclude>
    <ClInclude Include="..\..\src\protobuf\src\google\protobuf\stubs\atomicops_internals_arm_gcc.h">
    </ClInclude>
    <ClInclude Include="..\..\src\protobuf\src\google\protobuf\stubs\atomicops_internals_arm_qnx.h">
    </ClInclude>
    <ClInclude Include="..\..\src\protobuf\src\google\protobuf\stubs\atomicops_internals_atomicword_compat.h">
    </ClInclude>
    <ClInclude Include="..\..\src\protobuf\src\google\protobuf\stubs\atomicops_internals_macosx.h">
    </ClInclude>
    <ClInclude Include="..\..\src\protobuf\src\google\protobuf\stubs\atomicops_internals_mips_gcc.h">
    </ClInclude>
    <ClInclude Include="..\..\src\protobuf\src\google\protobuf\stubs\atomicops_internals_pnacl.h">
    </ClInclude>
    <ClInclude Include="..\..\src\protobuf\src\google\protobuf\stubs\atomicops_internals_x86_gcc.h">
    </ClInclude>
    <ClCompile Include="..\..\src\protobuf\src\google\protobuf\stubs\atomicops_internals_x86_msvc.cc">
      <ExcludedFromBuild>True</ExcludedFromBuild>
    </ClCompile>
    <ClInclude Include="..\..\src\protobuf\src\google\protobuf\stubs\atomicops_internals_x86_msvc.h">
    </ClInclude>
    <ClCompile Include="..\..\src\protobuf\src\google\protobuf\stubs\common.cc">
      <ExcludedFromBuild>True</ExcludedFromBuild>
    </ClCompile>
    <ClInclude Include="..\..\src\protobuf\src\google\protobuf\stubs\common.h">
    </ClInclude>
    <ClInclude Include="..\..\src\protobuf\src\google\protobuf\stubs\hash.h">
    </ClInclude>
    <ClInclude Include="..\..\src\protobuf\src\google\protobuf\stubs\map-util.h">
    </ClInclude>
    <ClCompile Include="..\..\src\protobuf\src\google\protobuf\stubs\once.cc">
      <ExcludedFromBuild>True</ExcludedFromBuild>
    </ClCompile>
    <ClInclude Include="..\..\src\protobuf\src\google\protobuf\stubs\once.h">
    </ClInclude>
    <ClInclude Include="..\..\src\protobuf\src\google\protobuf\stubs\platform_macros.h">
    </ClInclude>
    <ClInclude Include="..\..\src\protobuf\src\google\protobuf\stubs\stl_util.h">
    </ClInclude>
    <ClCompile Include="..\..\src\protobuf\src\google\protobuf\stubs\stringprintf.cc">
      <ExcludedFromBuild>True</ExcludedFromBuild>
    </ClCompile>
    <ClInclude Include="..\..\src\protobuf\src\google\protobuf\stubs\stringprintf.h">
    </ClInclude>
    <ClCompile Include="..\..\src\protobuf\src\google\protobuf\stubs\structurally_valid.cc">
      <ExcludedFromBuild>True</ExcludedFromBuild>
    </ClCompile>
    <ClCompile Include="..\..\src\protobuf\src\google\protobuf\stubs\strutil.cc">
      <ExcludedFromBuild>True</ExcludedFromBuild>
    </ClCompile>
    <ClInclude Include="..\..\src\protobuf\src\google\protobuf\stubs\strutil.h">
    </ClInclude>
    <ClCompile Include="..\..\src\protobuf\src\google\protobuf\stubs\substitute.cc">
      <ExcludedFromBuild>True</ExcludedFromBuild>
    </ClCompile>
    <ClInclude Include="..\..\src\protobuf\src\google\protobuf\stubs\substitute.h">
    </ClInclude>
    <ClInclude Include="..\..\src\protobuf\src\google\protobuf\stubs\template_util.h">
    </ClInclude>
    <ClInclude Include="..\..\src\protobuf\src\google\protobuf\stubs\type_traits.h">
    </ClInclude>
    <ClInclude Include="..\..\src\protobuf\src\google\protobuf\testing\googletest.h">
    </ClInclude>
    <ClCompile Include="..\..\src\protobuf\src\google\protobuf\text_format.cc">
      <ExcludedFromBuild>True</ExcludedFromBuild>
    </ClCompile>
    <ClInclude Include="..\..\src\protobuf\src\google\protobuf\text_format.h">
    </ClInclude>
    <ClCompile Include="..\..\src\protobuf\src\google\protobuf\unknown_field_set.cc">
      <ExcludedFromBuild>True</ExcludedFromBuild>
    </ClCompile>
    <ClInclude Include="..\..\src\protobuf\src\google\protobuf\unknown_field_set.h">
    </ClInclude>
    <ClCompile Include="..\..\src\protobuf\src\google\protobuf\wire_format.cc">
      <ExcludedFromBuild>True</ExcludedFromBuild>
    </ClCompile>
    <ClInclude Include="..\..\src\protobuf\src\google\protobuf\wire_format.h">
    </ClInclude>
    <ClCompile Include="..\..\src\protobuf\src\google\protobuf\wire_format_lite.cc">
      <ExcludedFromBuild>True</ExcludedFromBuild>
    </ClCompile>
    <ClInclude Include="..\..\src\protobuf\src\google\protobuf\wire_format_lite.h">
    </ClInclude>
    <ClInclude Include="..\..\src\protobuf\src\google\protobuf\wire_format_lite_inl.h">
    </ClInclude>
    <ClInclude Include="..\..\src\protobuf\vsprojects\config.h">
    </ClInclude>
    <ClInclude Include="..\..\src\ripple\algorithm\api\CycledSet.h">
    </ClInclude>
    <ClInclude Include="..\..\src\ripple\algorithm\api\DecayingSample.h">
    </ClInclude>
    <ClCompile Include="..\..\src\ripple\basics\containers\RangeSet.cpp">
      <ExcludedFromBuild>True</ExcludedFromBuild>
    </ClCompile>
    <ClInclude Include="..\..\src\ripple\basics\containers\RangeSet.h">
    </ClInclude>
    <ClInclude Include="..\..\src\ripple\basics\containers\SyncUnorderedMap.h">
    </ClInclude>
    <ClCompile Include="..\..\src\ripple\basics\log\Log.cpp">
      <ExcludedFromBuild>True</ExcludedFromBuild>
    </ClCompile>
    <ClInclude Include="..\..\src\ripple\basics\log\Log.h">
    </ClInclude>
    <ClInclude Include="..\..\src\ripple\basics\log\LoggedTimings.h">
    </ClInclude>
    <ClInclude Include="..\..\src\ripple\basics\system\BoostIncludes.h">
    </ClInclude>
    <ClCompile Include="..\..\src\ripple\basics\system\CheckLibraryVersions.cpp">
      <ExcludedFromBuild>True</ExcludedFromBuild>
    </ClCompile>
    <ClInclude Include="..\..\src\ripple\basics\system\CheckLibraryVersions.h">
    </ClInclude>
    <ClInclude Include="..\..\src\ripple\basics\types\BasicTypes.h">
    </ClInclude>
    <ClCompile Include="..\..\src\ripple\basics\utility\CountedObject.cpp">
      <ExcludedFromBuild>True</ExcludedFromBuild>
    </ClCompile>
    <ClInclude Include="..\..\src\ripple\basics\utility\CountedObject.h">
    </ClInclude>
    <ClCompile Include="..\..\src\ripple\basics\utility\IniFile.cpp">
      <ExcludedFromBuild>True</ExcludedFromBuild>
    </ClCompile>
    <ClInclude Include="..\..\src\ripple\basics\utility\IniFile.h">
    </ClInclude>
    <ClInclude Include="..\..\src\ripple\basics\utility\PlatformMacros.h">
    </ClInclude>
    <ClInclude Include="..\..\src\ripple\basics\utility\StringConcat.h">
    </ClInclude>
    <ClCompile Include="..\..\src\ripple\basics\utility\StringUtilities.cpp">
      <ExcludedFromBuild>True</ExcludedFromBuild>
    </ClCompile>
    <ClInclude Include="..\..\src\ripple\basics\utility\StringUtilities.h">
    </ClInclude>
    <ClCompile Include="..\..\src\ripple\basics\utility\Sustain.cpp">
      <ExcludedFromBuild>True</ExcludedFromBuild>
    </ClCompile>
    <ClInclude Include="..\..\src\ripple\basics\utility\Sustain.h">
    </ClInclude>
    <ClCompile Include="..\..\src\ripple\basics\utility\ThreadName.cpp">
      <ExcludedFromBuild>True</ExcludedFromBuild>
    </ClCompile>
    <ClInclude Include="..\..\src\ripple\basics\utility\ThreadName.h">
    </ClInclude>
    <ClCompile Include="..\..\src\ripple\basics\utility\Time.cpp">
      <ExcludedFromBuild>True</ExcludedFromBuild>
    </ClCompile>
    <ClInclude Include="..\..\src\ripple\basics\utility\Time.h">
    </ClInclude>
    <ClInclude Include="..\..\src\ripple\basics\utility\ToString.h">
    </ClInclude>
    <ClCompile Include="..\..\src\ripple\basics\utility\UptimeTimer.cpp">
      <ExcludedFromBuild>True</ExcludedFromBuild>
    </ClCompile>
    <ClInclude Include="..\..\src\ripple\basics\utility\UptimeTimer.h">
    </ClInclude>
    <ClInclude Include="..\..\src\ripple\common\byte_view.h">
    </ClInclude>
    <ClCompile Include="..\..\src\ripple\common\impl\KeyCache.cpp">
      <ExcludedFromBuild>True</ExcludedFromBuild>
    </ClCompile>
    <ClCompile Include="..\..\src\ripple\common\impl\MultiSocket.cpp">
      <ExcludedFromBuild>True</ExcludedFromBuild>
    </ClCompile>
    <ClInclude Include="..\..\src\ripple\common\impl\MultiSocketImpl.h">
    </ClInclude>
    <ClCompile Include="..\..\src\ripple\common\impl\ResolverAsio.cpp">
      <ExcludedFromBuild>True</ExcludedFromBuild>
    </ClCompile>
    <ClCompile Include="..\..\src\ripple\common\impl\RippleSSLContext.cpp">
      <ExcludedFromBuild>True</ExcludedFromBuild>
    </ClCompile>
    <ClCompile Include="..\..\src\ripple\common\impl\TaggedCache.cpp">
      <ExcludedFromBuild>True</ExcludedFromBuild>
    </ClCompile>
    <ClInclude Include="..\..\src\ripple\common\jsonrpc_fields.h">
    </ClInclude>
    <ClInclude Include="..\..\src\ripple\common\KeyCache.h">
    </ClInclude>
    <ClInclude Include="..\..\src\ripple\common\MultiSocket.h">
    </ClInclude>
    <ClInclude Include="..\..\src\ripple\common\Resolver.h">
    </ClInclude>
    <ClInclude Include="..\..\src\ripple\common\ResolverAsio.h">
    </ClInclude>
    <ClInclude Include="..\..\src\ripple\common\RippleSSLContext.h">
    </ClInclude>
    <ClInclude Include="..\..\src\ripple\common\seconds_clock.h">
    </ClInclude>
    <ClInclude Include="..\..\src\ripple\common\TaggedCache.h">
    </ClInclude>
    <ClCompile Include="..\..\src\ripple\common\tests\cross_offer.test.cpp">
      <ExcludedFromBuild>True</ExcludedFromBuild>
    </ClCompile>
<<<<<<< HEAD
    <ClInclude Include="..\..\src\ripple\http\Server.h">
    </ClInclude>
    <ClInclude Include="..\..\src\ripple\http\Session.h">
=======
    <ClInclude Include="..\..\src\ripple\common\UnorderedContainers.h">
>>>>>>> ed597e5e
    </ClInclude>
    <ClCompile Include="..\..\src\ripple\http\impl\Door.cpp">
      <ExcludedFromBuild>True</ExcludedFromBuild>
    </ClCompile>
    <ClInclude Include="..\..\src\ripple\http\impl\Door.h">
    </ClInclude>
    <ClCompile Include="..\..\src\ripple\http\impl\Peer.cpp">
      <ExcludedFromBuild>True</ExcludedFromBuild>
    </ClCompile>
    <ClInclude Include="..\..\src\ripple\http\impl\Peer.h">
    </ClInclude>
    <ClCompile Include="..\..\src\ripple\http\impl\Port.cpp">
      <ExcludedFromBuild>True</ExcludedFromBuild>
    </ClCompile>
    <ClCompile Include="..\..\src\ripple\http\impl\ScopedStream.cpp">
      <ExcludedFromBuild>True</ExcludedFromBuild>
    </ClCompile>
    <ClCompile Include="..\..\src\ripple\http\impl\Server.cpp">
      <ExcludedFromBuild>True</ExcludedFromBuild>
    </ClCompile>
    <ClCompile Include="..\..\src\ripple\http\impl\ServerImpl.cpp">
      <ExcludedFromBuild>True</ExcludedFromBuild>
    </ClCompile>
    <ClInclude Include="..\..\src\ripple\http\impl\ServerImpl.h">
    </ClInclude>
    <ClInclude Include="..\..\src\ripple\http\impl\Types.h">
    </ClInclude>
    <ClInclude Include="..\..\src\ripple\http\Server.h">
    </ClInclude>
    <ClInclude Include="..\..\src\ripple\http\Session.h">
    </ClInclude>
    <ClInclude Include="..\..\src\ripple\json\api\JsonPropertyStream.h">
    </ClInclude>
    <ClInclude Include="..\..\src\ripple\json\api\json_config.h">
    </ClInclude>
    <ClInclude Include="..\..\src\ripple\json\api\json_features.h">
    </ClInclude>
    <ClInclude Include="..\..\src\ripple\json\api\json_forwards.h">
    </ClInclude>
    <ClInclude Include="..\..\src\ripple\json\api\json_reader.h">
    </ClInclude>
    <ClInclude Include="..\..\src\ripple\json\api\json_value.h">
    </ClInclude>
    <ClInclude Include="..\..\src\ripple\json\api\json_writer.h">
    </ClInclude>
    <ClCompile Include="..\..\src\ripple\json\impl\JsonPropertyStream.cpp">
      <ExcludedFromBuild>True</ExcludedFromBuild>
    </ClCompile>
    <ClInclude Include="..\..\src\ripple\json\impl\json_batchallocator.h">
    </ClInclude>
    <ClInclude Include="..\..\src\ripple\json\impl\json_internalarray.inl">
    </ClInclude>
    <ClInclude Include="..\..\src\ripple\json\impl\json_internalmap.inl">
    </ClInclude>
    <ClCompile Include="..\..\src\ripple\json\impl\json_reader.cpp">
      <ExcludedFromBuild>True</ExcludedFromBuild>
    </ClCompile>
    <ClCompile Include="..\..\src\ripple\json\impl\json_value.cpp">
      <ExcludedFromBuild>True</ExcludedFromBuild>
    </ClCompile>
    <ClInclude Include="..\..\src\ripple\json\impl\json_valueiterator.inl">
    </ClInclude>
    <ClCompile Include="..\..\src\ripple\json\impl\json_writer.cpp">
      <ExcludedFromBuild>True</ExcludedFromBuild>
    </ClCompile>
    <ClCompile Include="..\..\src\ripple\json\impl\Tests.cpp">
      <ExcludedFromBuild>True</ExcludedFromBuild>
    </ClCompile>
    <ClInclude Include="..\..\src\ripple\module\app\book\Amount.h">
    </ClInclude>
    <ClInclude Include="..\..\src\ripple\module\app\book\Amounts.h">
    </ClInclude>
    <ClInclude Include="..\..\src\ripple\module\app\book\BookTip.h">
    </ClInclude>
    <ClCompile Include="..\..\src\ripple\module\app\book\impl\BookTip.cpp">
      <ExcludedFromBuild>True</ExcludedFromBuild>
    </ClCompile>
    <ClCompile Include="..\..\src\ripple\module\app\book\impl\OfferStream.cpp">
      <ExcludedFromBuild>True</ExcludedFromBuild>
    </ClCompile>
    <ClCompile Include="..\..\src\ripple\module\app\book\impl\Quality.cpp">
      <ExcludedFromBuild>True</ExcludedFromBuild>
    </ClCompile>
    <ClCompile Include="..\..\src\ripple\module\app\book\impl\Taker.cpp">
      <ExcludedFromBuild>True</ExcludedFromBuild>
    </ClCompile>
    <ClInclude Include="..\..\src\ripple\module\app\book\Offer.h">
    </ClInclude>
    <ClInclude Include="..\..\src\ripple\module\app\book\OfferStream.h">
    </ClInclude>
    <ClInclude Include="..\..\src\ripple\module\app\book\Quality.h">
    </ClInclude>
    <ClInclude Include="..\..\src\ripple\module\app\book\Taker.h">
    </ClInclude>
    <ClCompile Include="..\..\src\ripple\module\app\book\tests\OfferStream.test.cpp">
      <ExcludedFromBuild>True</ExcludedFromBuild>
    </ClCompile>
    <ClCompile Include="..\..\src\ripple\module\app\book\tests\Quality.test.cpp">
      <ExcludedFromBuild>True</ExcludedFromBuild>
    </ClCompile>
    <ClInclude Include="..\..\src\ripple\module\app\book\Types.h">
    </ClInclude>
    <ClCompile Include="..\..\src\ripple\module\app\consensus\DisputedTx.cpp">
      <ExcludedFromBuild>True</ExcludedFromBuild>
    </ClCompile>
    <ClInclude Include="..\..\src\ripple\module\app\consensus\DisputedTx.h">
    </ClInclude>
    <ClCompile Include="..\..\src\ripple\module\app\consensus\LedgerConsensus.cpp">
      <ExcludedFromBuild>True</ExcludedFromBuild>
    </ClCompile>
    <ClInclude Include="..\..\src\ripple\module\app\consensus\LedgerConsensus.h">
    </ClInclude>
    <ClCompile Include="..\..\src\ripple\module\app\data\Database.cpp">
      <ExcludedFromBuild>True</ExcludedFromBuild>
    </ClCompile>
    <ClInclude Include="..\..\src\ripple\module\app\data\Database.h">
    </ClInclude>
    <ClCompile Include="..\..\src\ripple\module\app\data\DatabaseCon.cpp">
      <ExcludedFromBuild>True</ExcludedFromBuild>
    </ClCompile>
    <ClInclude Include="..\..\src\ripple\module\app\data\DatabaseCon.h">
    </ClInclude>
    <ClCompile Include="..\..\src\ripple\module\app\data\DBInit.cpp">
      <ExcludedFromBuild>True</ExcludedFromBuild>
    </ClCompile>
    <ClInclude Include="..\..\src\ripple\module\app\data\DBInit.h">
    </ClInclude>
    <ClCompile Include="..\..\src\ripple\module\app\data\SqliteDatabase.cpp">
      <ExcludedFromBuild>True</ExcludedFromBuild>
    </ClCompile>
    <ClInclude Include="..\..\src\ripple\module\app\data\SqliteDatabase.h">
    </ClInclude>
    <ClCompile Include="..\..\src\ripple\module\app\ledger\AcceptedLedger.cpp">
      <ExcludedFromBuild>True</ExcludedFromBuild>
    </ClCompile>
    <ClInclude Include="..\..\src\ripple\module\app\ledger\AcceptedLedger.h">
    </ClInclude>
    <ClCompile Include="..\..\src\ripple\module\app\ledger\AcceptedLedgerTx.cpp">
      <ExcludedFromBuild>True</ExcludedFromBuild>
    </ClCompile>
    <ClInclude Include="..\..\src\ripple\module\app\ledger\AcceptedLedgerTx.h">
    </ClInclude>
    <ClCompile Include="..\..\src\ripple\module\app\ledger\BookListeners.cpp">
      <ExcludedFromBuild>True</ExcludedFromBuild>
    </ClCompile>
    <ClInclude Include="..\..\src\ripple\module\app\ledger\BookListeners.h">
    </ClInclude>
    <ClCompile Include="..\..\src\ripple\module\app\ledger\DirectoryEntryIterator.cpp">
      <ExcludedFromBuild>True</ExcludedFromBuild>
    </ClCompile>
    <ClInclude Include="..\..\src\ripple\module\app\ledger\DirectoryEntryIterator.h">
    </ClInclude>
    <ClCompile Include="..\..\src\ripple\module\app\ledger\InboundLedger.cpp">
      <ExcludedFromBuild>True</ExcludedFromBuild>
    </ClCompile>
    <ClInclude Include="..\..\src\ripple\module\app\ledger\InboundLedger.h">
    </ClInclude>
    <ClCompile Include="..\..\src\ripple\module\app\ledger\InboundLedgers.cpp">
      <ExcludedFromBuild>True</ExcludedFromBuild>
    </ClCompile>
    <ClInclude Include="..\..\src\ripple\module\app\ledger\InboundLedgers.h">
    </ClInclude>
    <ClCompile Include="..\..\src\ripple\module\app\ledger\Ledger.cpp">
      <ExcludedFromBuild>True</ExcludedFromBuild>
    </ClCompile>
    <ClInclude Include="..\..\src\ripple\module\app\ledger\Ledger.h">
    </ClInclude>
    <ClCompile Include="..\..\src\ripple\module\app\ledger\LedgerCleaner.cpp">
      <ExcludedFromBuild>True</ExcludedFromBuild>
    </ClCompile>
    <ClInclude Include="..\..\src\ripple\module\app\ledger\LedgerCleaner.h">
    </ClInclude>
    <ClCompile Include="..\..\src\ripple\module\app\ledger\LedgerEntrySet.cpp">
      <ExcludedFromBuild>True</ExcludedFromBuild>
    </ClCompile>
    <ClInclude Include="..\..\src\ripple\module\app\ledger\LedgerEntrySet.h">
    </ClInclude>
    <ClCompile Include="..\..\src\ripple\module\app\ledger\LedgerHistory.cpp">
      <ExcludedFromBuild>True</ExcludedFromBuild>
    </ClCompile>
    <ClInclude Include="..\..\src\ripple\module\app\ledger\LedgerHistory.h">
    </ClInclude>
    <ClInclude Include="..\..\src\ripple\module\app\ledger\LedgerHolder.h">
    </ClInclude>
    <ClCompile Include="..\..\src\ripple\module\app\ledger\LedgerMaster.cpp">
      <ExcludedFromBuild>True</ExcludedFromBuild>
    </ClCompile>
    <ClInclude Include="..\..\src\ripple\module\app\ledger\LedgerMaster.h">
    </ClInclude>
    <ClCompile Include="..\..\src\ripple\module\app\ledger\LedgerProposal.cpp">
      <ExcludedFromBuild>True</ExcludedFromBuild>
    </ClCompile>
    <ClInclude Include="..\..\src\ripple\module\app\ledger\LedgerProposal.h">
    </ClInclude>
    <ClCompile Include="..\..\src\ripple\module\app\ledger\LedgerTiming.cpp">
      <ExcludedFromBuild>True</ExcludedFromBuild>
    </ClCompile>
    <ClInclude Include="..\..\src\ripple\module\app\ledger\LedgerTiming.h">
    </ClInclude>
    <ClCompile Include="..\..\src\ripple\module\app\ledger\OrderBookDB.cpp">
      <ExcludedFromBuild>True</ExcludedFromBuild>
    </ClCompile>
    <ClInclude Include="..\..\src\ripple\module\app\ledger\OrderBookDB.h">
    </ClInclude>
    <ClCompile Include="..\..\src\ripple\module\app\ledger\OrderBookIterator.cpp">
      <ExcludedFromBuild>True</ExcludedFromBuild>
    </ClCompile>
    <ClInclude Include="..\..\src\ripple\module\app\ledger\OrderBookIterator.h">
    </ClInclude>
    <ClCompile Include="..\..\src\ripple\module\app\ledger\SerializedValidation.cpp">
      <ExcludedFromBuild>True</ExcludedFromBuild>
    </ClCompile>
    <ClInclude Include="..\..\src\ripple\module\app\ledger\SerializedValidation.h">
    </ClInclude>
    <ClCompile Include="..\..\src\ripple\module\app\main\Application.cpp">
      <ExcludedFromBuild>True</ExcludedFromBuild>
    </ClCompile>
    <ClInclude Include="..\..\src\ripple\module\app\main\Application.h">
    </ClInclude>
    <ClCompile Include="..\..\src\ripple\module\app\main\CollectorManager.cpp">
      <ExcludedFromBuild>True</ExcludedFromBuild>
    </ClCompile>
    <ClInclude Include="..\..\src\ripple\module\app\main\CollectorManager.h">
    </ClInclude>
    <ClCompile Include="..\..\src\ripple\module\app\main\FatalErrorReporter.cpp">
      <ExcludedFromBuild>True</ExcludedFromBuild>
    </ClCompile>
    <ClInclude Include="..\..\src\ripple\module\app\main\FatalErrorReporter.h">
    </ClInclude>
    <ClInclude Include="..\..\src\ripple\module\app\main\FullBelowCache.h">
    </ClInclude>
    <ClCompile Include="..\..\src\ripple\module\app\main\IoServicePool.cpp">
      <ExcludedFromBuild>True</ExcludedFromBuild>
    </ClCompile>
    <ClInclude Include="..\..\src\ripple\module\app\main\IoServicePool.h">
    </ClInclude>
    <ClCompile Include="..\..\src\ripple\module\app\main\LoadManager.cpp">
      <ExcludedFromBuild>True</ExcludedFromBuild>
    </ClCompile>
    <ClInclude Include="..\..\src\ripple\module\app\main\LoadManager.h">
    </ClInclude>
    <ClCompile Include="..\..\src\ripple\module\app\main\LocalCredentials.cpp">
      <ExcludedFromBuild>True</ExcludedFromBuild>
    </ClCompile>
    <ClInclude Include="..\..\src\ripple\module\app\main\LocalCredentials.h">
    </ClInclude>
    <ClCompile Include="..\..\src\ripple\module\app\main\Main.cpp">
      <ExcludedFromBuild>True</ExcludedFromBuild>
    </ClCompile>
    <ClCompile Include="..\..\src\ripple\module\app\main\NodeStoreScheduler.cpp">
      <ExcludedFromBuild>True</ExcludedFromBuild>
    </ClCompile>
    <ClInclude Include="..\..\src\ripple\module\app\main\NodeStoreScheduler.h">
    </ClInclude>
    <ClCompile Include="..\..\src\ripple\module\app\main\ParameterTable.cpp">
      <ExcludedFromBuild>True</ExcludedFromBuild>
    </ClCompile>
    <ClInclude Include="..\..\src\ripple\module\app\main\ParameterTable.h">
    </ClInclude>
    <ClCompile Include="..\..\src\ripple\module\app\main\RPCHTTPServer.cpp">
      <ExcludedFromBuild>True</ExcludedFromBuild>
    </ClCompile>
    <ClInclude Include="..\..\src\ripple\module\app\main\RPCHTTPServer.h">
    </ClInclude>
    <ClInclude Include="..\..\src\ripple\module\app\main\Tuning.h">
    </ClInclude>
    <ClCompile Include="..\..\src\ripple\module\app\misc\AccountItem.cpp">
      <ExcludedFromBuild>True</ExcludedFromBuild>
    </ClCompile>
    <ClInclude Include="..\..\src\ripple\module\app\misc\AccountItem.h">
    </ClInclude>
    <ClCompile Include="..\..\src\ripple\module\app\misc\AccountItems.cpp">
      <ExcludedFromBuild>True</ExcludedFromBuild>
    </ClCompile>
    <ClInclude Include="..\..\src\ripple\module\app\misc\AccountItems.h">
    </ClInclude>
    <ClCompile Include="..\..\src\ripple\module\app\misc\AccountState.cpp">
      <ExcludedFromBuild>True</ExcludedFromBuild>
    </ClCompile>
    <ClInclude Include="..\..\src\ripple\module\app\misc\AccountState.h">
    </ClInclude>
    <ClInclude Include="..\..\src\ripple\module\app\misc\AmendmentTable.h">
    </ClInclude>
    <ClCompile Include="..\..\src\ripple\module\app\misc\AmendmentTableImpl.cpp">
      <ExcludedFromBuild>True</ExcludedFromBuild>
    </ClCompile>
    <ClCompile Include="..\..\src\ripple\module\app\misc\CanonicalTXSet.cpp">
      <ExcludedFromBuild>True</ExcludedFromBuild>
    </ClCompile>
    <ClInclude Include="..\..\src\ripple\module\app\misc\CanonicalTXSet.h">
    </ClInclude>
    <ClInclude Include="..\..\src\ripple\module\app\misc\FeeVote.h">
    </ClInclude>
    <ClCompile Include="..\..\src\ripple\module\app\misc\FeeVoteImpl.cpp">
      <ExcludedFromBuild>True</ExcludedFromBuild>
    </ClCompile>
    <ClCompile Include="..\..\src\ripple\module\app\misc\HashRouter.cpp">
      <ExcludedFromBuild>True</ExcludedFromBuild>
    </ClCompile>
    <ClInclude Include="..\..\src\ripple\module\app\misc\IHashRouter.h">
    </ClInclude>
    <ClCompile Include="..\..\src\ripple\module\app\misc\NetworkOPs.cpp">
      <ExcludedFromBuild>True</ExcludedFromBuild>
    </ClCompile>
    <ClInclude Include="..\..\src\ripple\module\app\misc\NetworkOPs.h">
    </ClInclude>
    <ClCompile Include="..\..\src\ripple\module\app\misc\NicknameState.cpp">
      <ExcludedFromBuild>True</ExcludedFromBuild>
    </ClCompile>
    <ClInclude Include="..\..\src\ripple\module\app\misc\NicknameState.h">
    </ClInclude>
    <ClCompile Include="..\..\src\ripple\module\app\misc\Offer.cpp">
      <ExcludedFromBuild>True</ExcludedFromBuild>
    </ClCompile>
    <ClInclude Include="..\..\src\ripple\module\app\misc\Offer.h">
    </ClInclude>
    <ClInclude Include="..\..\src\ripple\module\app\misc\OrderBook.h">
    </ClInclude>
    <ClInclude Include="..\..\src\ripple\module\app\misc\PowResult.h">
    </ClInclude>
    <ClCompile Include="..\..\src\ripple\module\app\misc\ProofOfWork.cpp">
      <ExcludedFromBuild>True</ExcludedFromBuild>
    </ClCompile>
    <ClInclude Include="..\..\src\ripple\module\app\misc\ProofOfWork.h">
    </ClInclude>
    <ClCompile Include="..\..\src\ripple\module\app\misc\ProofOfWorkFactory.cpp">
      <ExcludedFromBuild>True</ExcludedFromBuild>
    </ClCompile>
    <ClInclude Include="..\..\src\ripple\module\app\misc\ProofOfWorkFactory.h">
    </ClInclude>
    <ClCompile Include="..\..\src\ripple\module\app\misc\SerializedLedger.cpp">
      <ExcludedFromBuild>True</ExcludedFromBuild>
    </ClCompile>
    <ClInclude Include="..\..\src\ripple\module\app\misc\SerializedLedger.h">
    </ClInclude>
    <ClCompile Include="..\..\src\ripple\module\app\misc\SerializedTransaction.cpp">
      <ExcludedFromBuild>True</ExcludedFromBuild>
    </ClCompile>
    <ClInclude Include="..\..\src\ripple\module\app\misc\SerializedTransaction.h">
    </ClInclude>
    <ClCompile Include="..\..\src\ripple\module\app\misc\Validations.cpp">
      <ExcludedFromBuild>True</ExcludedFromBuild>
    </ClCompile>
    <ClInclude Include="..\..\src\ripple\module\app\misc\Validations.h">
    </ClInclude>
    <ClCompile Include="..\..\src\ripple\module\app\node\SqliteFactory.cpp">
      <ExcludedFromBuild>True</ExcludedFromBuild>
    </ClCompile>
    <ClInclude Include="..\..\src\ripple\module\app\node\SqliteFactory.h">
    </ClInclude>
    <ClCompile Include="..\..\src\ripple\module\app\paths\cursor\AdvanceNode.cpp">
      <ExcludedFromBuild>True</ExcludedFromBuild>
    </ClCompile>
    <ClCompile Include="..\..\src\ripple\module\app\paths\cursor\DeliverNodeForward.cpp">
      <ExcludedFromBuild>True</ExcludedFromBuild>
    </ClCompile>
    <ClCompile Include="..\..\src\ripple\module\app\paths\cursor\DeliverNodeReverse.cpp">
      <ExcludedFromBuild>True</ExcludedFromBuild>
    </ClCompile>
    <ClCompile Include="..\..\src\ripple\module\app\paths\cursor\ForwardLiquidity.cpp">
      <ExcludedFromBuild>True</ExcludedFromBuild>
    </ClCompile>
    <ClCompile Include="..\..\src\ripple\module\app\paths\cursor\ForwardLiquidityForAccount.cpp">
      <ExcludedFromBuild>True</ExcludedFromBuild>
    </ClCompile>
    <ClCompile Include="..\..\src\ripple\module\app\paths\cursor\Liquidity.cpp">
      <ExcludedFromBuild>True</ExcludedFromBuild>
    </ClCompile>
    <ClCompile Include="..\..\src\ripple\module\app\paths\cursor\NextIncrement.cpp">
      <ExcludedFromBuild>True</ExcludedFromBuild>
    </ClCompile>
    <ClInclude Include="..\..\src\ripple\module\app\paths\cursor\PathCursor.h">
    </ClInclude>
    <ClCompile Include="..\..\src\ripple\module\app\paths\cursor\ReverseLiquidity.cpp">
      <ExcludedFromBuild>True</ExcludedFromBuild>
    </ClCompile>
    <ClCompile Include="..\..\src\ripple\module\app\paths\cursor\ReverseLiquidityForAccount.cpp">
      <ExcludedFromBuild>True</ExcludedFromBuild>
    </ClCompile>
    <ClCompile Include="..\..\src\ripple\module\app\paths\cursor\RippleLiquidity.cpp">
      <ExcludedFromBuild>True</ExcludedFromBuild>
    </ClCompile>
    <ClInclude Include="..\..\src\ripple\module\app\paths\cursor\RippleLiquidity.h">
    </ClInclude>
    <ClCompile Include="..\..\src\ripple\module\app\paths\Node.cpp">
      <ExcludedFromBuild>True</ExcludedFromBuild>
    </ClCompile>
    <ClInclude Include="..\..\src\ripple\module\app\paths\Node.h">
    </ClInclude>
    <ClInclude Include="..\..\src\ripple\module\app\paths\NodeDirectory.h">
    </ClInclude>
    <ClCompile Include="..\..\src\ripple\module\app\paths\Pathfinder.cpp">
      <ExcludedFromBuild>True</ExcludedFromBuild>
    </ClCompile>
    <ClInclude Include="..\..\src\ripple\module\app\paths\Pathfinder.h">
    </ClInclude>
    <ClCompile Include="..\..\src\ripple\module\app\paths\PathRequest.cpp">
      <ExcludedFromBuild>True</ExcludedFromBuild>
    </ClCompile>
    <ClInclude Include="..\..\src\ripple\module\app\paths\PathRequest.h">
    </ClInclude>
    <ClCompile Include="..\..\src\ripple\module\app\paths\PathRequests.cpp">
      <ExcludedFromBuild>True</ExcludedFromBuild>
    </ClCompile>
    <ClInclude Include="..\..\src\ripple\module\app\paths\PathRequests.h">
    </ClInclude>
    <ClCompile Include="..\..\src\ripple\module\app\paths\PathState.cpp">
      <ExcludedFromBuild>True</ExcludedFromBuild>
    </ClCompile>
    <ClInclude Include="..\..\src\ripple\module\app\paths\PathState.h">
    </ClInclude>
    <ClCompile Include="..\..\src\ripple\module\app\paths\RippleCalc.cpp">
      <ExcludedFromBuild>True</ExcludedFromBuild>
    </ClCompile>
    <ClInclude Include="..\..\src\ripple\module\app\paths\RippleCalc.h">
    </ClInclude>
    <ClCompile Include="..\..\src\ripple\module\app\paths\RippleLineCache.cpp">
      <ExcludedFromBuild>True</ExcludedFromBuild>
    </ClCompile>
    <ClInclude Include="..\..\src\ripple\module\app\paths\RippleLineCache.h">
    </ClInclude>
    <ClCompile Include="..\..\src\ripple\module\app\paths\RippleState.cpp">
      <ExcludedFromBuild>True</ExcludedFromBuild>
    </ClCompile>
    <ClInclude Include="..\..\src\ripple\module\app\paths\RippleState.h">
    </ClInclude>
    <ClInclude Include="..\..\src\ripple\module\app\paths\Tuning.h">
    </ClInclude>
    <ClInclude Include="..\..\src\ripple\module\app\paths\Types.h">
    </ClInclude>
    <ClInclude Include="..\..\src\ripple\module\app\peers\ClusterNodeStatus.h">
    </ClInclude>
    <ClCompile Include="..\..\src\ripple\module\app\peers\PeerSet.cpp">
      <ExcludedFromBuild>True</ExcludedFromBuild>
    </ClCompile>
    <ClInclude Include="..\..\src\ripple\module\app\peers\PeerSet.h">
    </ClInclude>
    <ClCompile Include="..\..\src\ripple\module\app\peers\UniqueNodeList.cpp">
      <ExcludedFromBuild>True</ExcludedFromBuild>
    </ClCompile>
    <ClInclude Include="..\..\src\ripple\module\app\peers\UniqueNodeList.h">
    </ClInclude>
    <ClCompile Include="..\..\src\ripple\module\app\shamap\FetchPackTests.cpp">
      <ExcludedFromBuild>True</ExcludedFromBuild>
    </ClCompile>
    <ClCompile Include="..\..\src\ripple\module\app\shamap\RadixMapTest.cpp">
      <ExcludedFromBuild>True</ExcludedFromBuild>
    </ClCompile>
    <ClInclude Include="..\..\src\ripple\module\app\shamap\RadixMapTest.h">
    </ClInclude>
    <ClCompile Include="..\..\src\ripple\module\app\shamap\SHAMap.cpp">
      <ExcludedFromBuild>True</ExcludedFromBuild>
    </ClCompile>
    <ClInclude Include="..\..\src\ripple\module\app\shamap\SHAMap.h">
    </ClInclude>
    <ClInclude Include="..\..\src\ripple\module\app\shamap\SHAMapAddNode.h">
    </ClInclude>
    <ClCompile Include="..\..\src\ripple\module\app\shamap\SHAMapDelta.cpp">
      <ExcludedFromBuild>True</ExcludedFromBuild>
    </ClCompile>
    <ClCompile Include="..\..\src\ripple\module\app\shamap\SHAMapItem.cpp">
      <ExcludedFromBuild>True</ExcludedFromBuild>
    </ClCompile>
    <ClInclude Include="..\..\src\ripple\module\app\shamap\SHAMapItem.h">
    </ClInclude>
    <ClCompile Include="..\..\src\ripple\module\app\shamap\SHAMapMissingNode.cpp">
      <ExcludedFromBuild>True</ExcludedFromBuild>
    </ClCompile>
    <ClInclude Include="..\..\src\ripple\module\app\shamap\SHAMapMissingNode.h">
    </ClInclude>
    <ClCompile Include="..\..\src\ripple\module\app\shamap\SHAMapNodeID.cpp">
      <ExcludedFromBuild>True</ExcludedFromBuild>
    </ClCompile>
    <ClInclude Include="..\..\src\ripple\module\app\shamap\SHAMapNodeID.h">
    </ClInclude>
    <ClCompile Include="..\..\src\ripple\module\app\shamap\SHAMapSync.cpp">
      <ExcludedFromBuild>True</ExcludedFromBuild>
    </ClCompile>
    <ClInclude Include="..\..\src\ripple\module\app\shamap\SHAMapSyncFilter.h">
    </ClInclude>
    <ClCompile Include="..\..\src\ripple\module\app\shamap\SHAMapSyncFilters.cpp">
      <ExcludedFromBuild>True</ExcludedFromBuild>
    </ClCompile>
    <ClInclude Include="..\..\src\ripple\module\app\shamap\SHAMapSyncFilters.h">
    </ClInclude>
    <ClCompile Include="..\..\src\ripple\module\app\shamap\SHAMapTreeNode.cpp">
      <ExcludedFromBuild>True</ExcludedFromBuild>
    </ClCompile>
    <ClInclude Include="..\..\src\ripple\module\app\shamap\SHAMapTreeNode.h">
    </ClInclude>
    <ClCompile Include="..\..\src\ripple\module\app\transactors\AddWallet.cpp">
      <ExcludedFromBuild>True</ExcludedFromBuild>
    </ClCompile>
    <ClInclude Include="..\..\src\ripple\module\app\transactors\AddWallet.h">
    </ClInclude>
    <ClCompile Include="..\..\src\ripple\module\app\transactors\CancelOffer.cpp">
      <ExcludedFromBuild>True</ExcludedFromBuild>
    </ClCompile>
    <ClInclude Include="..\..\src\ripple\module\app\transactors\CancelOffer.h">
    </ClInclude>
    <ClCompile Include="..\..\src\ripple\module\app\transactors\Change.cpp">
      <ExcludedFromBuild>True</ExcludedFromBuild>
    </ClCompile>
    <ClInclude Include="..\..\src\ripple\module\app\transactors\Change.h">
    </ClInclude>
    <ClCompile Include="..\..\src\ripple\module\app\transactors\CreateOffer.cpp">
      <ExcludedFromBuild>True</ExcludedFromBuild>
    </ClCompile>
    <ClInclude Include="..\..\src\ripple\module\app\transactors\CreateOffer.h">
    </ClInclude>
    <ClCompile Include="..\..\src\ripple\module\app\transactors\CreateOfferBridged.cpp">
      <ExcludedFromBuild>True</ExcludedFromBuild>
    </ClCompile>
    <ClInclude Include="..\..\src\ripple\module\app\transactors\CreateOfferBridged.h">
    </ClInclude>
    <ClCompile Include="..\..\src\ripple\module\app\transactors\CreateOfferDirect.cpp">
      <ExcludedFromBuild>True</ExcludedFromBuild>
    </ClCompile>
    <ClInclude Include="..\..\src\ripple\module\app\transactors\CreateOfferDirect.h">
    </ClInclude>
    <ClCompile Include="..\..\src\ripple\module\app\transactors\Payment.cpp">
      <ExcludedFromBuild>True</ExcludedFromBuild>
    </ClCompile>
    <ClInclude Include="..\..\src\ripple\module\app\transactors\Payment.h">
    </ClInclude>
    <ClCompile Include="..\..\src\ripple\module\app\transactors\SetAccount.cpp">
      <ExcludedFromBuild>True</ExcludedFromBuild>
    </ClCompile>
    <ClInclude Include="..\..\src\ripple\module\app\transactors\SetAccount.h">
    </ClInclude>
    <ClCompile Include="..\..\src\ripple\module\app\transactors\SetRegularKey.cpp">
      <ExcludedFromBuild>True</ExcludedFromBuild>
    </ClCompile>
    <ClInclude Include="..\..\src\ripple\module\app\transactors\SetRegularKey.h">
    </ClInclude>
    <ClCompile Include="..\..\src\ripple\module\app\transactors\SetTrust.cpp">
      <ExcludedFromBuild>True</ExcludedFromBuild>
    </ClCompile>
    <ClInclude Include="..\..\src\ripple\module\app\transactors\SetTrust.h">
    </ClInclude>
    <ClCompile Include="..\..\src\ripple\module\app\transactors\Transactor.cpp">
      <ExcludedFromBuild>True</ExcludedFromBuild>
    </ClCompile>
    <ClInclude Include="..\..\src\ripple\module\app\transactors\Transactor.h">
    </ClInclude>
    <ClCompile Include="..\..\src\ripple\module\app\tx\LocalTxs.cpp">
      <ExcludedFromBuild>True</ExcludedFromBuild>
    </ClCompile>
    <ClInclude Include="..\..\src\ripple\module\app\tx\LocalTxs.h">
    </ClInclude>
    <ClCompile Include="..\..\src\ripple\module\app\tx\Transaction.cpp">
      <ExcludedFromBuild>True</ExcludedFromBuild>
    </ClCompile>
    <ClInclude Include="..\..\src\ripple\module\app\tx\Transaction.h">
    </ClInclude>
    <ClCompile Include="..\..\src\ripple\module\app\tx\TransactionAcquire.cpp">
      <ExcludedFromBuild>True</ExcludedFromBuild>
    </ClCompile>
    <ClInclude Include="..\..\src\ripple\module\app\tx\TransactionAcquire.h">
    </ClInclude>
    <ClCompile Include="..\..\src\ripple\module\app\tx\TransactionCheck.cpp">
      <ExcludedFromBuild>True</ExcludedFromBuild>
    </ClCompile>
    <ClCompile Include="..\..\src\ripple\module\app\tx\TransactionEngine.cpp">
      <ExcludedFromBuild>True</ExcludedFromBuild>
    </ClCompile>
    <ClInclude Include="..\..\src\ripple\module\app\tx\TransactionEngine.h">
    </ClInclude>
    <ClCompile Include="..\..\src\ripple\module\app\tx\TransactionMaster.cpp">
      <ExcludedFromBuild>True</ExcludedFromBuild>
    </ClCompile>
    <ClInclude Include="..\..\src\ripple\module\app\tx\TransactionMaster.h">
    </ClInclude>
    <ClCompile Include="..\..\src\ripple\module\app\tx\TransactionMeta.cpp">
      <ExcludedFromBuild>True</ExcludedFromBuild>
    </ClCompile>
    <ClInclude Include="..\..\src\ripple\module\app\tx\TransactionMeta.h">
    </ClInclude>
    <ClCompile Include="..\..\src\ripple\module\app\tx\TxQueue.cpp">
      <ExcludedFromBuild>True</ExcludedFromBuild>
    </ClCompile>
    <ClInclude Include="..\..\src\ripple\module\app\tx\TxQueue.h">
    </ClInclude>
    <ClCompile Include="..\..\src\ripple\module\app\tx\TxQueueEntry.cpp">
      <ExcludedFromBuild>True</ExcludedFromBuild>
    </ClCompile>
    <ClInclude Include="..\..\src\ripple\module\app\tx\TxQueueEntry.h">
    </ClInclude>
    <ClCompile Include="..\..\src\ripple\module\app\websocket\WSConnection.cpp">
      <ExcludedFromBuild>True</ExcludedFromBuild>
    </ClCompile>
    <ClInclude Include="..\..\src\ripple\module\app\websocket\WSConnection.h">
    </ClInclude>
    <ClCompile Include="..\..\src\ripple\module\app\websocket\WSDoor.cpp">
      <ExcludedFromBuild>True</ExcludedFromBuild>
    </ClCompile>
    <ClInclude Include="..\..\src\ripple\module\app\websocket\WSDoor.h">
    </ClInclude>
    <ClCompile Include="..\..\src\ripple\module\app\websocket\WSServerHandler.cpp">
      <ExcludedFromBuild>True</ExcludedFromBuild>
    </ClCompile>
    <ClInclude Include="..\..\src\ripple\module\app\websocket\WSServerHandler.h">
    </ClInclude>
    <ClCompile Include="..\..\src\ripple\module\core\functional\Config.cpp">
      <ExcludedFromBuild>True</ExcludedFromBuild>
    </ClCompile>
    <ClInclude Include="..\..\src\ripple\module\core\functional\Config.h">
    </ClInclude>
    <ClInclude Include="..\..\src\ripple\module\core\functional\ConfigSections.h">
    </ClInclude>
    <ClCompile Include="..\..\src\ripple\module\core\functional\Job.cpp">
      <ExcludedFromBuild>True</ExcludedFromBuild>
    </ClCompile>
    <ClInclude Include="..\..\src\ripple\module\core\functional\Job.h">
    </ClInclude>
    <ClCompile Include="..\..\src\ripple\module\core\functional\JobQueue.cpp">
      <ExcludedFromBuild>True</ExcludedFromBuild>
    </ClCompile>
    <ClInclude Include="..\..\src\ripple\module\core\functional\JobQueue.h">
    </ClInclude>
    <ClInclude Include="..\..\src\ripple\module\core\functional\JobTypeData.h">
    </ClInclude>
    <ClInclude Include="..\..\src\ripple\module\core\functional\JobTypeInfo.h">
    </ClInclude>
    <ClInclude Include="..\..\src\ripple\module\core\functional\JobTypes.h">
    </ClInclude>
    <ClCompile Include="..\..\src\ripple\module\core\functional\LoadEvent.cpp">
      <ExcludedFromBuild>True</ExcludedFromBuild>
    </ClCompile>
    <ClInclude Include="..\..\src\ripple\module\core\functional\LoadEvent.h">
    </ClInclude>
    <ClInclude Include="..\..\src\ripple\module\core\functional\LoadFeeTrack.h">
    </ClInclude>
    <ClCompile Include="..\..\src\ripple\module\core\functional\LoadFeeTrackImp.cpp">
      <ExcludedFromBuild>True</ExcludedFromBuild>
    </ClCompile>
    <ClInclude Include="..\..\src\ripple\module\core\functional\LoadFeeTrackImp.h">
    </ClInclude>
    <ClCompile Include="..\..\src\ripple\module\core\functional\LoadMonitor.cpp">
      <ExcludedFromBuild>True</ExcludedFromBuild>
    </ClCompile>
    <ClInclude Include="..\..\src\ripple\module\core\functional\LoadMonitor.h">
    </ClInclude>
    <ClCompile Include="..\..\src\ripple\module\data\crypto\Base58Data.cpp">
      <ExcludedFromBuild>True</ExcludedFromBuild>
    </ClCompile>
    <ClInclude Include="..\..\src\ripple\module\data\crypto\Base58Data.h">
    </ClInclude>
    <ClCompile Include="..\..\src\ripple\module\data\crypto\CKey.cpp">
      <ExcludedFromBuild>True</ExcludedFromBuild>
    </ClCompile>
    <ClInclude Include="..\..\src\ripple\module\data\crypto\CKey.h">
    </ClInclude>
    <ClCompile Include="..\..\src\ripple\module\data\crypto\CKeyDeterministic.cpp">
      <ExcludedFromBuild>True</ExcludedFromBuild>
    </ClCompile>
    <ClCompile Include="..\..\src\ripple\module\data\crypto\CKeyECIES.cpp">
      <ExcludedFromBuild>True</ExcludedFromBuild>
    </ClCompile>
    <ClCompile Include="..\..\src\ripple\module\data\crypto\RFC1751.cpp">
      <ExcludedFromBuild>True</ExcludedFromBuild>
    </ClCompile>
    <ClInclude Include="..\..\src\ripple\module\data\crypto\RFC1751.h">
    </ClInclude>
    <ClCompile Include="..\..\src\ripple\module\data\protocol\BuildInfo.cpp">
      <ExcludedFromBuild>True</ExcludedFromBuild>
    </ClCompile>
    <ClInclude Include="..\..\src\ripple\module\data\protocol\BuildInfo.h">
    </ClInclude>
    <ClCompile Include="..\..\src\ripple\module\data\protocol\FieldNames.cpp">
      <ExcludedFromBuild>True</ExcludedFromBuild>
    </ClCompile>
    <ClInclude Include="..\..\src\ripple\module\data\protocol\FieldNames.h">
    </ClInclude>
    <ClCompile Include="..\..\src\ripple\module\data\protocol\HashPrefix.cpp">
      <ExcludedFromBuild>True</ExcludedFromBuild>
    </ClCompile>
    <ClInclude Include="..\..\src\ripple\module\data\protocol\HashPrefix.h">
    </ClInclude>
    <ClInclude Include="..\..\src\ripple\module\data\protocol\KnownFormats.h">
    </ClInclude>
    <ClCompile Include="..\..\src\ripple\module\data\protocol\LedgerFormats.cpp">
      <ExcludedFromBuild>True</ExcludedFromBuild>
    </ClCompile>
    <ClInclude Include="..\..\src\ripple\module\data\protocol\LedgerFormats.h">
    </ClInclude>
    <ClInclude Include="..\..\src\ripple\module\data\protocol\Protocol.h">
    </ClInclude>
    <ClCompile Include="..\..\src\ripple\module\data\protocol\RippleAddress.cpp">
      <ExcludedFromBuild>True</ExcludedFromBuild>
    </ClCompile>
    <ClInclude Include="..\..\src\ripple\module\data\protocol\RippleAddress.h">
    </ClInclude>
    <ClInclude Include="..\..\src\ripple\module\data\protocol\RippleSystem.h">
    </ClInclude>
    <ClInclude Include="..\..\src\ripple\module\data\protocol\SerializeDeclarations.h">
    </ClInclude>
    <ClCompile Include="..\..\src\ripple\module\data\protocol\SerializedObject.cpp">
      <ExcludedFromBuild>True</ExcludedFromBuild>
    </ClCompile>
    <ClInclude Include="..\..\src\ripple\module\data\protocol\SerializedObject.h">
    </ClInclude>
    <ClCompile Include="..\..\src\ripple\module\data\protocol\SerializedObjectTemplate.cpp">
      <ExcludedFromBuild>True</ExcludedFromBuild>
    </ClCompile>
    <ClInclude Include="..\..\src\ripple\module\data\protocol\SerializedObjectTemplate.h">
    </ClInclude>
    <ClInclude Include="..\..\src\ripple\module\data\protocol\SerializedType.h">
    </ClInclude>
    <ClCompile Include="..\..\src\ripple\module\data\protocol\SerializedTypes.cpp">
      <ExcludedFromBuild>True</ExcludedFromBuild>
    </ClCompile>
    <ClInclude Include="..\..\src\ripple\module\data\protocol\SerializedTypes.h">
    </ClInclude>
    <ClCompile Include="..\..\src\ripple\module\data\protocol\Serializer.cpp">
      <ExcludedFromBuild>True</ExcludedFromBuild>
    </ClCompile>
    <ClInclude Include="..\..\src\ripple\module\data\protocol\Serializer.h">
    </ClInclude>
    <ClCompile Include="..\..\src\ripple\module\data\protocol\STAmount.cpp">
      <ExcludedFromBuild>True</ExcludedFromBuild>
    </ClCompile>
    <ClInclude Include="..\..\src\ripple\module\data\protocol\STAmount.h">
    </ClInclude>
    <ClCompile Include="..\..\src\ripple\module\data\protocol\STAmountRound.cpp">
      <ExcludedFromBuild>True</ExcludedFromBuild>
    </ClCompile>
    <ClInclude Include="..\..\src\ripple\module\data\protocol\STBitString.h">
    </ClInclude>
    <ClCompile Include="..\..\src\ripple\module\data\protocol\STInteger.cpp">
      <ExcludedFromBuild>True</ExcludedFromBuild>
    </ClCompile>
    <ClInclude Include="..\..\src\ripple\module\data\protocol\STInteger.h">
    </ClInclude>
    <ClCompile Include="..\..\src\ripple\module\data\protocol\STParsedJSON.cpp">
      <ExcludedFromBuild>True</ExcludedFromBuild>
    </ClCompile>
    <ClInclude Include="..\..\src\ripple\module\data\protocol\STParsedJSON.h">
    </ClInclude>
    <ClCompile Include="..\..\src\ripple\module\data\protocol\TER.cpp">
      <ExcludedFromBuild>True</ExcludedFromBuild>
    </ClCompile>
    <ClInclude Include="..\..\src\ripple\module\data\protocol\TER.h">
    </ClInclude>
    <ClInclude Include="..\..\src\ripple\module\data\protocol\TxFlags.h">
    </ClInclude>
    <ClCompile Include="..\..\src\ripple\module\data\protocol\TxFormats.cpp">
      <ExcludedFromBuild>True</ExcludedFromBuild>
    </ClCompile>
    <ClInclude Include="..\..\src\ripple\module\data\protocol\TxFormats.h">
    </ClInclude>
    <ClInclude Include="..\..\src\ripple\module\data\utility\UptimeTimerAdapter.h">
    </ClInclude>
    <ClCompile Include="..\..\src\ripple\module\net\basics\HTTPClient.cpp">
      <ExcludedFromBuild>True</ExcludedFromBuild>
    </ClCompile>
    <ClInclude Include="..\..\src\ripple\module\net\basics\HTTPClient.h">
    </ClInclude>
    <ClCompile Include="..\..\src\ripple\module\net\basics\HTTPRequest.cpp">
      <ExcludedFromBuild>True</ExcludedFromBuild>
    </ClCompile>
    <ClInclude Include="..\..\src\ripple\module\net\basics\HTTPRequest.h">
    </ClInclude>
    <ClInclude Include="..\..\src\ripple\module\net\basics\impl\RPCServerImp.h">
    </ClInclude>
    <ClCompile Include="..\..\src\ripple\module\net\basics\RPCDoor.cpp">
      <ExcludedFromBuild>True</ExcludedFromBuild>
    </ClCompile>
    <ClInclude Include="..\..\src\ripple\module\net\basics\RPCDoor.h">
    </ClInclude>
    <ClInclude Include="..\..\src\ripple\module\net\basics\RPCServer.h">
    </ClInclude>
    <ClCompile Include="..\..\src\ripple\module\net\basics\SNTPClient.cpp">
      <ExcludedFromBuild>True</ExcludedFromBuild>
    </ClCompile>
    <ClInclude Include="..\..\src\ripple\module\net\basics\SNTPClient.h">
    </ClInclude>
    <ClCompile Include="..\..\src\ripple\module\net\rpc\InfoSub.cpp">
      <ExcludedFromBuild>True</ExcludedFromBuild>
    </ClCompile>
    <ClInclude Include="..\..\src\ripple\module\net\rpc\InfoSub.h">
    </ClInclude>
    <ClCompile Include="..\..\src\ripple\module\net\rpc\RPCCall.cpp">
      <ExcludedFromBuild>True</ExcludedFromBuild>
    </ClCompile>
    <ClInclude Include="..\..\src\ripple\module\net\rpc\RPCCall.h">
    </ClInclude>
    <ClCompile Include="..\..\src\ripple\module\net\rpc\RPCErr.cpp">
      <ExcludedFromBuild>True</ExcludedFromBuild>
    </ClCompile>
    <ClInclude Include="..\..\src\ripple\module\net\rpc\RPCErr.h">
    </ClInclude>
    <ClCompile Include="..\..\src\ripple\module\net\rpc\RPCSub.cpp">
      <ExcludedFromBuild>True</ExcludedFromBuild>
    </ClCompile>
    <ClInclude Include="..\..\src\ripple\module\net\rpc\RPCSub.h">
    </ClInclude>
    <ClCompile Include="..\..\src\ripple\module\net\rpc\RPCUtil.cpp">
      <ExcludedFromBuild>True</ExcludedFromBuild>
    </ClCompile>
    <ClInclude Include="..\..\src\ripple\module\net\rpc\RPCUtil.h">
    </ClInclude>
    <ClInclude Include="..\..\src\ripple\module\rpc\ErrorCodes.h">
    </ClInclude>
    <ClCompile Include="..\..\src\ripple\module\rpc\handlers\AccountCurrencies.cpp">
      <ExcludedFromBuild>True</ExcludedFromBuild>
    </ClCompile>
    <ClCompile Include="..\..\src\ripple\module\rpc\handlers\AccountInfo.cpp">
      <ExcludedFromBuild>True</ExcludedFromBuild>
    </ClCompile>
    <ClCompile Include="..\..\src\ripple\module\rpc\handlers\AccountLines.cpp">
      <ExcludedFromBuild>True</ExcludedFromBuild>
    </ClCompile>
    <ClCompile Include="..\..\src\ripple\module\rpc\handlers\AccountOffers.cpp">
      <ExcludedFromBuild>True</ExcludedFromBuild>
    </ClCompile>
    <ClCompile Include="..\..\src\ripple\module\rpc\handlers\AccountTx.cpp">
      <ExcludedFromBuild>True</ExcludedFromBuild>
    </ClCompile>
    <ClCompile Include="..\..\src\ripple\module\rpc\handlers\AccountTxOld.cpp">
      <ExcludedFromBuild>True</ExcludedFromBuild>
    </ClCompile>
    <ClCompile Include="..\..\src\ripple\module\rpc\handlers\AccountTxSwitch.cpp">
      <ExcludedFromBuild>True</ExcludedFromBuild>
    </ClCompile>
    <ClCompile Include="..\..\src\ripple\module\rpc\handlers\BlackList.cpp">
      <ExcludedFromBuild>True</ExcludedFromBuild>
    </ClCompile>
    <ClCompile Include="..\..\src\ripple\module\rpc\handlers\BookOffers.cpp">
      <ExcludedFromBuild>True</ExcludedFromBuild>
    </ClCompile>
    <ClCompile Include="..\..\src\ripple\module\rpc\handlers\Connect.cpp">
      <ExcludedFromBuild>True</ExcludedFromBuild>
    </ClCompile>
    <ClCompile Include="..\..\src\ripple\module\rpc\handlers\ConsensusInfo.cpp">
      <ExcludedFromBuild>True</ExcludedFromBuild>
    </ClCompile>
    <ClCompile Include="..\..\src\ripple\module\rpc\handlers\Feature.cpp">
      <ExcludedFromBuild>True</ExcludedFromBuild>
    </ClCompile>
    <ClCompile Include="..\..\src\ripple\module\rpc\handlers\FetchInfo.cpp">
      <ExcludedFromBuild>True</ExcludedFromBuild>
    </ClCompile>
    <ClCompile Include="..\..\src\ripple\module\rpc\handlers\GetCounts.cpp">
      <ExcludedFromBuild>True</ExcludedFromBuild>
    </ClCompile>
    <ClInclude Include="..\..\src\ripple\module\rpc\handlers\Handlers.h">
    </ClInclude>
    <ClCompile Include="..\..\src\ripple\module\rpc\handlers\Ledger.cpp">
      <ExcludedFromBuild>True</ExcludedFromBuild>
    </ClCompile>
    <ClCompile Include="..\..\src\ripple\module\rpc\handlers\LedgerAccept.cpp">
      <ExcludedFromBuild>True</ExcludedFromBuild>
    </ClCompile>
    <ClCompile Include="..\..\src\ripple\module\rpc\handlers\LedgerCleaner.cpp">
      <ExcludedFromBuild>True</ExcludedFromBuild>
    </ClCompile>
    <ClCompile Include="..\..\src\ripple\module\rpc\handlers\LedgerClosed.cpp">
      <ExcludedFromBuild>True</ExcludedFromBuild>
    </ClCompile>
    <ClCompile Include="..\..\src\ripple\module\rpc\handlers\LedgerCurrent.cpp">
      <ExcludedFromBuild>True</ExcludedFromBuild>
    </ClCompile>
    <ClCompile Include="..\..\src\ripple\module\rpc\handlers\LedgerData.cpp">
      <ExcludedFromBuild>True</ExcludedFromBuild>
    </ClCompile>
    <ClCompile Include="..\..\src\ripple\module\rpc\handlers\LedgerEntry.cpp">
      <ExcludedFromBuild>True</ExcludedFromBuild>
    </ClCompile>
    <ClCompile Include="..\..\src\ripple\module\rpc\handlers\LedgerHeader.cpp">
      <ExcludedFromBuild>True</ExcludedFromBuild>
    </ClCompile>
    <ClCompile Include="..\..\src\ripple\module\rpc\handlers\LedgerRequest.cpp">
      <ExcludedFromBuild>True</ExcludedFromBuild>
    </ClCompile>
    <ClCompile Include="..\..\src\ripple\module\rpc\handlers\LogLevel.cpp">
      <ExcludedFromBuild>True</ExcludedFromBuild>
    </ClCompile>
    <ClCompile Include="..\..\src\ripple\module\rpc\handlers\LogRotate.cpp">
      <ExcludedFromBuild>True</ExcludedFromBuild>
    </ClCompile>
    <ClCompile Include="..\..\src\ripple\module\rpc\handlers\NicknameInfo.cpp">
      <ExcludedFromBuild>True</ExcludedFromBuild>
    </ClCompile>
    <ClCompile Include="..\..\src\ripple\module\rpc\handlers\OwnerInfo.cpp">
      <ExcludedFromBuild>True</ExcludedFromBuild>
    </ClCompile>
    <ClCompile Include="..\..\src\ripple\module\rpc\handlers\PathFind.cpp">
      <ExcludedFromBuild>True</ExcludedFromBuild>
    </ClCompile>
    <ClCompile Include="..\..\src\ripple\module\rpc\handlers\Peers.cpp">
      <ExcludedFromBuild>True</ExcludedFromBuild>
    </ClCompile>
    <ClCompile Include="..\..\src\ripple\module\rpc\handlers\Ping.cpp">
      <ExcludedFromBuild>True</ExcludedFromBuild>
    </ClCompile>
    <ClCompile Include="..\..\src\ripple\module\rpc\handlers\Print.cpp">
      <ExcludedFromBuild>True</ExcludedFromBuild>
    </ClCompile>
    <ClCompile Include="..\..\src\ripple\module\rpc\handlers\Profile.cpp">
      <ExcludedFromBuild>True</ExcludedFromBuild>
    </ClCompile>
    <ClCompile Include="..\..\src\ripple\module\rpc\handlers\ProofCreate.cpp">
      <ExcludedFromBuild>True</ExcludedFromBuild>
    </ClCompile>
    <ClCompile Include="..\..\src\ripple\module\rpc\handlers\ProofSolve.cpp">
      <ExcludedFromBuild>True</ExcludedFromBuild>
    </ClCompile>
    <ClCompile Include="..\..\src\ripple\module\rpc\handlers\ProofVerify.cpp">
      <ExcludedFromBuild>True</ExcludedFromBuild>
    </ClCompile>
    <ClCompile Include="..\..\src\ripple\module\rpc\handlers\Random.cpp">
      <ExcludedFromBuild>True</ExcludedFromBuild>
    </ClCompile>
    <ClCompile Include="..\..\src\ripple\module\rpc\handlers\RipplePathFind.cpp">
      <ExcludedFromBuild>True</ExcludedFromBuild>
    </ClCompile>
    <ClCompile Include="..\..\src\ripple\module\rpc\handlers\ServerInfo.cpp">
      <ExcludedFromBuild>True</ExcludedFromBuild>
    </ClCompile>
    <ClCompile Include="..\..\src\ripple\module\rpc\handlers\ServerState.cpp">
      <ExcludedFromBuild>True</ExcludedFromBuild>
    </ClCompile>
    <ClCompile Include="..\..\src\ripple\module\rpc\handlers\Sign.cpp">
      <ExcludedFromBuild>True</ExcludedFromBuild>
    </ClCompile>
    <ClCompile Include="..\..\src\ripple\module\rpc\handlers\SMS.cpp">
      <ExcludedFromBuild>True</ExcludedFromBuild>
    </ClCompile>
    <ClCompile Include="..\..\src\ripple\module\rpc\handlers\Stop.cpp">
      <ExcludedFromBuild>True</ExcludedFromBuild>
    </ClCompile>
    <ClCompile Include="..\..\src\ripple\module\rpc\handlers\Submit.cpp">
      <ExcludedFromBuild>True</ExcludedFromBuild>
    </ClCompile>
    <ClCompile Include="..\..\src\ripple\module\rpc\handlers\Subscribe.cpp">
      <ExcludedFromBuild>True</ExcludedFromBuild>
    </ClCompile>
    <ClCompile Include="..\..\src\ripple\module\rpc\handlers\TransactionEntry.cpp">
      <ExcludedFromBuild>True</ExcludedFromBuild>
    </ClCompile>
    <ClCompile Include="..\..\src\ripple\module\rpc\handlers\Tx.cpp">
      <ExcludedFromBuild>True</ExcludedFromBuild>
    </ClCompile>
    <ClCompile Include="..\..\src\ripple\module\rpc\handlers\TxHistory.cpp">
      <ExcludedFromBuild>True</ExcludedFromBuild>
    </ClCompile>
    <ClCompile Include="..\..\src\ripple\module\rpc\handlers\UnlAdd.cpp">
      <ExcludedFromBuild>True</ExcludedFromBuild>
    </ClCompile>
    <ClCompile Include="..\..\src\ripple\module\rpc\handlers\UnlDelete.cpp">
      <ExcludedFromBuild>True</ExcludedFromBuild>
    </ClCompile>
    <ClCompile Include="..\..\src\ripple\module\rpc\handlers\UnlList.cpp">
      <ExcludedFromBuild>True</ExcludedFromBuild>
    </ClCompile>
    <ClCompile Include="..\..\src\ripple\module\rpc\handlers\UnlLoad.cpp">
      <ExcludedFromBuild>True</ExcludedFromBuild>
    </ClCompile>
    <ClCompile Include="..\..\src\ripple\module\rpc\handlers\UnlNetwork.cpp">
      <ExcludedFromBuild>True</ExcludedFromBuild>
    </ClCompile>
    <ClCompile Include="..\..\src\ripple\module\rpc\handlers\UnlReset.cpp">
      <ExcludedFromBuild>True</ExcludedFromBuild>
    </ClCompile>
    <ClCompile Include="..\..\src\ripple\module\rpc\handlers\UnlScore.cpp">
      <ExcludedFromBuild>True</ExcludedFromBuild>
    </ClCompile>
    <ClCompile Include="..\..\src\ripple\module\rpc\handlers\Unsubscribe.cpp">
      <ExcludedFromBuild>True</ExcludedFromBuild>
    </ClCompile>
    <ClCompile Include="..\..\src\ripple\module\rpc\handlers\ValidationCreate.cpp">
      <ExcludedFromBuild>True</ExcludedFromBuild>
    </ClCompile>
    <ClCompile Include="..\..\src\ripple\module\rpc\handlers\ValidationSeed.cpp">
      <ExcludedFromBuild>True</ExcludedFromBuild>
    </ClCompile>
    <ClCompile Include="..\..\src\ripple\module\rpc\handlers\WalletAccounts.cpp">
      <ExcludedFromBuild>True</ExcludedFromBuild>
    </ClCompile>
    <ClCompile Include="..\..\src\ripple\module\rpc\handlers\WalletPropose.cpp">
      <ExcludedFromBuild>True</ExcludedFromBuild>
    </ClCompile>
    <ClCompile Include="..\..\src\ripple\module\rpc\handlers\WalletSeed.cpp">
      <ExcludedFromBuild>True</ExcludedFromBuild>
    </ClCompile>
    <ClCompile Include="..\..\src\ripple\module\rpc\impl\AccountFromString.cpp">
      <ExcludedFromBuild>True</ExcludedFromBuild>
    </ClCompile>
    <ClInclude Include="..\..\src\ripple\module\rpc\impl\AccountFromString.h">
    </ClInclude>
    <ClCompile Include="..\..\src\ripple\module\rpc\impl\Accounts.cpp">
      <ExcludedFromBuild>True</ExcludedFromBuild>
    </ClCompile>
    <ClInclude Include="..\..\src\ripple\module\rpc\impl\Accounts.h">
    </ClInclude>
    <ClCompile Include="..\..\src\ripple\module\rpc\impl\Authorize.cpp">
      <ExcludedFromBuild>True</ExcludedFromBuild>
    </ClCompile>
    <ClInclude Include="..\..\src\ripple\module\rpc\impl\Authorize.h">
    </ClInclude>
    <ClInclude Include="..\..\src\ripple\module\rpc\impl\Context.h">
    </ClInclude>
    <ClInclude Include="..\..\src\ripple\module\rpc\impl\DoPrint.h">
    </ClInclude>
    <ClCompile Include="..\..\src\ripple\module\rpc\impl\ErrorCodes.cpp">
      <ExcludedFromBuild>True</ExcludedFromBuild>
    </ClCompile>
    <ClCompile Include="..\..\src\ripple\module\rpc\impl\GetMasterGenerator.cpp">
      <ExcludedFromBuild>True</ExcludedFromBuild>
    </ClCompile>
    <ClInclude Include="..\..\src\ripple\module\rpc\impl\GetMasterGenerator.h">
    </ClInclude>
    <ClCompile Include="..\..\src\ripple\module\rpc\impl\Handler.cpp">
      <ExcludedFromBuild>True</ExcludedFromBuild>
    </ClCompile>
    <ClInclude Include="..\..\src\ripple\module\rpc\impl\Handler.h">
    </ClInclude>
    <ClCompile Include="..\..\src\ripple\module\rpc\impl\LegacyPathFind.cpp">
      <ExcludedFromBuild>True</ExcludedFromBuild>
    </ClCompile>
    <ClInclude Include="..\..\src\ripple\module\rpc\impl\LegacyPathFind.h">
    </ClInclude>
    <ClCompile Include="..\..\src\ripple\module\rpc\impl\LookupLedger.cpp">
      <ExcludedFromBuild>True</ExcludedFromBuild>
    </ClCompile>
    <ClInclude Include="..\..\src\ripple\module\rpc\impl\LookupLedger.h">
    </ClInclude>
    <ClCompile Include="..\..\src\ripple\module\rpc\impl\Manager.cpp">
      <ExcludedFromBuild>True</ExcludedFromBuild>
    </ClCompile>
    <ClCompile Include="..\..\src\ripple\module\rpc\impl\ParseAccountIds.cpp">
      <ExcludedFromBuild>True</ExcludedFromBuild>
    </ClCompile>
    <ClInclude Include="..\..\src\ripple\module\rpc\impl\ParseAccountIds.h">
    </ClInclude>
    <ClCompile Include="..\..\src\ripple\module\rpc\impl\RPCHandler.cpp">
      <ExcludedFromBuild>True</ExcludedFromBuild>
    </ClCompile>
    <ClCompile Include="..\..\src\ripple\module\rpc\impl\RPCServerHandler.cpp">
      <ExcludedFromBuild>True</ExcludedFromBuild>
    </ClCompile>
    <ClCompile Include="..\..\src\ripple\module\rpc\impl\TransactionSign.cpp">
      <ExcludedFromBuild>True</ExcludedFromBuild>
    </ClCompile>
    <ClInclude Include="..\..\src\ripple\module\rpc\impl\TransactionSign.h">
    </ClInclude>
    <ClInclude Include="..\..\src\ripple\module\rpc\Manager.h">
    </ClInclude>
    <ClInclude Include="..\..\src\ripple\module\rpc\Request.h">
    </ClInclude>
    <ClInclude Include="..\..\src\ripple\module\rpc\RPCHandler.h">
    </ClInclude>
    <ClInclude Include="..\..\src\ripple\module\rpc\RPCServerHandler.h">
    </ClInclude>
    <ClInclude Include="..\..\src\ripple\module\rpc\Tuning.h">
    </ClInclude>
    <ClCompile Include="..\..\src\ripple\module\websocket\autosocket\AutoSocket.cpp">
      <ExcludedFromBuild>True</ExcludedFromBuild>
    </ClCompile>
    <ClInclude Include="..\..\src\ripple\module\websocket\autosocket\AutoSocket.h">
    </ClInclude>
    <ClCompile Include="..\..\src\ripple\module\websocket\autosocket\LogWebsockets.cpp">
      <ExcludedFromBuild>True</ExcludedFromBuild>
    </ClCompile>
    <ClInclude Include="..\..\src\ripple\nodestore\Backend.h">
    </ClInclude>
    <ClCompile Include="..\..\src\ripple\nodestore\backend\HyperDBFactory.cpp">
      <ExcludedFromBuild>True</ExcludedFromBuild>
    </ClCompile>
    <ClInclude Include="..\..\src\ripple\nodestore\backend\HyperDBFactory.h">
    </ClInclude>
    <ClCompile Include="..\..\src\ripple\nodestore\backend\LevelDBFactory.cpp">
      <ExcludedFromBuild>True</ExcludedFromBuild>
    </ClCompile>
    <ClInclude Include="..\..\src\ripple\nodestore\backend\LevelDBFactory.h">
    </ClInclude>
    <ClCompile Include="..\..\src\ripple\nodestore\backend\MemoryFactory.cpp">
      <ExcludedFromBuild>True</ExcludedFromBuild>
    </ClCompile>
    <ClInclude Include="..\..\src\ripple\nodestore\backend\MemoryFactory.h">
    </ClInclude>
    <ClCompile Include="..\..\src\ripple\nodestore\backend\NullFactory.cpp">
      <ExcludedFromBuild>True</ExcludedFromBuild>
    </ClCompile>
    <ClInclude Include="..\..\src\ripple\nodestore\backend\NullFactory.h">
    </ClInclude>
    <ClCompile Include="..\..\src\ripple\nodestore\backend\RocksDBFactory.cpp">
      <ExcludedFromBuild>True</ExcludedFromBuild>
    </ClCompile>
    <ClInclude Include="..\..\src\ripple\nodestore\backend\RocksDBFactory.h">
    </ClInclude>
    <ClInclude Include="..\..\src\ripple\nodestore\Database.h">
    </ClInclude>
    <ClInclude Include="..\..\src\ripple\nodestore\DummyScheduler.h">
    </ClInclude>
    <ClInclude Include="..\..\src\ripple\nodestore\Factory.h">
    </ClInclude>
    <ClCompile Include="..\..\src\ripple\nodestore\impl\Backend.cpp">
      <ExcludedFromBuild>True</ExcludedFromBuild>
    </ClCompile>
    <ClCompile Include="..\..\src\ripple\nodestore\impl\BatchWriter.cpp">
      <ExcludedFromBuild>True</ExcludedFromBuild>
    </ClCompile>
    <ClInclude Include="..\..\src\ripple\nodestore\impl\BatchWriter.h">
    </ClInclude>
    <ClCompile Include="..\..\src\ripple\nodestore\impl\Database.cpp">
      <ExcludedFromBuild>True</ExcludedFromBuild>
    </ClCompile>
    <ClInclude Include="..\..\src\ripple\nodestore\impl\DatabaseImp.h">
    </ClInclude>
    <ClCompile Include="..\..\src\ripple\nodestore\impl\DecodedBlob.cpp">
      <ExcludedFromBuild>True</ExcludedFromBuild>
    </ClCompile>
    <ClInclude Include="..\..\src\ripple\nodestore\impl\DecodedBlob.h">
    </ClInclude>
    <ClCompile Include="..\..\src\ripple\nodestore\impl\DummyScheduler.cpp">
      <ExcludedFromBuild>True</ExcludedFromBuild>
    </ClCompile>
    <ClCompile Include="..\..\src\ripple\nodestore\impl\EncodedBlob.cpp">
      <ExcludedFromBuild>True</ExcludedFromBuild>
    </ClCompile>
    <ClInclude Include="..\..\src\ripple\nodestore\impl\EncodedBlob.h">
    </ClInclude>
    <ClCompile Include="..\..\src\ripple\nodestore\impl\Factory.cpp">
      <ExcludedFromBuild>True</ExcludedFromBuild>
    </ClCompile>
    <ClCompile Include="..\..\src\ripple\nodestore\impl\Manager.cpp">
      <ExcludedFromBuild>True</ExcludedFromBuild>
    </ClCompile>
    <ClCompile Include="..\..\src\ripple\nodestore\impl\NodeObject.cpp">
      <ExcludedFromBuild>True</ExcludedFromBuild>
    </ClCompile>
    <ClCompile Include="..\..\src\ripple\nodestore\impl\Scheduler.cpp">
      <ExcludedFromBuild>True</ExcludedFromBuild>
    </ClCompile>
    <ClCompile Include="..\..\src\ripple\nodestore\impl\Task.cpp">
      <ExcludedFromBuild>True</ExcludedFromBuild>
    </ClCompile>
    <ClInclude Include="..\..\src\ripple\nodestore\impl\Tuning.h">
    </ClInclude>
    <ClInclude Include="..\..\src\ripple\nodestore\Manager.h">
    </ClInclude>
    <ClInclude Include="..\..\src\ripple\nodestore\NodeObject.h">
    </ClInclude>
    <ClInclude Include="..\..\src\ripple\nodestore\Scheduler.h">
    </ClInclude>
    <ClInclude Include="..\..\src\ripple\nodestore\Task.h">
    </ClInclude>
    <ClCompile Include="..\..\src\ripple\nodestore\tests\BackendTests.cpp">
      <ExcludedFromBuild>True</ExcludedFromBuild>
    </ClCompile>
    <ClCompile Include="..\..\src\ripple\nodestore\tests\BasicTests.cpp">
      <ExcludedFromBuild>True</ExcludedFromBuild>
    </ClCompile>
    <ClCompile Include="..\..\src\ripple\nodestore\tests\DatabaseTests.cpp">
      <ExcludedFromBuild>True</ExcludedFromBuild>
    </ClCompile>
    <ClInclude Include="..\..\src\ripple\nodestore\tests\TestBase.h">
    </ClInclude>
    <ClCompile Include="..\..\src\ripple\nodestore\tests\TimingTests.cpp">
      <ExcludedFromBuild>True</ExcludedFromBuild>
    </ClCompile>
    <ClInclude Include="..\..\src\ripple\nodestore\Types.h">
    </ClInclude>
    <ClInclude Include="..\..\src\ripple\overlay\impl\abstract_protocol_handler.h">
    </ClInclude>
    <ClCompile Include="..\..\src\ripple\overlay\impl\Message.cpp">
      <ExcludedFromBuild>True</ExcludedFromBuild>
    </ClCompile>
    <ClCompile Include="..\..\src\ripple\overlay\impl\message_name.cpp">
      <ExcludedFromBuild>True</ExcludedFromBuild>
    </ClCompile>
    <ClInclude Include="..\..\src\ripple\overlay\impl\message_name.h">
    </ClInclude>
    <ClInclude Include="..\..\src\ripple\overlay\impl\message_stream.h">
    </ClInclude>
    <ClCompile Include="..\..\src\ripple\overlay\impl\OverlayImpl.cpp">
      <ExcludedFromBuild>True</ExcludedFromBuild>
    </ClCompile>
    <ClInclude Include="..\..\src\ripple\overlay\impl\OverlayImpl.h">
    </ClInclude>
    <ClCompile Include="..\..\src\ripple\overlay\impl\PeerDoor.cpp">
      <ExcludedFromBuild>True</ExcludedFromBuild>
    </ClCompile>
    <ClInclude Include="..\..\src\ripple\overlay\impl\PeerDoor.h">
    </ClInclude>
    <ClCompile Include="..\..\src\ripple\overlay\impl\PeerImp.cpp">
      <ExcludedFromBuild>True</ExcludedFromBuild>
    </ClCompile>
    <ClInclude Include="..\..\src\ripple\overlay\impl\PeerImp.h">
    </ClInclude>
    <ClInclude Include="..\..\src\ripple\overlay\impl\peer_info.h">
    </ClInclude>
    <ClInclude Include="..\..\src\ripple\overlay\impl\peer_protocol_detector.h">
    </ClInclude>
    <ClInclude Include="..\..\src\ripple\overlay\impl\Tuning.h">
    </ClInclude>
    <ClInclude Include="..\..\src\ripple\overlay\make_Overlay.h">
    </ClInclude>
    <ClInclude Include="..\..\src\ripple\overlay\Message.h">
    </ClInclude>
    <ClInclude Include="..\..\src\ripple\overlay\Overlay.h">
    </ClInclude>
    <ClInclude Include="..\..\src\ripple\overlay\Peer.h">
    </ClInclude>
    <ClInclude Include="..\..\src\ripple\overlay\predicates.h">
    </ClInclude>
    <None Include="..\..\src\ripple\overlay\README.md">
    </None>
    <ClCompile Include="..\..\src\ripple\overlay\tests\peer_info.test.cpp">
      <ExcludedFromBuild>True</ExcludedFromBuild>
    </ClCompile>
    <ClInclude Include="..\..\src\ripple\peerfinder\api\Callback.h">
    </ClInclude>
    <ClInclude Include="..\..\src\ripple\peerfinder\api\Config.h">
    </ClInclude>
    <ClInclude Include="..\..\src\ripple\peerfinder\api\Endpoint.h">
    </ClInclude>
    <ClInclude Include="..\..\src\ripple\peerfinder\api\Manager.h">
    </ClInclude>
    <ClInclude Include="..\..\src\ripple\peerfinder\api\Slot.h">
    </ClInclude>
    <ClInclude Include="..\..\src\ripple\peerfinder\api\Types.h">
    </ClInclude>
    <ClCompile Include="..\..\src\ripple\peerfinder\impl\Bootcache.cpp">
      <ExcludedFromBuild>True</ExcludedFromBuild>
    </ClCompile>
    <ClInclude Include="..\..\src\ripple\peerfinder\impl\Bootcache.h">
    </ClInclude>
    <ClCompile Include="..\..\src\ripple\peerfinder\impl\Checker.cpp">
      <ExcludedFromBuild>True</ExcludedFromBuild>
    </ClCompile>
    <ClInclude Include="..\..\src\ripple\peerfinder\impl\Checker.h">
    </ClInclude>
    <ClInclude Include="..\..\src\ripple\peerfinder\impl\CheckerAdapter.h">
    </ClInclude>
    <ClCompile Include="..\..\src\ripple\peerfinder\impl\Config.cpp">
      <ExcludedFromBuild>True</ExcludedFromBuild>
    </ClCompile>
    <ClCompile Include="..\..\src\ripple\peerfinder\impl\ConnectHandouts.cpp">
      <ExcludedFromBuild>True</ExcludedFromBuild>
    </ClCompile>
    <ClInclude Include="..\..\src\ripple\peerfinder\impl\ConnectHandouts.h">
    </ClInclude>
    <ClInclude Include="..\..\src\ripple\peerfinder\impl\Counts.h">
    </ClInclude>
    <ClCompile Include="..\..\src\ripple\peerfinder\impl\Endpoint.cpp">
      <ExcludedFromBuild>True</ExcludedFromBuild>
    </ClCompile>
    <ClInclude Include="..\..\src\ripple\peerfinder\impl\Fixed.h">
    </ClInclude>
    <ClInclude Include="..\..\src\ripple\peerfinder\impl\handout.h">
    </ClInclude>
    <ClInclude Include="..\..\src\ripple\peerfinder\impl\iosformat.h">
    </ClInclude>
    <ClCompile Include="..\..\src\ripple\peerfinder\impl\Livecache.cpp">
      <ExcludedFromBuild>True</ExcludedFromBuild>
    </ClCompile>
    <ClInclude Include="..\..\src\ripple\peerfinder\impl\Livecache.h">
    </ClInclude>
    <ClInclude Include="..\..\src\ripple\peerfinder\impl\Logic.h">
    </ClInclude>
    <ClCompile Include="..\..\src\ripple\peerfinder\impl\Manager.cpp">
      <ExcludedFromBuild>True</ExcludedFromBuild>
    </ClCompile>
    <ClInclude Include="..\..\src\ripple\peerfinder\impl\PrivateTypes.h">
    </ClInclude>
    <ClCompile Include="..\..\src\ripple\peerfinder\impl\RedirectHandouts.cpp">
      <ExcludedFromBuild>True</ExcludedFromBuild>
    </ClCompile>
    <ClInclude Include="..\..\src\ripple\peerfinder\impl\RedirectHandouts.h">
    </ClInclude>
    <ClInclude Include="..\..\src\ripple\peerfinder\impl\Reporting.h">
    </ClInclude>
    <ClCompile Include="..\..\src\ripple\peerfinder\impl\SlotHandouts.cpp">
      <ExcludedFromBuild>True</ExcludedFromBuild>
    </ClCompile>
    <ClInclude Include="..\..\src\ripple\peerfinder\impl\SlotHandouts.h">
    </ClInclude>
    <ClCompile Include="..\..\src\ripple\peerfinder\impl\SlotImp.cpp">
      <ExcludedFromBuild>True</ExcludedFromBuild>
    </ClCompile>
    <ClInclude Include="..\..\src\ripple\peerfinder\impl\SlotImp.h">
    </ClInclude>
    <ClInclude Include="..\..\src\ripple\peerfinder\impl\Source.h">
    </ClInclude>
    <ClCompile Include="..\..\src\ripple\peerfinder\impl\SourceStrings.cpp">
      <ExcludedFromBuild>True</ExcludedFromBuild>
    </ClCompile>
    <ClInclude Include="..\..\src\ripple\peerfinder\impl\SourceStrings.h">
    </ClInclude>
    <ClInclude Include="..\..\src\ripple\peerfinder\impl\Store.h">
    </ClInclude>
    <ClInclude Include="..\..\src\ripple\peerfinder\impl\StoreSqdb.h">
    </ClInclude>
    <ClInclude Include="..\..\src\ripple\peerfinder\impl\Tuning.h">
    </ClInclude>
    <ClInclude Include="..\..\src\ripple\peerfinder\sim\FunctionQueue.h">
    </ClInclude>
    <ClInclude Include="..\..\src\ripple\peerfinder\sim\GraphAlgorithms.h">
    </ClInclude>
    <ClInclude Include="..\..\src\ripple\peerfinder\sim\Message.h">
    </ClInclude>
    <ClInclude Include="..\..\src\ripple\peerfinder\sim\NodeSnapshot.h">
    </ClInclude>
    <ClInclude Include="..\..\src\ripple\peerfinder\sim\Params.h">
    </ClInclude>
    <ClInclude Include="..\..\src\ripple\peerfinder\sim\Predicates.h">
    </ClInclude>
    <ClCompile Include="..\..\src\ripple\peerfinder\sim\Tests.cpp">
      <ExcludedFromBuild>True</ExcludedFromBuild>
    </ClCompile>
    <ClInclude Include="..\..\src\ripple\peerfinder\sim\WrappedSink.h">
    </ClInclude>
    <CustomBuild Include="..\..\src\ripple\proto\ripple.proto">
      <FileType>Document</FileType>
      <Command Condition="'$(Configuration)|$(Platform)'=='debug|x64'">protoc --cpp_out=..\..\build\proto --proto_path=%(RelativeDir) %(Identity)</Command>
      <Outputs Condition="'$(Configuration)|$(Platform)'=='debug|x64'">..\..\build\proto\ripple.pb.h;..\..\build\proto\ripple.pb.cc</Outputs>
      <Message Condition="'$(Configuration)|$(Platform)'=='debug|x64'">protoc --cpp_out=..\..\build\proto --proto_path=%(RelativeDir) %(Identity)</Message>
      <LinkObjects Condition="'$(Configuration)|$(Platform)'=='debug|x64'">false</LinkObjects>
      <FileType>Document</FileType>
      <Command Condition="'$(Configuration)|$(Platform)'=='release|x64'">protoc --cpp_out=..\..\build\proto --proto_path=%(RelativeDir) %(Identity)</Command>
      <Outputs Condition="'$(Configuration)|$(Platform)'=='release|x64'">..\..\build\proto\ripple.pb.h;..\..\build\proto\ripple.pb.cc</Outputs>
      <Message Condition="'$(Configuration)|$(Platform)'=='release|x64'">protoc --cpp_out=..\..\build\proto --proto_path=%(RelativeDir) %(Identity)</Message>
      <LinkObjects Condition="'$(Configuration)|$(Platform)'=='release|x64'">false</LinkObjects>
    </CustomBuild>
    <ClInclude Include="..\..\src\ripple\radmap\api\BasicFullBelowCache.h">
    </ClInclude>
    <ClInclude Include="..\..\src\ripple\radmap\api\Tuning.h">
    </ClInclude>
    <ClCompile Include="..\..\src\ripple\radmap\impl\BasicFullBelowCache.cpp">
      <ExcludedFromBuild>True</ExcludedFromBuild>
    </ClCompile>
    <ClInclude Include="..\..\src\ripple\resource\api\Charge.h">
    </ClInclude>
    <ClInclude Include="..\..\src\ripple\resource\api\Consumer.h">
    </ClInclude>
    <ClInclude Include="..\..\src\ripple\resource\api\Disposition.h">
    </ClInclude>
    <ClInclude Include="..\..\src\ripple\resource\api\Fees.h">
    </ClInclude>
    <ClInclude Include="..\..\src\ripple\resource\api\Gossip.h">
    </ClInclude>
    <ClInclude Include="..\..\src\ripple\resource\api\LegacyFees.h">
    </ClInclude>
    <ClInclude Include="..\..\src\ripple\resource\api\Manager.h">
    </ClInclude>
    <ClInclude Include="..\..\src\ripple\resource\api\Types.h">
    </ClInclude>
    <ClCompile Include="..\..\src\ripple\resource\impl\Charge.cpp">
      <ExcludedFromBuild>True</ExcludedFromBuild>
    </ClCompile>
    <ClCompile Include="..\..\src\ripple\resource\impl\Consumer.cpp">
      <ExcludedFromBuild>True</ExcludedFromBuild>
    </ClCompile>
    <ClInclude Include="..\..\src\ripple\resource\impl\Entry.h">
    </ClInclude>
    <ClCompile Include="..\..\src\ripple\resource\impl\Fees.cpp">
      <ExcludedFromBuild>True</ExcludedFromBuild>
    </ClCompile>
    <ClInclude Include="..\..\src\ripple\resource\impl\Import.h">
    </ClInclude>
    <ClInclude Include="..\..\src\ripple\resource\impl\Key.h">
    </ClInclude>
    <ClInclude Include="..\..\src\ripple\resource\impl\Kind.h">
    </ClInclude>
    <ClCompile Include="..\..\src\ripple\resource\impl\LegacyFees.cpp">
      <ExcludedFromBuild>True</ExcludedFromBuild>
    </ClCompile>
    <ClInclude Include="..\..\src\ripple\resource\impl\Logic.h">
    </ClInclude>
    <ClCompile Include="..\..\src\ripple\resource\impl\Manager.cpp">
      <ExcludedFromBuild>True</ExcludedFromBuild>
    </ClCompile>
    <ClCompile Include="..\..\src\ripple\resource\impl\Tests.cpp">
      <ExcludedFromBuild>True</ExcludedFromBuild>
    </ClCompile>
    <ClInclude Include="..\..\src\ripple\resource\impl\Tuning.h">
    </ClInclude>
    <ClInclude Include="..\..\src\ripple\sitefiles\api\Listener.h">
    </ClInclude>
    <ClInclude Include="..\..\src\ripple\sitefiles\api\Manager.h">
    </ClInclude>
    <ClInclude Include="..\..\src\ripple\sitefiles\api\Section.h">
    </ClInclude>
    <ClInclude Include="..\..\src\ripple\sitefiles\api\SiteFile.h">
    </ClInclude>
    <ClInclude Include="..\..\src\ripple\sitefiles\impl\Logic.h">
    </ClInclude>
    <ClCompile Include="..\..\src\ripple\sitefiles\impl\Manager.cpp">
      <ExcludedFromBuild>True</ExcludedFromBuild>
    </ClCompile>
    <ClCompile Include="..\..\src\ripple\sitefiles\impl\Section.cpp">
      <ExcludedFromBuild>True</ExcludedFromBuild>
    </ClCompile>
    <ClInclude Include="..\..\src\ripple\sitefiles\impl\Site.h">
    </ClInclude>
    <ClCompile Include="..\..\src\ripple\sitefiles\impl\SiteFile.cpp">
      <ExcludedFromBuild>True</ExcludedFromBuild>
    </ClCompile>
    <ClInclude Include="..\..\src\ripple\sslutil\api\bignum_error.h">
    </ClInclude>
    <ClInclude Include="..\..\src\ripple\sslutil\api\CAutoBN_CTX.h">
    </ClInclude>
    <ClInclude Include="..\..\src\ripple\sslutil\api\CBigNum.h">
    </ClInclude>
    <ClInclude Include="..\..\src\ripple\sslutil\api\DHUtil.h">
    </ClInclude>
    <ClInclude Include="..\..\src\ripple\sslutil\api\ECDSACanonical.h">
    </ClInclude>
    <ClInclude Include="..\..\src\ripple\sslutil\api\HashUtilities.h">
    </ClInclude>
    <ClCompile Include="..\..\src\ripple\sslutil\impl\CBigNum.cpp">
      <ExcludedFromBuild>True</ExcludedFromBuild>
    </ClCompile>
    <ClCompile Include="..\..\src\ripple\sslutil\impl\DHUtil.cpp">
      <ExcludedFromBuild>True</ExcludedFromBuild>
    </ClCompile>
    <ClCompile Include="..\..\src\ripple\sslutil\impl\ECDSACanonical.cpp">
      <ExcludedFromBuild>True</ExcludedFromBuild>
    </ClCompile>
    <ClCompile Include="..\..\src\ripple\sslutil\impl\HashUtilities.cpp">
      <ExcludedFromBuild>True</ExcludedFromBuild>
    </ClCompile>
    <ClInclude Include="..\..\src\ripple\testoverlay\api\ConfigType.h">
    </ClInclude>
    <ClInclude Include="..\..\src\ripple\testoverlay\api\ConnectionType.h">
    </ClInclude>
    <ClInclude Include="..\..\src\ripple\testoverlay\api\InitPolicy.h">
    </ClInclude>
    <ClInclude Include="..\..\src\ripple\testoverlay\api\MessageType.h">
    </ClInclude>
    <ClInclude Include="..\..\src\ripple\testoverlay\api\NetworkType.h">
    </ClInclude>
    <ClInclude Include="..\..\src\ripple\testoverlay\api\PeerLogicBase.h">
    </ClInclude>
    <ClInclude Include="..\..\src\ripple\testoverlay\api\PeerType.h">
    </ClInclude>
    <ClInclude Include="..\..\src\ripple\testoverlay\api\Results.h">
    </ClInclude>
    <ClInclude Include="..\..\src\ripple\testoverlay\api\SimplePayload.h">
    </ClInclude>
    <ClInclude Include="..\..\src\ripple\testoverlay\api\StateBase.h">
    </ClInclude>
    <ClCompile Include="..\..\src\ripple\testoverlay\impl\TestOverlay.cpp">
      <ExcludedFromBuild>True</ExcludedFromBuild>
    </ClCompile>
    <ClInclude Include="..\..\src\ripple\types\api\AgedHistory.h">
    </ClInclude>
    <ClInclude Include="..\..\src\ripple\types\api\Base58.h">
    </ClInclude>
    <ClInclude Include="..\..\src\ripple\types\api\base_uint.h">
    </ClInclude>
    <ClInclude Include="..\..\src\ripple\types\api\Blob.h">
    </ClInclude>
    <ClInclude Include="..\..\src\ripple\types\api\Book.h">
    </ClInclude>
    <ClInclude Include="..\..\src\ripple\types\api\ByteOrder.h">
    </ClInclude>
    <ClInclude Include="..\..\src\ripple\types\api\CryptoIdentifier.h">
    </ClInclude>
    <ClInclude Include="..\..\src\ripple\types\api\HashMaps.h">
    </ClInclude>
    <ClInclude Include="..\..\src\ripple\types\api\IdentifierStorage.h">
    </ClInclude>
    <ClInclude Include="..\..\src\ripple\types\api\IdentifierType.h">
    </ClInclude>
    <ClInclude Include="..\..\src\ripple\types\api\Issue.h">
    </ClInclude>
    <ClInclude Include="..\..\src\ripple\types\api\RandomNumbers.h">
    </ClInclude>
    <ClInclude Include="..\..\src\ripple\types\api\RippleAccountID.h">
    </ClInclude>
    <ClInclude Include="..\..\src\ripple\types\api\RippleAccountPrivateKey.h">
    </ClInclude>
    <ClInclude Include="..\..\src\ripple\types\api\RippleAccountPublicKey.h">
    </ClInclude>
    <ClInclude Include="..\..\src\ripple\types\api\RippleLedgerHash.h">
    </ClInclude>
    <ClInclude Include="..\..\src\ripple\types\api\RipplePrivateKey.h">
    </ClInclude>
    <ClInclude Include="..\..\src\ripple\types\api\RipplePublicKey.h">
    </ClInclude>
    <ClInclude Include="..\..\src\ripple\types\api\RipplePublicKeyHash.h">
    </ClInclude>
    <ClInclude Include="..\..\src\ripple\types\api\SimpleIdentifier.h">
    </ClInclude>
    <ClInclude Include="..\..\src\ripple\types\api\strHex.h">
    </ClInclude>
    <ClInclude Include="..\..\src\ripple\types\api\UInt160.h">
    </ClInclude>
    <ClInclude Include="..\..\src\ripple\types\api\UintTypes.h">
    </ClInclude>
    <ClCompile Include="..\..\src\ripple\types\impl\Base58.cpp">
      <ExcludedFromBuild>True</ExcludedFromBuild>
    </ClCompile>
    <ClCompile Include="..\..\src\ripple\types\impl\ByteOrder.cpp">
      <ExcludedFromBuild>True</ExcludedFromBuild>
    </ClCompile>
    <ClCompile Include="..\..\src\ripple\types\impl\Issue.cpp">
      <ExcludedFromBuild>True</ExcludedFromBuild>
    </ClCompile>
    <ClCompile Include="..\..\src\ripple\types\impl\RandomNumbers.cpp">
      <ExcludedFromBuild>True</ExcludedFromBuild>
    </ClCompile>
    <ClCompile Include="..\..\src\ripple\types\impl\RippleIdentifierTests.cpp">
      <ExcludedFromBuild>True</ExcludedFromBuild>
    </ClCompile>
    <ClCompile Include="..\..\src\ripple\types\impl\strHex.cpp">
      <ExcludedFromBuild>True</ExcludedFromBuild>
    </ClCompile>
    <ClCompile Include="..\..\src\ripple\types\impl\UintTypes.cpp">
      <ExcludedFromBuild>True</ExcludedFromBuild>
    </ClCompile>
    <ClCompile Include="..\..\src\ripple\unity\app.cpp">
    </ClCompile>
    <ClInclude Include="..\..\src\ripple\unity\app.h">
    </ClInclude>
    <ClCompile Include="..\..\src\ripple\unity\app1.cpp">
    </ClCompile>
    <ClCompile Include="..\..\src\ripple\unity\app2.cpp">
    </ClCompile>
    <ClCompile Include="..\..\src\ripple\unity\app3.cpp">
    </ClCompile>
    <ClCompile Include="..\..\src\ripple\unity\app4.cpp">
    </ClCompile>
    <ClCompile Include="..\..\src\ripple\unity\app5.cpp">
    </ClCompile>
    <ClCompile Include="..\..\src\ripple\unity\app6.cpp">
    </ClCompile>
    <ClCompile Include="..\..\src\ripple\unity\app7.cpp">
    </ClCompile>
    <ClCompile Include="..\..\src\ripple\unity\app8.cpp">
    </ClCompile>
    <ClCompile Include="..\..\src\ripple\unity\app9.cpp">
    </ClCompile>
    <ClCompile Include="..\..\src\ripple\unity\basics.cpp">
    </ClCompile>
    <ClInclude Include="..\..\src\ripple\unity\basics.h">
    </ClInclude>
    <ClCompile Include="..\..\src\ripple\unity\beast.cpp">
    </ClCompile>
    <ClCompile Include="..\..\src\ripple\unity\beastc.c">
    </ClCompile>
    <ClCompile Include="..\..\src\ripple\unity\common.cpp">
    </ClCompile>
    <ClCompile Include="..\..\src\ripple\unity\core.cpp">
    </ClCompile>
    <ClInclude Include="..\..\src\ripple\unity\core.h">
    </ClInclude>
    <ClCompile Include="..\..\src\ripple\unity\data.cpp">
    </ClCompile>
    <ClInclude Include="..\..\src\ripple\unity\data.h">
    </ClInclude>
    <ClCompile Include="..\..\src\ripple\unity\http.cpp">
    </ClCompile>
    <ClCompile Include="..\..\src\ripple\unity\hyperleveldb.cpp">
      <AdditionalIncludeDirectories Condition="'$(Configuration)|$(Platform)'=='debug|x64'">..\..\src\hyperleveldb;..\..\src\snappy\config;..\..\src\snappy\snappy;%(AdditionalIncludeDirectories)</AdditionalIncludeDirectories>
      <AdditionalIncludeDirectories Condition="'$(Configuration)|$(Platform)'=='release|x64'">..\..\src\hyperleveldb;..\..\src\snappy\config;..\..\src\snappy\snappy;%(AdditionalIncludeDirectories)</AdditionalIncludeDirectories>
    </ClCompile>
    <ClInclude Include="..\..\src\ripple\unity\hyperleveldb.h">
    </ClInclude>
    <ClCompile Include="..\..\src\ripple\unity\json.cpp">
    </ClCompile>
    <ClInclude Include="..\..\src\ripple\unity\json.h">
    </ClInclude>
    <ClCompile Include="..\..\src\ripple\unity\leveldb.cpp">
      <AdditionalIncludeDirectories Condition="'$(Configuration)|$(Platform)'=='debug|x64'">..\..\src\leveldb;..\..\src\leveldb\include;..\..\src\snappy\config;..\..\src\snappy\snappy;%(AdditionalIncludeDirectories)</AdditionalIncludeDirectories>
      <AdditionalIncludeDirectories Condition="'$(Configuration)|$(Platform)'=='release|x64'">..\..\src\leveldb;..\..\src\leveldb\include;..\..\src\snappy\config;..\..\src\snappy\snappy;%(AdditionalIncludeDirectories)</AdditionalIncludeDirectories>
    </ClCompile>
    <ClInclude Include="..\..\src\ripple\unity\leveldb.h">
    </ClInclude>
    <ClCompile Include="..\..\src\ripple\unity\net.cpp">
    </ClCompile>
    <ClInclude Include="..\..\src\ripple\unity\net.h">
    </ClInclude>
    <ClCompile Include="..\..\src\ripple\unity\nodestore.cpp">
      <AdditionalIncludeDirectories Condition="'$(Configuration)|$(Platform)'=='debug|x64'">..\..\src\leveldb\include;..\..\src\rocksdb\include;%(AdditionalIncludeDirectories)</AdditionalIncludeDirectories>
      <AdditionalIncludeDirectories Condition="'$(Configuration)|$(Platform)'=='release|x64'">..\..\src\leveldb\include;..\..\src\rocksdb\include;%(AdditionalIncludeDirectories)</AdditionalIncludeDirectories>
    </ClCompile>
    <ClCompile Include="..\..\src\ripple\unity\overlay.cpp">
    </ClCompile>
    <ClCompile Include="..\..\src\ripple\unity\peerfinder.cpp">
    </ClCompile>
    <ClInclude Include="..\..\src\ripple\unity\peerfinder.h">
    </ClInclude>
    <ClCompile Include="..\..\src\ripple\unity\protobuf.cpp">
    </ClCompile>
    <ClCompile Include="..\..\src\ripple\unity\radmap.cpp">
    </ClCompile>
    <ClInclude Include="..\..\src\ripple\unity\radmap.h">
    </ClInclude>
    <ClCompile Include="..\..\src\ripple\unity\resource.cpp">
    </ClCompile>
    <ClInclude Include="..\..\src\ripple\unity\resource.h">
    </ClInclude>
    <ClCompile Include="..\..\src\ripple\unity\ripple.proto.cpp">
    </ClCompile>
    <ClCompile Include="..\..\src\ripple\unity\rocksdb.cpp">
      <AdditionalIncludeDirectories Condition="'$(Configuration)|$(Platform)'=='debug|x64'">..\..\src\rocksdb;..\..\src\rocksdb\include;..\..\src\snappy\config;..\..\src\snappy\snappy;%(AdditionalIncludeDirectories)</AdditionalIncludeDirectories>
      <AdditionalIncludeDirectories Condition="'$(Configuration)|$(Platform)'=='release|x64'">..\..\src\rocksdb;..\..\src\rocksdb\include;..\..\src\snappy\config;..\..\src\snappy\snappy;%(AdditionalIncludeDirectories)</AdditionalIncludeDirectories>
    </ClCompile>
    <ClInclude Include="..\..\src\ripple\unity\rocksdb.h">
    </ClInclude>
    <ClCompile Include="..\..\src\ripple\unity\rpcx.cpp">
    </ClCompile>
    <ClInclude Include="..\..\src\ripple\unity\rpcx.h">
    </ClInclude>
    <ClCompile Include="..\..\src\ripple\unity\sitefiles.cpp">
    </ClCompile>
    <ClInclude Include="..\..\src\ripple\unity\sitefiles.h">
    </ClInclude>
    <ClCompile Include="..\..\src\ripple\unity\snappy.cpp">
      <AdditionalIncludeDirectories Condition="'$(Configuration)|$(Platform)'=='debug|x64'">..\..\src\snappy\config;..\..\src\snappy\snappy;%(AdditionalIncludeDirectories)</AdditionalIncludeDirectories>
      <AdditionalIncludeDirectories Condition="'$(Configuration)|$(Platform)'=='release|x64'">..\..\src\snappy\config;..\..\src\snappy\snappy;%(AdditionalIncludeDirectories)</AdditionalIncludeDirectories>
    </ClCompile>
    <ClCompile Include="..\..\src\ripple\unity\sslutil.cpp">
    </ClCompile>
    <ClInclude Include="..\..\src\ripple\unity\sslutil.h">
    </ClInclude>
    <ClCompile Include="..\..\src\ripple\unity\testoverlay.cpp">
    </ClCompile>
    <ClInclude Include="..\..\src\ripple\unity\testoverlay.h">
    </ClInclude>
    <ClCompile Include="..\..\src\ripple\unity\types.cpp">
    </ClCompile>
    <ClInclude Include="..\..\src\ripple\unity\types.h">
    </ClInclude>
    <ClCompile Include="..\..\src\ripple\unity\validators.cpp">
    </ClCompile>
    <ClInclude Include="..\..\src\ripple\unity\validators.h">
    </ClInclude>
    <ClCompile Include="..\..\src\ripple\unity\websocket.cpp">
    </ClCompile>
    <ClInclude Include="..\..\src\ripple\unity\websocket.h">
    </ClInclude>
    <ClInclude Include="..\..\src\ripple\validators\api\Manager.h">
    </ClInclude>
    <ClInclude Include="..\..\src\ripple\validators\api\Source.h">
    </ClInclude>
    <ClInclude Include="..\..\src\ripple\validators\api\Types.h">
    </ClInclude>
    <ClInclude Include="..\..\src\ripple\validators\impl\ChosenList.h">
    </ClInclude>
    <ClInclude Include="..\..\src\ripple\validators\impl\Count.h">
    </ClInclude>
    <ClInclude Include="..\..\src\ripple\validators\impl\Logic.h">
    </ClInclude>
    <ClCompile Include="..\..\src\ripple\validators\impl\Manager.cpp">
      <ExcludedFromBuild>True</ExcludedFromBuild>
    </ClCompile>
    <ClCompile Include="..\..\src\ripple\validators\impl\Source.cpp">
      <ExcludedFromBuild>True</ExcludedFromBuild>
    </ClCompile>
    <ClInclude Include="..\..\src\ripple\validators\impl\SourceDesc.h">
    </ClInclude>
    <ClCompile Include="..\..\src\ripple\validators\impl\SourceFile.cpp">
      <ExcludedFromBuild>True</ExcludedFromBuild>
    </ClCompile>
    <ClInclude Include="..\..\src\ripple\validators\impl\SourceFile.h">
    </ClInclude>
    <ClCompile Include="..\..\src\ripple\validators\impl\SourceStrings.cpp">
      <ExcludedFromBuild>True</ExcludedFromBuild>
    </ClCompile>
    <ClInclude Include="..\..\src\ripple\validators\impl\SourceStrings.h">
    </ClInclude>
    <ClCompile Include="..\..\src\ripple\validators\impl\SourceURL.cpp">
      <ExcludedFromBuild>True</ExcludedFromBuild>
    </ClCompile>
    <ClInclude Include="..\..\src\ripple\validators\impl\SourceURL.h">
    </ClInclude>
    <ClInclude Include="..\..\src\ripple\validators\impl\Store.h">
    </ClInclude>
    <ClCompile Include="..\..\src\ripple\validators\impl\StoreSqdb.cpp">
      <ExcludedFromBuild>True</ExcludedFromBuild>
    </ClCompile>
    <ClInclude Include="..\..\src\ripple\validators\impl\StoreSqdb.h">
    </ClInclude>
    <ClCompile Include="..\..\src\ripple\validators\impl\Tests.cpp">
      <ExcludedFromBuild>True</ExcludedFromBuild>
    </ClCompile>
    <ClInclude Include="..\..\src\ripple\validators\impl\Tuning.h">
    </ClInclude>
    <ClCompile Include="..\..\src\ripple\validators\impl\Utilities.cpp">
      <ExcludedFromBuild>True</ExcludedFromBuild>
    </ClCompile>
    <ClInclude Include="..\..\src\ripple\validators\impl\Utilities.h">
    </ClInclude>
    <ClInclude Include="..\..\src\ripple\validators\impl\Validation.h">
    </ClInclude>
    <ClInclude Include="..\..\src\ripple\validators\impl\Validator.h">
    </ClInclude>
    <ClCompile Include="..\..\src\rocksdb\db\builder.cc">
      <ExcludedFromBuild>True</ExcludedFromBuild>
    </ClCompile>
    <ClInclude Include="..\..\src\rocksdb\db\builder.h">
    </ClInclude>
    <ClCompile Include="..\..\src\rocksdb\db\column_family.cc">
      <ExcludedFromBuild>True</ExcludedFromBuild>
    </ClCompile>
    <ClInclude Include="..\..\src\rocksdb\db\column_family.h">
    </ClInclude>
    <ClCompile Include="..\..\src\rocksdb\db\compaction.cc">
      <ExcludedFromBuild>True</ExcludedFromBuild>
    </ClCompile>
    <ClInclude Include="..\..\src\rocksdb\db\compaction.h">
    </ClInclude>
    <ClCompile Include="..\..\src\rocksdb\db\compaction_picker.cc">
      <ExcludedFromBuild>True</ExcludedFromBuild>
    </ClCompile>
    <ClInclude Include="..\..\src\rocksdb\db\compaction_picker.h">
    </ClInclude>
    <ClCompile Include="..\..\src\rocksdb\db\dbformat.cc">
      <ExcludedFromBuild>True</ExcludedFromBuild>
    </ClCompile>
    <ClInclude Include="..\..\src\rocksdb\db\dbformat.h">
    </ClInclude>
    <ClCompile Include="..\..\src\rocksdb\db\db_filesnapshot.cc">
      <ExcludedFromBuild>True</ExcludedFromBuild>
    </ClCompile>
    <ClCompile Include="..\..\src\rocksdb\db\db_impl.cc">
      <ExcludedFromBuild>True</ExcludedFromBuild>
    </ClCompile>
    <ClInclude Include="..\..\src\rocksdb\db\db_impl.h">
    </ClInclude>
    <ClCompile Include="..\..\src\rocksdb\db\db_impl_debug.cc">
      <ExcludedFromBuild>True</ExcludedFromBuild>
    </ClCompile>
    <ClCompile Include="..\..\src\rocksdb\db\db_impl_readonly.cc">
      <ExcludedFromBuild>True</ExcludedFromBuild>
    </ClCompile>
    <ClInclude Include="..\..\src\rocksdb\db\db_impl_readonly.h">
    </ClInclude>
    <ClCompile Include="..\..\src\rocksdb\db\db_iter.cc">
      <ExcludedFromBuild>True</ExcludedFromBuild>
    </ClCompile>
    <ClInclude Include="..\..\src\rocksdb\db\db_iter.h">
    </ClInclude>
    <ClCompile Include="..\..\src\rocksdb\db\db_stats_logger.cc">
      <ExcludedFromBuild>True</ExcludedFromBuild>
    </ClCompile>
    <ClCompile Include="..\..\src\rocksdb\db\filename.cc">
      <ExcludedFromBuild>True</ExcludedFromBuild>
    </ClCompile>
    <ClInclude Include="..\..\src\rocksdb\db\filename.h">
    </ClInclude>
    <ClCompile Include="..\..\src\rocksdb\db\file_indexer.cc">
      <ExcludedFromBuild>True</ExcludedFromBuild>
    </ClCompile>
    <ClInclude Include="..\..\src\rocksdb\db\file_indexer.h">
    </ClInclude>
    <ClCompile Include="..\..\src\rocksdb\db\forward_iterator.cc">
      <ExcludedFromBuild>True</ExcludedFromBuild>
    </ClCompile>
    <ClInclude Include="..\..\src\rocksdb\db\forward_iterator.h">
    </ClInclude>
    <ClCompile Include="..\..\src\rocksdb\db\internal_stats.cc">
      <ExcludedFromBuild>True</ExcludedFromBuild>
    </ClCompile>
    <ClInclude Include="..\..\src\rocksdb\db\internal_stats.h">
    </ClInclude>
    <ClInclude Include="..\..\src\rocksdb\db\log_format.h">
    </ClInclude>
    <ClCompile Include="..\..\src\rocksdb\db\log_reader.cc">
      <ExcludedFromBuild>True</ExcludedFromBuild>
    </ClCompile>
    <ClInclude Include="..\..\src\rocksdb\db\log_reader.h">
    </ClInclude>
    <ClCompile Include="..\..\src\rocksdb\db\log_writer.cc">
      <ExcludedFromBuild>True</ExcludedFromBuild>
    </ClCompile>
    <ClInclude Include="..\..\src\rocksdb\db\log_writer.h">
    </ClInclude>
    <ClCompile Include="..\..\src\rocksdb\db\memtable.cc">
      <ExcludedFromBuild>True</ExcludedFromBuild>
    </ClCompile>
    <ClInclude Include="..\..\src\rocksdb\db\memtable.h">
    </ClInclude>
    <ClCompile Include="..\..\src\rocksdb\db\memtable_list.cc">
      <ExcludedFromBuild>True</ExcludedFromBuild>
    </ClCompile>
    <ClInclude Include="..\..\src\rocksdb\db\memtable_list.h">
    </ClInclude>
    <ClInclude Include="..\..\src\rocksdb\db\merge_context.h">
    </ClInclude>
    <ClCompile Include="..\..\src\rocksdb\db\merge_helper.cc">
      <ExcludedFromBuild>True</ExcludedFromBuild>
    </ClCompile>
    <ClInclude Include="..\..\src\rocksdb\db\merge_helper.h">
    </ClInclude>
    <ClCompile Include="..\..\src\rocksdb\db\merge_operator.cc">
      <ExcludedFromBuild>True</ExcludedFromBuild>
    </ClCompile>
    <ClCompile Include="..\..\src\rocksdb\db\repair.cc">
      <ExcludedFromBuild>True</ExcludedFromBuild>
    </ClCompile>
    <ClInclude Include="..\..\src\rocksdb\db\skiplist.h">
    </ClInclude>
    <ClInclude Include="..\..\src\rocksdb\db\snapshot.h">
    </ClInclude>
    <ClCompile Include="..\..\src\rocksdb\db\table_cache.cc">
      <ExcludedFromBuild>True</ExcludedFromBuild>
    </ClCompile>
    <ClInclude Include="..\..\src\rocksdb\db\table_cache.h">
    </ClInclude>
    <ClCompile Include="..\..\src\rocksdb\db\table_properties_collector.cc">
      <ExcludedFromBuild>True</ExcludedFromBuild>
    </ClCompile>
    <ClInclude Include="..\..\src\rocksdb\db\table_properties_collector.h">
    </ClInclude>
    <ClCompile Include="..\..\src\rocksdb\db\tailing_iter.cc">
      <ExcludedFromBuild>True</ExcludedFromBuild>
    </ClCompile>
    <ClInclude Include="..\..\src\rocksdb\db\tailing_iter.h">
    </ClInclude>
    <ClCompile Include="..\..\src\rocksdb\db\transaction_log_impl.cc">
      <ExcludedFromBuild>True</ExcludedFromBuild>
    </ClCompile>
    <ClInclude Include="..\..\src\rocksdb\db\transaction_log_impl.h">
    </ClInclude>
    <ClCompile Include="..\..\src\rocksdb\db\version_edit.cc">
      <ExcludedFromBuild>True</ExcludedFromBuild>
    </ClCompile>
    <ClInclude Include="..\..\src\rocksdb\db\version_edit.h">
    </ClInclude>
    <ClCompile Include="..\..\src\rocksdb\db\version_set.cc">
      <ExcludedFromBuild>True</ExcludedFromBuild>
    </ClCompile>
    <ClInclude Include="..\..\src\rocksdb\db\version_set.h">
    </ClInclude>
    <ClCompile Include="..\..\src\rocksdb\db\write_batch.cc">
      <ExcludedFromBuild>True</ExcludedFromBuild>
    </ClCompile>
    <ClInclude Include="..\..\src\rocksdb\db\write_batch_internal.h">
    </ClInclude>
    <ClInclude Include="..\..\src\rocksdb\include\rocksdb\cache.h">
    </ClInclude>
    <ClInclude Include="..\..\src\rocksdb\include\rocksdb\compaction_filter.h">
    </ClInclude>
    <ClInclude Include="..\..\src\rocksdb\include\rocksdb\comparator.h">
    </ClInclude>
    <ClInclude Include="..\..\src\rocksdb\include\rocksdb\db.h">
    </ClInclude>
    <ClInclude Include="..\..\src\rocksdb\include\rocksdb\env.h">
    </ClInclude>
    <ClInclude Include="..\..\src\rocksdb\include\rocksdb\filter_policy.h">
    </ClInclude>
    <ClInclude Include="..\..\src\rocksdb\include\rocksdb\flush_block_policy.h">
    </ClInclude>
    <ClInclude Include="..\..\src\rocksdb\include\rocksdb\iostats_context.h">
    </ClInclude>
    <ClInclude Include="..\..\src\rocksdb\include\rocksdb\iterator.h">
    </ClInclude>
    <ClInclude Include="..\..\src\rocksdb\include\rocksdb\memtablerep.h">
    </ClInclude>
    <ClInclude Include="..\..\src\rocksdb\include\rocksdb\merge_operator.h">
    </ClInclude>
    <ClInclude Include="..\..\src\rocksdb\include\rocksdb\options.h">
    </ClInclude>
    <ClInclude Include="..\..\src\rocksdb\include\rocksdb\perf_context.h">
    </ClInclude>
    <ClInclude Include="..\..\src\rocksdb\include\rocksdb\slice.h">
    </ClInclude>
    <ClInclude Include="..\..\src\rocksdb\include\rocksdb\slice_transform.h">
    </ClInclude>
    <ClInclude Include="..\..\src\rocksdb\include\rocksdb\statistics.h">
    </ClInclude>
    <ClInclude Include="..\..\src\rocksdb\include\rocksdb\status.h">
    </ClInclude>
    <ClInclude Include="..\..\src\rocksdb\include\rocksdb\table.h">
    </ClInclude>
    <ClInclude Include="..\..\src\rocksdb\include\rocksdb\table_properties.h">
    </ClInclude>
    <ClInclude Include="..\..\src\rocksdb\include\rocksdb\transaction_log.h">
    </ClInclude>
    <ClInclude Include="..\..\src\rocksdb\include\rocksdb\types.h">
    </ClInclude>
    <ClInclude Include="..\..\src\rocksdb\include\rocksdb\universal_compaction.h">
    </ClInclude>
    <ClInclude Include="..\..\src\rocksdb\include\rocksdb\version.h">
    </ClInclude>
    <ClInclude Include="..\..\src\rocksdb\include\rocksdb\write_batch.h">
    </ClInclude>
    <ClInclude Include="..\..\src\rocksdb\port\atomic_pointer.h">
    </ClInclude>
    <ClInclude Include="..\..\src\rocksdb\port\likely.h">
    </ClInclude>
    <ClInclude Include="..\..\src\rocksdb\port\port.h">
    </ClInclude>
    <ClCompile Include="..\..\src\rocksdb\port\port_posix.cc">
      <ExcludedFromBuild>True</ExcludedFromBuild>
    </ClCompile>
    <ClInclude Include="..\..\src\rocksdb\port\port_posix.h">
    </ClInclude>
    <ClCompile Include="..\..\src\rocksdb\table\block.cc">
      <ExcludedFromBuild>True</ExcludedFromBuild>
    </ClCompile>
    <ClInclude Include="..\..\src\rocksdb\table\block.h">
    </ClInclude>
    <ClCompile Include="..\..\src\rocksdb\table\block_based_table_builder.cc">
      <ExcludedFromBuild>True</ExcludedFromBuild>
    </ClCompile>
    <ClInclude Include="..\..\src\rocksdb\table\block_based_table_builder.h">
    </ClInclude>
    <ClCompile Include="..\..\src\rocksdb\table\block_based_table_factory.cc">
      <ExcludedFromBuild>True</ExcludedFromBuild>
    </ClCompile>
    <ClInclude Include="..\..\src\rocksdb\table\block_based_table_factory.h">
    </ClInclude>
    <ClCompile Include="..\..\src\rocksdb\table\block_based_table_reader.cc">
      <ExcludedFromBuild>True</ExcludedFromBuild>
    </ClCompile>
    <ClInclude Include="..\..\src\rocksdb\table\block_based_table_reader.h">
    </ClInclude>
    <ClCompile Include="..\..\src\rocksdb\table\block_builder.cc">
      <ExcludedFromBuild>True</ExcludedFromBuild>
    </ClCompile>
    <ClInclude Include="..\..\src\rocksdb\table\block_builder.h">
    </ClInclude>
    <ClCompile Include="..\..\src\rocksdb\table\block_hash_index.cc">
      <ExcludedFromBuild>True</ExcludedFromBuild>
    </ClCompile>
    <ClInclude Include="..\..\src\rocksdb\table\block_hash_index.h">
    </ClInclude>
    <ClCompile Include="..\..\src\rocksdb\table\block_prefix_index.cc">
      <ExcludedFromBuild>True</ExcludedFromBuild>
    </ClCompile>
    <ClInclude Include="..\..\src\rocksdb\table\block_prefix_index.h">
    </ClInclude>
    <ClCompile Include="..\..\src\rocksdb\table\filter_block.cc">
      <ExcludedFromBuild>True</ExcludedFromBuild>
    </ClCompile>
    <ClInclude Include="..\..\src\rocksdb\table\filter_block.h">
    </ClInclude>
    <ClCompile Include="..\..\src\rocksdb\table\flush_block_policy.cc">
      <ExcludedFromBuild>True</ExcludedFromBuild>
    </ClCompile>
    <ClCompile Include="..\..\src\rocksdb\table\format.cc">
      <ExcludedFromBuild>True</ExcludedFromBuild>
    </ClCompile>
    <ClInclude Include="..\..\src\rocksdb\table\format.h">
    </ClInclude>
    <ClCompile Include="..\..\src\rocksdb\table\iterator.cc">
      <ExcludedFromBuild>True</ExcludedFromBuild>
    </ClCompile>
    <ClInclude Include="..\..\src\rocksdb\table\iterator_wrapper.h">
    </ClInclude>
    <ClInclude Include="..\..\src\rocksdb\table\iter_heap.h">
    </ClInclude>
    <ClCompile Include="..\..\src\rocksdb\table\merger.cc">
      <ExcludedFromBuild>True</ExcludedFromBuild>
    </ClCompile>
    <ClInclude Include="..\..\src\rocksdb\table\merger.h">
    </ClInclude>
    <ClCompile Include="..\..\src\rocksdb\table\meta_blocks.cc">
      <ExcludedFromBuild>True</ExcludedFromBuild>
    </ClCompile>
    <ClInclude Include="..\..\src\rocksdb\table\meta_blocks.h">
    </ClInclude>
    <ClCompile Include="..\..\src\rocksdb\table\plain_table_builder.cc">
      <ExcludedFromBuild>True</ExcludedFromBuild>
    </ClCompile>
    <ClInclude Include="..\..\src\rocksdb\table\plain_table_builder.h">
    </ClInclude>
    <ClCompile Include="..\..\src\rocksdb\table\plain_table_factory.cc">
      <ExcludedFromBuild>True</ExcludedFromBuild>
    </ClCompile>
    <ClInclude Include="..\..\src\rocksdb\table\plain_table_factory.h">
    </ClInclude>
    <ClCompile Include="..\..\src\rocksdb\table\plain_table_key_coding.cc">
      <ExcludedFromBuild>True</ExcludedFromBuild>
    </ClCompile>
    <ClInclude Include="..\..\src\rocksdb\table\plain_table_key_coding.h">
    </ClInclude>
    <ClCompile Include="..\..\src\rocksdb\table\plain_table_reader.cc">
      <ExcludedFromBuild>True</ExcludedFromBuild>
    </ClCompile>
    <ClInclude Include="..\..\src\rocksdb\table\plain_table_reader.h">
    </ClInclude>
    <ClInclude Include="..\..\src\rocksdb\table\table_builder.h">
    </ClInclude>
    <ClCompile Include="..\..\src\rocksdb\table\table_properties.cc">
      <ExcludedFromBuild>True</ExcludedFromBuild>
    </ClCompile>
    <ClInclude Include="..\..\src\rocksdb\table\table_reader.h">
    </ClInclude>
    <ClCompile Include="..\..\src\rocksdb\table\two_level_iterator.cc">
      <ExcludedFromBuild>True</ExcludedFromBuild>
    </ClCompile>
    <ClInclude Include="..\..\src\rocksdb\table\two_level_iterator.h">
    </ClInclude>
    <ClCompile Include="..\..\src\rocksdb\util\arena.cc">
      <ExcludedFromBuild>True</ExcludedFromBuild>
    </ClCompile>
    <ClInclude Include="..\..\src\rocksdb\util\arena.h">
    </ClInclude>
    <ClInclude Include="..\..\src\rocksdb\util\autovector.h">
    </ClInclude>
    <ClCompile Include="..\..\src\rocksdb\util\auto_roll_logger.cc">
      <ExcludedFromBuild>True</ExcludedFromBuild>
    </ClCompile>
    <ClInclude Include="..\..\src\rocksdb\util\auto_roll_logger.h">
    </ClInclude>
    <ClCompile Include="..\..\src\rocksdb\util\blob_store.cc">
      <ExcludedFromBuild>True</ExcludedFromBuild>
    </ClCompile>
    <ClInclude Include="..\..\src\rocksdb\util\blob_store.h">
    </ClInclude>
    <ClCompile Include="..\..\src\rocksdb\util\bloom.cc">
      <ExcludedFromBuild>True</ExcludedFromBuild>
    </ClCompile>
    <ClInclude Include="..\..\src\rocksdb\util\build_version.h">
    </ClInclude>
    <ClCompile Include="..\..\src\rocksdb\util\cache.cc">
      <ExcludedFromBuild>True</ExcludedFromBuild>
    </ClCompile>
    <ClCompile Include="..\..\src\rocksdb\util\coding.cc">
      <ExcludedFromBuild>True</ExcludedFromBuild>
    </ClCompile>
    <ClInclude Include="..\..\src\rocksdb\util\coding.h">
    </ClInclude>
    <ClCompile Include="..\..\src\rocksdb\util\comparator.cc">
      <ExcludedFromBuild>True</ExcludedFromBuild>
    </ClCompile>
    <ClCompile Include="..\..\src\rocksdb\util\crc32c.cc">
      <ExcludedFromBuild>True</ExcludedFromBuild>
    </ClCompile>
    <ClInclude Include="..\..\src\rocksdb\util\crc32c.h">
    </ClInclude>
    <ClCompile Include="..\..\src\rocksdb\util\dynamic_bloom.cc">
      <ExcludedFromBuild>True</ExcludedFromBuild>
    </ClCompile>
    <ClInclude Include="..\..\src\rocksdb\util\dynamic_bloom.h">
    </ClInclude>
    <ClCompile Include="..\..\src\rocksdb\util\env.cc">
      <ExcludedFromBuild>True</ExcludedFromBuild>
    </ClCompile>
    <ClCompile Include="..\..\src\rocksdb\util\env_posix.cc">
      <ExcludedFromBuild>True</ExcludedFromBuild>
    </ClCompile>
    <ClCompile Include="..\..\src\rocksdb\util\filter_policy.cc">
      <ExcludedFromBuild>True</ExcludedFromBuild>
    </ClCompile>
    <ClCompile Include="..\..\src\rocksdb\util\hash.cc">
      <ExcludedFromBuild>True</ExcludedFromBuild>
    </ClCompile>
    <ClInclude Include="..\..\src\rocksdb\util\hash.h">
    </ClInclude>
    <ClCompile Include="..\..\src\rocksdb\util\hash_cuckoo_rep.cc">
      <ExcludedFromBuild>True</ExcludedFromBuild>
    </ClCompile>
    <ClInclude Include="..\..\src\rocksdb\util\hash_cuckoo_rep.h">
    </ClInclude>
    <ClCompile Include="..\..\src\rocksdb\util\hash_linklist_rep.cc">
      <ExcludedFromBuild>True</ExcludedFromBuild>
    </ClCompile>
    <ClInclude Include="..\..\src\rocksdb\util\hash_linklist_rep.h">
    </ClInclude>
    <ClCompile Include="..\..\src\rocksdb\util\hash_skiplist_rep.cc">
      <ExcludedFromBuild>True</ExcludedFromBuild>
    </ClCompile>
    <ClInclude Include="..\..\src\rocksdb\util\hash_skiplist_rep.h">
    </ClInclude>
    <ClCompile Include="..\..\src\rocksdb\util\histogram.cc">
      <ExcludedFromBuild>True</ExcludedFromBuild>
    </ClCompile>
    <ClInclude Include="..\..\src\rocksdb\util\histogram.h">
    </ClInclude>
    <ClCompile Include="..\..\src\rocksdb\util\iostats_context.cc">
      <ExcludedFromBuild>True</ExcludedFromBuild>
    </ClCompile>
    <ClInclude Include="..\..\src\rocksdb\util\iostats_context_imp.h">
    </ClInclude>
    <ClCompile Include="..\..\src\rocksdb\util\logging.cc">
      <ExcludedFromBuild>True</ExcludedFromBuild>
    </ClCompile>
    <ClInclude Include="..\..\src\rocksdb\util\logging.h">
    </ClInclude>
    <ClCompile Include="..\..\src\rocksdb\util\log_buffer.cc">
      <ExcludedFromBuild>True</ExcludedFromBuild>
    </ClCompile>
    <ClInclude Include="..\..\src\rocksdb\util\log_buffer.h">
    </ClInclude>
    <ClCompile Include="..\..\src\rocksdb\util\murmurhash.cc">
      <ExcludedFromBuild>True</ExcludedFromBuild>
    </ClCompile>
    <ClInclude Include="..\..\src\rocksdb\util\murmurhash.h">
    </ClInclude>
    <ClInclude Include="..\..\src\rocksdb\util\mutexlock.h">
    </ClInclude>
    <ClCompile Include="..\..\src\rocksdb\util\options.cc">
      <ExcludedFromBuild>True</ExcludedFromBuild>
    </ClCompile>
    <ClCompile Include="..\..\src\rocksdb\util\perf_context.cc">
      <ExcludedFromBuild>True</ExcludedFromBuild>
    </ClCompile>
    <ClInclude Include="..\..\src\rocksdb\util\perf_context_imp.h">
    </ClInclude>
    <ClInclude Include="..\..\src\rocksdb\util\posix_logger.h">
    </ClInclude>
    <ClInclude Include="..\..\src\rocksdb\util\random.h">
    </ClInclude>
    <ClCompile Include="..\..\src\rocksdb\util\skiplistrep.cc">
      <ExcludedFromBuild>True</ExcludedFromBuild>
    </ClCompile>
    <ClCompile Include="..\..\src\rocksdb\util\slice.cc">
      <ExcludedFromBuild>True</ExcludedFromBuild>
    </ClCompile>
    <ClCompile Include="..\..\src\rocksdb\util\statistics.cc">
      <ExcludedFromBuild>True</ExcludedFromBuild>
    </ClCompile>
    <ClInclude Include="..\..\src\rocksdb\util\statistics.h">
    </ClInclude>
    <ClInclude Include="..\..\src\rocksdb\util\stats_logger.h">
    </ClInclude>
    <ClCompile Include="..\..\src\rocksdb\util\status.cc">
      <ExcludedFromBuild>True</ExcludedFromBuild>
    </ClCompile>
    <ClInclude Include="..\..\src\rocksdb\util\stl_wrappers.h">
    </ClInclude>
    <ClInclude Include="..\..\src\rocksdb\util\stop_watch.h">
    </ClInclude>
    <ClCompile Include="..\..\src\rocksdb\util\string_util.cc">
      <ExcludedFromBuild>True</ExcludedFromBuild>
    </ClCompile>
    <ClInclude Include="..\..\src\rocksdb\util\string_util.h">
    </ClInclude>
    <ClCompile Include="..\..\src\rocksdb\util\sync_point.cc">
      <ExcludedFromBuild>True</ExcludedFromBuild>
    </ClCompile>
    <ClInclude Include="..\..\src\rocksdb\util\sync_point.h">
    </ClInclude>
    <ClCompile Include="..\..\src\rocksdb\util\thread_local.cc">
      <ExcludedFromBuild>True</ExcludedFromBuild>
    </ClCompile>
    <ClInclude Include="..\..\src\rocksdb\util\thread_local.h">
    </ClInclude>
    <ClCompile Include="..\..\src\rocksdb\util\vectorrep.cc">
      <ExcludedFromBuild>True</ExcludedFromBuild>
    </ClCompile>
    <ClCompile Include="..\..\src\rocksdb\util\xxhash.cc">
      <ExcludedFromBuild>True</ExcludedFromBuild>
    </ClCompile>
    <ClInclude Include="..\..\src\rocksdb\util\xxhash.h">
    </ClInclude>
    <ClInclude Include="..\..\src\snappy\config\snappy-stubs-public.h">
    </ClInclude>
    <ClInclude Include="..\..\src\snappy\snappy\snappy-internal.h">
    </ClInclude>
    <ClCompile Include="..\..\src\snappy\snappy\snappy-sinksource.cc">
      <ExcludedFromBuild>True</ExcludedFromBuild>
    </ClCompile>
    <ClInclude Include="..\..\src\snappy\snappy\snappy-sinksource.h">
    </ClInclude>
    <ClCompile Include="..\..\src\snappy\snappy\snappy-stubs-internal.cc">
      <ExcludedFromBuild>True</ExcludedFromBuild>
    </ClCompile>
    <ClInclude Include="..\..\src\snappy\snappy\snappy-stubs-internal.h">
    </ClInclude>
    <ClCompile Include="..\..\src\snappy\snappy\snappy.cc">
      <ExcludedFromBuild>True</ExcludedFromBuild>
    </ClCompile>
    <ClInclude Include="..\..\src\snappy\snappy\snappy.h">
    </ClInclude>
    <ClCompile Include="..\..\src\websocket\src\base64\base64.cpp">
      <ExcludedFromBuild>True</ExcludedFromBuild>
    </ClCompile>
    <ClInclude Include="..\..\src\websocket\src\base64\base64.h">
    </ClInclude>
    <ClInclude Include="..\..\src\websocket\src\common.hpp">
    </ClInclude>
    <ClInclude Include="..\..\src\websocket\src\connection.hpp">
    </ClInclude>
    <ClInclude Include="..\..\src\websocket\src\endpoint.hpp">
    </ClInclude>
    <ClInclude Include="..\..\src\websocket\src\http\constants.hpp">
    </ClInclude>
    <ClInclude Include="..\..\src\websocket\src\http\parser.hpp">
    </ClInclude>
    <ClInclude Include="..\..\src\websocket\src\logger\logger.hpp">
    </ClInclude>
    <ClCompile Include="..\..\src\websocket\src\md5\md5.c">
      <ExcludedFromBuild>True</ExcludedFromBuild>
    </ClCompile>
    <ClInclude Include="..\..\src\websocket\src\md5\md5.h">
    </ClInclude>
    <ClInclude Include="..\..\src\websocket\src\md5\md5.hpp">
    </ClInclude>
    <ClInclude Include="..\..\src\websocket\src\messages\control.hpp">
    </ClInclude>
    <ClCompile Include="..\..\src\websocket\src\messages\data.cpp">
      <ExcludedFromBuild>True</ExcludedFromBuild>
    </ClCompile>
    <ClInclude Include="..\..\src\websocket\src\messages\data.hpp">
    </ClInclude>
    <ClCompile Include="..\..\src\websocket\src\network_utilities.cpp">
      <ExcludedFromBuild>True</ExcludedFromBuild>
    </ClCompile>
    <ClInclude Include="..\..\src\websocket\src\network_utilities.hpp">
    </ClInclude>
    <ClInclude Include="..\..\src\websocket\src\processors\hybi.hpp">
    </ClInclude>
    <ClCompile Include="..\..\src\websocket\src\processors\hybi_header.cpp">
      <ExcludedFromBuild>True</ExcludedFromBuild>
    </ClCompile>
    <ClInclude Include="..\..\src\websocket\src\processors\hybi_header.hpp">
    </ClInclude>
    <ClInclude Include="..\..\src\websocket\src\processors\hybi_legacy.hpp">
    </ClInclude>
    <ClCompile Include="..\..\src\websocket\src\processors\hybi_util.cpp">
      <ExcludedFromBuild>True</ExcludedFromBuild>
    </ClCompile>
    <ClInclude Include="..\..\src\websocket\src\processors\hybi_util.hpp">
    </ClInclude>
    <ClInclude Include="..\..\src\websocket\src\processors\processor.hpp">
    </ClInclude>
    <ClInclude Include="..\..\src\websocket\src\rng\blank_rng.hpp">
    </ClInclude>
    <ClInclude Include="..\..\src\websocket\src\roles\server.hpp">
    </ClInclude>
    <ClCompile Include="..\..\src\websocket\src\sha1\sha1.cpp">
      <ExcludedFromBuild>True</ExcludedFromBuild>
    </ClCompile>
    <ClInclude Include="..\..\src\websocket\src\sha1\sha1.h">
    </ClInclude>
    <ClInclude Include="..\..\src\websocket\src\shared_const_buffer.hpp">
    </ClInclude>
    <ClInclude Include="..\..\src\websocket\src\sockets\multitls.hpp">
    </ClInclude>
    <ClInclude Include="..\..\src\websocket\src\sockets\socket_base.hpp">
    </ClInclude>
    <ClCompile Include="..\..\src\websocket\src\uri.cpp">
      <ExcludedFromBuild>True</ExcludedFromBuild>
    </ClCompile>
    <ClInclude Include="..\..\src\websocket\src\uri.hpp">
    </ClInclude>
    <ClInclude Include="..\..\src\websocket\src\utf8_validator\utf8_validator.hpp">
    </ClInclude>
    <ClInclude Include="..\..\src\websocket\src\websocketpp.hpp">
    </ClInclude>
    <ClInclude Include="..\..\src\websocket\src\websocket_frame.hpp">
    </ClInclude>
  </ItemGroup>
  <Import Project="$(VCTargetsPath)\Microsoft.Cpp.targets" />
  <ImportGroup Label="ExtensionTargets">
  </ImportGroup>
</Project>
<|MERGE_RESOLUTION|>--- conflicted
+++ resolved
@@ -1,4169 +1,4163 @@
-﻿<?xml version="1.0" encoding="utf-8"?>
-<Project DefaultTargets="Build" ToolsVersion="12.0" xmlns="http://schemas.microsoft.com/developer/msbuild/2003">
-  <PropertyGroup Label="Globals">
-    <ProjectGuid>{26B7D9AC-1A80-8EF8-6703-D061F1BECB75}</ProjectGuid>
-    <Keyword>Win32Proj</Keyword>
-    <RootNamespace>RippleD</RootNamespace>
-    <IgnoreWarnCompileDuplicatedFilename>true</IgnoreWarnCompileDuplicatedFilename>
-  </PropertyGroup>
-  <ItemGroup Label="ProjectConfigurations">
-    <ProjectConfiguration Include="debug|x64">
-      <Configuration>debug</Configuration>
-      <Platform>x64</Platform>
-    </ProjectConfiguration>
-    <ProjectConfiguration Include="release|x64">
-      <Configuration>release</Configuration>
-      <Platform>x64</Platform>
-    </ProjectConfiguration>
-  </ItemGroup>
-  <Import Project="$(VCTargetsPath)\Microsoft.Cpp.Default.props" />
-  <PropertyGroup Condition="'$(Configuration)|$(Platform)'=='debug|x64'" Label="Configuration">
-    <CharacterSet>MultiByte</CharacterSet>
-    <ConfigurationType>Application</ConfigurationType>
-    <PlatformToolset>v120</PlatformToolset>
-    <LinkIncremental>False</LinkIncremental>
-    <UseDebugLibraries>False</UseDebugLibraries>
-    <UseOfMfc>False</UseOfMfc>
-    <WholeProgramOptimization>false</WholeProgramOptimization>
-    <IntDir>..\..\build\msvc.debug\src\</IntDir>
-    <OutDir>..\..\build\msvc.debug\</OutDir>
-  </PropertyGroup>
-  <PropertyGroup Condition="'$(Configuration)|$(Platform)'=='release|x64'" Label="Configuration">
-    <CharacterSet>MultiByte</CharacterSet>
-    <ConfigurationType>Application</ConfigurationType>
-    <PlatformToolset>v120</PlatformToolset>
-    <LinkIncremental>False</LinkIncremental>
-    <UseDebugLibraries>False</UseDebugLibraries>
-    <UseOfMfc>False</UseOfMfc>
-    <WholeProgramOptimization>false</WholeProgramOptimization>
-    <IntDir>..\..\build\msvc.release\src\</IntDir>
-    <OutDir>..\..\build\msvc.release\</OutDir>
-  </PropertyGroup>
-  <Import Project="$(VCTargetsPath)\Microsoft.Cpp.props" />
-  <ImportGroup Label="ExtensionSettings" />
-  <ImportGroup Condition="'$(Configuration)|$(Platform)'=='debug|x64'" Label="PropertySheets">
-    <Import Project="$(UserRootDir)\Microsoft.Cpp.$(Platform).user.props" Condition="exists('$(UserRootDir)\Microsoft.Cpp.$(Platform).user.props')" Label="LocalAppDataPlatform" />
-  </ImportGroup>
-  <ImportGroup Condition="'$(Configuration)|$(Platform)'=='release|x64'" Label="PropertySheets">
-    <Import Project="$(UserRootDir)\Microsoft.Cpp.$(Platform).user.props" Condition="exists('$(UserRootDir)\Microsoft.Cpp.$(Platform).user.props')" Label="LocalAppDataPlatform" />
-  </ImportGroup>
-  <PropertyGroup Label="UserMacros" />
-  <ItemDefinitionGroup Condition="'$(Configuration)|$(Platform)'=='debug|x64'">
-    <ClCompile>
-      <PreprocessorDefinitions>_WIN32_WINNT=0x6000;DEBUG;OPENSSL_NO_SSL2;WIN32_CONSOLE;_CRTDBG_MAP_ALLOC;_CRT_SECURE_NO_WARNINGS;_DEBUG;_SCL_SECURE_NO_WARNINGS;%(PreprocessorDefinitions)</PreprocessorDefinitions>
-      <AdditionalIncludeDirectories>..\..\build\proto;..\..\src;..\..\src\beast;..\..\src\protobuf\src;..\..\src\protobuf\vsprojects;%(AdditionalIncludeDirectories)</AdditionalIncludeDirectories>
-      <DisableSpecificWarnings>4800;4244;4267;4018</DisableSpecificWarnings>
-      <ExceptionHandling>Async</ExceptionHandling>
-      <RuntimeLibrary>MultiThreadedDebug</RuntimeLibrary>
-      <FloatingPointModel>Precise</FloatingPointModel>
-      <MinimalRebuild>False</MinimalRebuild>
-      <BasicRuntimeChecks>EnableFastChecks</BasicRuntimeChecks>
-      <ErrorReporting>None</ErrorReporting>
-      <BufferSecurityCheck>True</BufferSecurityCheck>
-      <RuntimeTypeInfo>True</RuntimeTypeInfo>
-      <MultiProcessorCompilation>True</MultiProcessorCompilation>
-      <FunctionLevelLinking>False</FunctionLevelLinking>
-      <SuppressStartupBanner>True</SuppressStartupBanner>
-      <Optimization>Disabled</Optimization>
-      <OpenMPSupport>False</OpenMPSupport>
-      <TreatWarningAsError>False</TreatWarningAsError>
-      <DebugInformationFormat>ProgramDatabase</DebugInformationFormat>
-      <CallingConvention>Cdecl</CallingConvention>
-      <ForceConformanceInForLoopScope>True</ForceConformanceInForLoopScope>
-      <WarningLevel>Level3</WarningLevel>
-      <AdditionalOptions>/bigobj /FS %(AdditionalOptions)</AdditionalOptions>
-    </ClCompile>
-    <Link>
-      <AdditionalDependencies>advapi32.lib;comdlg32.lib;gdi32.lib;kernel32.lib;libeay32MT.lib;odbc32.lib;odbccp32.lib;ole32.lib;oleaut32.lib;shell32.lib;Shlwapi.lib;ssleay32MT.lib;user32.lib;uuid.lib;winspool.lib;%(AdditionalDependencies)</AdditionalDependencies>
-      <SuppressStartupBanner>True</SuppressStartupBanner>
-      <ErrorReporting>NoErrorReport</ErrorReporting>
-      <SubSystem>Console</SubSystem>
-      <RandomizedBaseAddress>True</RandomizedBaseAddress>
-      <DataExecutionPrevention>true</DataExecutionPrevention>
-      <GenerateDebugInformation>True</GenerateDebugInformation>
-      <TargetMachine>MachineX64</TargetMachine>
-      <AdditionalOptions>/MANIFEST /TLBID:1 %(AdditionalOptions)</AdditionalOptions>
-    </Link>
-  </ItemDefinitionGroup>
-  <ItemDefinitionGroup Condition="'$(Configuration)|$(Platform)'=='release|x64'">
-    <ClCompile>
-      <PreprocessorDefinitions>_WIN32_WINNT=0x6000;NDEBUG;OPENSSL_NO_SSL2;WIN32_CONSOLE;_CRT_SECURE_NO_WARNINGS;_SCL_SECURE_NO_WARNINGS;%(PreprocessorDefinitions)</PreprocessorDefinitions>
-      <AdditionalIncludeDirectories>..\..\build\proto;..\..\src;..\..\src\beast;..\..\src\protobuf\src;..\..\src\protobuf\vsprojects;%(AdditionalIncludeDirectories)</AdditionalIncludeDirectories>
-      <DisableSpecificWarnings>4800;4244;4267;4018</DisableSpecificWarnings>
-      <ExceptionHandling>Async</ExceptionHandling>
-      <FloatingPointModel>Precise</FloatingPointModel>
-      <MinimalRebuild>False</MinimalRebuild>
-      <ErrorReporting>None</ErrorReporting>
-      <RuntimeTypeInfo>True</RuntimeTypeInfo>
-      <MultiProcessorCompilation>True</MultiProcessorCompilation>
-      <RuntimeLibrary>MultiThreaded</RuntimeLibrary>
-      <FunctionLevelLinking>False</FunctionLevelLinking>
-      <SuppressStartupBanner>True</SuppressStartupBanner>
-      <OpenMPSupport>False</OpenMPSupport>
-      <TreatWarningAsError>False</TreatWarningAsError>
-      <DebugInformationFormat>ProgramDatabase</DebugInformationFormat>
-      <CallingConvention>Cdecl</CallingConvention>
-      <ForceConformanceInForLoopScope>True</ForceConformanceInForLoopScope>
-      <Optimization>Full</Optimization>
-      <WarningLevel>Level3</WarningLevel>
-      <AdditionalOptions>/bigobj /FS %(AdditionalOptions)</AdditionalOptions>
-    </ClCompile>
-    <Link>
-      <AdditionalDependencies>advapi32.lib;comdlg32.lib;gdi32.lib;kernel32.lib;libeay32MT.lib;odbc32.lib;odbccp32.lib;ole32.lib;oleaut32.lib;shell32.lib;Shlwapi.lib;ssleay32MT.lib;user32.lib;uuid.lib;winspool.lib;%(AdditionalDependencies)</AdditionalDependencies>
-      <SuppressStartupBanner>True</SuppressStartupBanner>
-      <ErrorReporting>NoErrorReport</ErrorReporting>
-      <SubSystem>Console</SubSystem>
-      <RandomizedBaseAddress>True</RandomizedBaseAddress>
-      <DataExecutionPrevention>true</DataExecutionPrevention>
-      <GenerateDebugInformation>True</GenerateDebugInformation>
-      <TargetMachine>MachineX64</TargetMachine>
-      <AdditionalOptions>/MANIFEST /TLBID:1 %(AdditionalOptions)</AdditionalOptions>
-    </Link>
-  </ItemDefinitionGroup>
-  <ItemGroup>
-    <ClCompile Include="..\..\build\proto\ripple.pb.cc">
-      <ExcludedFromBuild>True</ExcludedFromBuild>
-    </ClCompile>
-    <ClInclude Include="..\..\build\proto\ripple.pb.h">
-    </ClInclude>
-    <ClInclude Include="..\..\src\BeastConfig.h">
-    </ClInclude>
-    <ClInclude Include="..\..\src\beast\beast\Arithmetic.h">
-    </ClInclude>
-    <ClCompile Include="..\..\src\beast\beast\asio\abstract_socket.cpp">
-      <ExcludedFromBuild>True</ExcludedFromBuild>
-    </ClCompile>
-    <ClInclude Include="..\..\src\beast\beast\asio\abstract_socket.h">
-    </ClInclude>
-    <ClCompile Include="..\..\src\beast\beast\asio\Asio.unity.cpp">
-      <ExcludedFromBuild>True</ExcludedFromBuild>
-    </ClCompile>
-    <ClInclude Include="..\..\src\beast\beast\asio\bind_handler.h">
-    </ClInclude>
-    <ClInclude Include="..\..\src\beast\beast\asio\buffer_sequence.h">
-    </ClInclude>
-    <ClInclude Include="..\..\src\beast\beast\asio\enable_wait_for_async.h">
-    </ClInclude>
-    <ClCompile Include="..\..\src\beast\beast\asio\impl\IPAddressConversion.cpp">
-      <ExcludedFromBuild>True</ExcludedFromBuild>
-    </ClCompile>
-    <ClInclude Include="..\..\src\beast\beast\asio\io_latency_probe.h">
-    </ClInclude>
-    <ClInclude Include="..\..\src\beast\beast\asio\IPAddressConversion.h">
-    </ClInclude>
-    <ClInclude Include="..\..\src\beast\beast\asio\memory_buffer.h">
-    </ClInclude>
-    <ClInclude Include="..\..\src\beast\beast\asio\placeholders.h">
-    </ClInclude>
-    <ClInclude Include="..\..\src\beast\beast\asio\shared_handler.h">
-    </ClInclude>
-    <ClInclude Include="..\..\src\beast\beast\asio\socket_wrapper.h">
-    </ClInclude>
-    <ClCompile Include="..\..\src\beast\beast\asio\tests\bind_handler.test.cpp">
-      <ExcludedFromBuild>True</ExcludedFromBuild>
-    </ClCompile>
-    <ClCompile Include="..\..\src\beast\beast\asio\tests\enable_wait_for_async.test.cpp">
-      <ExcludedFromBuild>True</ExcludedFromBuild>
-    </ClCompile>
-    <ClCompile Include="..\..\src\beast\beast\asio\tests\shared_handler.test.cpp">
-      <ExcludedFromBuild>True</ExcludedFromBuild>
-    </ClCompile>
-    <ClCompile Include="..\..\src\beast\beast\asio\tests\wrap_handler.test.cpp">
-      <ExcludedFromBuild>True</ExcludedFromBuild>
-    </ClCompile>
-    <ClInclude Include="..\..\src\beast\beast\asio\wrap_handler.h">
-    </ClInclude>
-    <ClInclude Include="..\..\src\beast\beast\Atomic.h">
-    </ClInclude>
-    <ClCompile Include="..\..\src\beast\beast\boost\Boost.unity.cpp">
-      <ExcludedFromBuild>True</ExcludedFromBuild>
-    </ClCompile>
-    <ClInclude Include="..\..\src\beast\beast\boost\ErrorCode.h">
-    </ClInclude>
-    <ClInclude Include="..\..\src\beast\beast\boost\get_pointer.h">
-    </ClInclude>
-    <ClInclude Include="..\..\src\beast\beast\ByteOrder.h">
-    </ClInclude>
-    <ClInclude Include="..\..\src\beast\beast\chrono\abstract_clock.h">
-    </ClInclude>
-    <ClInclude Include="..\..\src\beast\beast\chrono\abstract_clock_io.h">
-    </ClInclude>
-    <ClInclude Include="..\..\src\beast\beast\chrono\basic_seconds_clock.h">
-    </ClInclude>
-    <ClCompile Include="..\..\src\beast\beast\chrono\Chrono.unity.cpp">
-      <ExcludedFromBuild>True</ExcludedFromBuild>
-    </ClCompile>
-    <ClInclude Include="..\..\src\beast\beast\chrono\chrono_io.h">
-    </ClInclude>
-    <ClInclude Include="..\..\src\beast\beast\chrono\chrono_util.h">
-    </ClInclude>
-    <ClCompile Include="..\..\src\beast\beast\chrono\impl\chrono_io.cpp">
-      <ExcludedFromBuild>True</ExcludedFromBuild>
-    </ClCompile>
-    <ClCompile Include="..\..\src\beast\beast\chrono\impl\RelativeTime.cpp">
-      <ExcludedFromBuild>True</ExcludedFromBuild>
-    </ClCompile>
-    <ClInclude Include="..\..\src\beast\beast\chrono\manual_clock.h">
-    </ClInclude>
-    <ClInclude Include="..\..\src\beast\beast\chrono\ratio_io.h">
-    </ClInclude>
-    <ClInclude Include="..\..\src\beast\beast\chrono\RelativeTime.h">
-    </ClInclude>
-    <ClCompile Include="..\..\src\beast\beast\chrono\tests\abstract_clock.test.cpp">
-      <ExcludedFromBuild>True</ExcludedFromBuild>
-    </ClCompile>
-    <ClCompile Include="..\..\src\beast\beast\chrono\tests\basic_seconds_clock.test.cpp">
-      <ExcludedFromBuild>True</ExcludedFromBuild>
-    </ClCompile>
-    <ClInclude Include="..\..\src\beast\beast\Config.h">
-    </ClInclude>
-    <ClInclude Include="..\..\src\beast\beast\config\CompilerConfig.h">
-    </ClInclude>
-    <ClInclude Include="..\..\src\beast\beast\config\ConfigCheck.h">
-    </ClInclude>
-    <ClInclude Include="..\..\src\beast\beast\config\ContractChecks.h">
-    </ClInclude>
-    <ClInclude Include="..\..\src\beast\beast\config\PlatformConfig.h">
-    </ClInclude>
-    <ClInclude Include="..\..\src\beast\beast\config\SelectCompilerConfig.h">
-    </ClInclude>
-    <ClInclude Include="..\..\src\beast\beast\config\SelectStdlibConfig.h">
-    </ClInclude>
-    <ClInclude Include="..\..\src\beast\beast\config\StandardConfig.h">
-    </ClInclude>
-    <ClInclude Include="..\..\src\beast\beast\config\Suffix.h">
-    </ClInclude>
-    <ClInclude Include="..\..\src\beast\beast\container\aged_container.h">
-    </ClInclude>
-    <ClInclude Include="..\..\src\beast\beast\container\aged_container_utility.h">
-    </ClInclude>
-    <ClInclude Include="..\..\src\beast\beast\container\aged_map.h">
-    </ClInclude>
-    <ClInclude Include="..\..\src\beast\beast\container\aged_multimap.h">
-    </ClInclude>
-    <ClInclude Include="..\..\src\beast\beast\container\aged_multiset.h">
-    </ClInclude>
-    <ClInclude Include="..\..\src\beast\beast\container\aged_set.h">
-    </ClInclude>
-    <ClInclude Include="..\..\src\beast\beast\container\aged_unordered_map.h">
-    </ClInclude>
-    <ClInclude Include="..\..\src\beast\beast\container\aged_unordered_multimap.h">
-    </ClInclude>
-    <ClInclude Include="..\..\src\beast\beast\container\aged_unordered_multiset.h">
-    </ClInclude>
-    <ClInclude Include="..\..\src\beast\beast\container\aged_unordered_set.h">
-    </ClInclude>
-    <ClInclude Include="..\..\src\beast\beast\container\buffer_view.h">
-    </ClInclude>
-    <ClInclude Include="..\..\src\beast\beast\container\const_container.h">
-    </ClInclude>
-    <ClCompile Include="..\..\src\beast\beast\container\Container.unity.cpp">
-      <ExcludedFromBuild>True</ExcludedFromBuild>
-    </ClCompile>
-    <ClInclude Include="..\..\src\beast\beast\container\detail\aged_associative_container.h">
-    </ClInclude>
-    <ClInclude Include="..\..\src\beast\beast\container\detail\aged_container_iterator.h">
-    </ClInclude>
-    <ClInclude Include="..\..\src\beast\beast\container\detail\aged_ordered_container.h">
-    </ClInclude>
-    <ClInclude Include="..\..\src\beast\beast\container\detail\aged_unordered_container.h">
-    </ClInclude>
-    <ClInclude Include="..\..\src\beast\beast\container\hardened_hash.h">
-    </ClInclude>
-    <ClInclude Include="..\..\src\beast\beast\container\hash_append.h">
-    </ClInclude>
-    <ClCompile Include="..\..\src\beast\beast\container\impl\siphash.cpp">
-      <ExcludedFromBuild>True</ExcludedFromBuild>
-    </ClCompile>
-    <ClCompile Include="..\..\src\beast\beast\container\impl\spookyv2.cpp">
-      <ExcludedFromBuild>True</ExcludedFromBuild>
-    </ClCompile>
-    <ClInclude Include="..\..\src\beast\beast\container\impl\spookyv2.h">
-    </ClInclude>
-    <ClCompile Include="..\..\src\beast\beast\container\tests\aged_associative_container.test.cpp">
-      <ExcludedFromBuild>True</ExcludedFromBuild>
-    </ClCompile>
-    <ClCompile Include="..\..\src\beast\beast\container\tests\buffer_view.test.cpp">
-      <ExcludedFromBuild>True</ExcludedFromBuild>
-    </ClCompile>
-    <ClCompile Include="..\..\src\beast\beast\container\tests\hardened_hash.test.cpp">
-      <ExcludedFromBuild>True</ExcludedFromBuild>
-    </ClCompile>
-    <ClCompile Include="..\..\src\beast\beast\container\tests\hash_append.test.cpp">
-      <ExcludedFromBuild>True</ExcludedFromBuild>
-    </ClCompile>
-    <ClInclude Include="..\..\src\beast\beast\container\tests\hash_metrics.h">
-    </ClInclude>
-    <ClInclude Include="..\..\src\beast\beast\Crypto.h">
-    </ClInclude>
-    <ClInclude Include="..\..\src\beast\beast\crypto\BinaryEncoding.h">
-    </ClInclude>
-    <ClCompile Include="..\..\src\beast\beast\crypto\Crypto.unity.cpp">
-      <ExcludedFromBuild>True</ExcludedFromBuild>
-    </ClCompile>
-    <ClCompile Include="..\..\src\beast\beast\crypto\impl\MurmurHash.cpp">
-      <ExcludedFromBuild>True</ExcludedFromBuild>
-    </ClCompile>
-    <ClCompile Include="..\..\src\beast\beast\crypto\impl\Sha256.cpp">
-      <ExcludedFromBuild>True</ExcludedFromBuild>
-    </ClCompile>
-    <ClCompile Include="..\..\src\beast\beast\crypto\impl\sha2\sha2.c">
-      <ExcludedFromBuild>True</ExcludedFromBuild>
-    </ClCompile>
-    <ClInclude Include="..\..\src\beast\beast\crypto\impl\sha2\sha2.h">
-    </ClInclude>
-    <ClCompile Include="..\..\src\beast\beast\crypto\impl\UnsignedInteger.cpp">
-      <ExcludedFromBuild>True</ExcludedFromBuild>
-    </ClCompile>
-    <ClInclude Include="..\..\src\beast\beast\crypto\MurmurHash.h">
-    </ClInclude>
-    <ClInclude Include="..\..\src\beast\beast\crypto\Sha256.h">
-    </ClInclude>
-    <ClCompile Include="..\..\src\beast\beast\crypto\tests\BinaryEncoding.cpp">
-      <ExcludedFromBuild>True</ExcludedFromBuild>
-    </ClCompile>
-    <ClCompile Include="..\..\src\beast\beast\crypto\tests\UnsignedInteger.test.cpp">
-      <ExcludedFromBuild>True</ExcludedFromBuild>
-    </ClCompile>
-    <ClInclude Include="..\..\src\beast\beast\crypto\UnsignedInteger.h">
-    </ClInclude>
-    <ClInclude Include="..\..\src\beast\beast\crypto\UnsignedIntegerCalc.h">
-    </ClInclude>
-    <ClInclude Include="..\..\src\beast\beast\cxx14\algorithm.h">
-    </ClInclude>
-    <ClInclude Include="..\..\src\beast\beast\cxx14\config.h">
-    </ClInclude>
-    <ClCompile Include="..\..\src\beast\beast\cxx14\cxx14.unity.cpp">
-      <ExcludedFromBuild>True</ExcludedFromBuild>
-    </ClCompile>
-    <ClInclude Include="..\..\src\beast\beast\cxx14\functional.h">
-    </ClInclude>
-    <ClInclude Include="..\..\src\beast\beast\cxx14\iterator.h">
-    </ClInclude>
-    <ClInclude Include="..\..\src\beast\beast\cxx14\memory.h">
-    </ClInclude>
-    <ClCompile Include="..\..\src\beast\beast\cxx14\tests\integer_sequence.test.cpp">
-      <ExcludedFromBuild>True</ExcludedFromBuild>
-    </ClCompile>
-    <ClInclude Include="..\..\src\beast\beast\cxx14\type_traits.h">
-    </ClInclude>
-    <ClInclude Include="..\..\src\beast\beast\cxx14\utility.h">
-    </ClInclude>
-    <ClInclude Include="..\..\src\beast\beast\HeapBlock.h">
-    </ClInclude>
-    <ClInclude Include="..\..\src\beast\beast\http\basic_message.h">
-    </ClInclude>
-    <ClInclude Include="..\..\src\beast\beast\http\basic_url.h">
-    </ClInclude>
-    <ClInclude Include="..\..\src\beast\beast\http\client_session.h">
-    </ClInclude>
-    <ClInclude Include="..\..\src\beast\beast\http\detail\header_traits.h">
-    </ClInclude>
-    <ClInclude Include="..\..\src\beast\beast\http\get.h">
-    </ClInclude>
-    <ClCompile Include="..\..\src\beast\beast\http\HTTP.unity.cpp">
-      <ExcludedFromBuild>True</ExcludedFromBuild>
-    </ClCompile>
-    <ClCompile Include="..\..\src\beast\beast\http\impl\basic_url.cpp">
-      <ExcludedFromBuild>True</ExcludedFromBuild>
-    </ClCompile>
-    <ClCompile Include="..\..\src\beast\beast\http\impl\get.cpp">
-      <ExcludedFromBuild>True</ExcludedFromBuild>
-    </ClCompile>
-    <ClCompile Include="..\..\src\beast\beast\http\impl\http-parser\http_parser.c">
-      <ExcludedFromBuild>True</ExcludedFromBuild>
-    </ClCompile>
-    <ClInclude Include="..\..\src\beast\beast\http\impl\http-parser\http_parser.h">
-    </ClInclude>
-    <ClCompile Include="..\..\src\beast\beast\http\impl\joyent_parser.cpp">
-      <ExcludedFromBuild>True</ExcludedFromBuild>
-    </ClCompile>
-    <ClInclude Include="..\..\src\beast\beast\http\impl\joyent_parser.h">
-    </ClInclude>
-    <ClCompile Include="..\..\src\beast\beast\http\impl\method.cpp">
-      <ExcludedFromBuild>True</ExcludedFromBuild>
-    </ClCompile>
-    <ClCompile Include="..\..\src\beast\beast\http\impl\ParsedURL.cpp">
-      <ExcludedFromBuild>True</ExcludedFromBuild>
-    </ClCompile>
-    <ClCompile Include="..\..\src\beast\beast\http\impl\parser.cpp">
-      <ExcludedFromBuild>True</ExcludedFromBuild>
-    </ClCompile>
-    <ClCompile Include="..\..\src\beast\beast\http\impl\raw_parser.cpp">
-      <ExcludedFromBuild>True</ExcludedFromBuild>
-    </ClCompile>
-    <ClCompile Include="..\..\src\beast\beast\http\impl\URL.cpp">
-      <ExcludedFromBuild>True</ExcludedFromBuild>
-    </ClCompile>
-    <ClInclude Include="..\..\src\beast\beast\http\method.h">
-    </ClInclude>
-    <ClInclude Include="..\..\src\beast\beast\http\ParsedURL.h">
-    </ClInclude>
-    <ClInclude Include="..\..\src\beast\beast\http\parser.h">
-    </ClInclude>
-    <ClInclude Include="..\..\src\beast\beast\http\raw_parser.h">
-    </ClInclude>
-    <ClInclude Include="..\..\src\beast\beast\http\rfc2616.h">
-    </ClInclude>
-    <ClCompile Include="..\..\src\beast\beast\http\tests\basic_message.test.cpp">
-      <ExcludedFromBuild>True</ExcludedFromBuild>
-    </ClCompile>
-    <ClCompile Include="..\..\src\beast\beast\http\tests\basic_url.test.cpp">
-      <ExcludedFromBuild>True</ExcludedFromBuild>
-    </ClCompile>
-    <ClCompile Include="..\..\src\beast\beast\http\tests\client_session.test.cpp">
-      <ExcludedFromBuild>True</ExcludedFromBuild>
-    </ClCompile>
-    <ClCompile Include="..\..\src\beast\beast\http\tests\ParsedURL.cpp">
-      <ExcludedFromBuild>True</ExcludedFromBuild>
-    </ClCompile>
-    <ClCompile Include="..\..\src\beast\beast\http\tests\rfc2616.test.cpp">
-      <ExcludedFromBuild>True</ExcludedFromBuild>
-    </ClCompile>
-    <ClCompile Include="..\..\src\beast\beast\http\tests\urls_large_data.cpp">
-      <ExcludedFromBuild>True</ExcludedFromBuild>
-    </ClCompile>
-    <ClInclude Include="..\..\src\beast\beast\http\tests\urls_large_data.h">
-    </ClInclude>
-    <ClInclude Include="..\..\src\beast\beast\http\URL.h">
-    </ClInclude>
-    <ClInclude Include="..\..\src\beast\beast\Insight.h">
-    </ClInclude>
-    <ClInclude Include="..\..\src\beast\beast\insight\Base.h">
-    </ClInclude>
-    <ClInclude Include="..\..\src\beast\beast\insight\BaseImpl.h">
-    </ClInclude>
-    <ClInclude Include="..\..\src\beast\beast\insight\Collector.h">
-    </ClInclude>
-    <ClInclude Include="..\..\src\beast\beast\insight\Counter.h">
-    </ClInclude>
-    <ClInclude Include="..\..\src\beast\beast\insight\CounterImpl.h">
-    </ClInclude>
-    <ClInclude Include="..\..\src\beast\beast\insight\Event.h">
-    </ClInclude>
-    <ClInclude Include="..\..\src\beast\beast\insight\EventImpl.h">
-    </ClInclude>
-    <ClInclude Include="..\..\src\beast\beast\insight\Gauge.h">
-    </ClInclude>
-    <ClInclude Include="..\..\src\beast\beast\insight\GaugeImpl.h">
-    </ClInclude>
-    <ClInclude Include="..\..\src\beast\beast\insight\Group.h">
-    </ClInclude>
-    <ClInclude Include="..\..\src\beast\beast\insight\Groups.h">
-    </ClInclude>
-    <ClInclude Include="..\..\src\beast\beast\insight\Hook.h">
-    </ClInclude>
-    <ClInclude Include="..\..\src\beast\beast\insight\HookImpl.h">
-    </ClInclude>
-    <ClCompile Include="..\..\src\beast\beast\insight\impl\Collector.cpp">
-      <ExcludedFromBuild>True</ExcludedFromBuild>
-    </ClCompile>
-    <ClCompile Include="..\..\src\beast\beast\insight\impl\Group.cpp">
-      <ExcludedFromBuild>True</ExcludedFromBuild>
-    </ClCompile>
-    <ClCompile Include="..\..\src\beast\beast\insight\impl\Groups.cpp">
-      <ExcludedFromBuild>True</ExcludedFromBuild>
-    </ClCompile>
-    <ClCompile Include="..\..\src\beast\beast\insight\impl\Hook.cpp">
-      <ExcludedFromBuild>True</ExcludedFromBuild>
-    </ClCompile>
-    <ClCompile Include="..\..\src\beast\beast\insight\impl\Metric.cpp">
-      <ExcludedFromBuild>True</ExcludedFromBuild>
-    </ClCompile>
-    <ClCompile Include="..\..\src\beast\beast\insight\impl\NullCollector.cpp">
-      <ExcludedFromBuild>True</ExcludedFromBuild>
-    </ClCompile>
-    <ClCompile Include="..\..\src\beast\beast\insight\impl\StatsDCollector.cpp">
-      <ExcludedFromBuild>True</ExcludedFromBuild>
-    </ClCompile>
-    <ClCompile Include="..\..\src\beast\beast\insight\Insight.unity.cpp">
-      <ExcludedFromBuild>True</ExcludedFromBuild>
-    </ClCompile>
-    <ClInclude Include="..\..\src\beast\beast\insight\Meter.h">
-    </ClInclude>
-    <ClInclude Include="..\..\src\beast\beast\insight\MeterImpl.h">
-    </ClInclude>
-    <ClInclude Include="..\..\src\beast\beast\insight\NullCollector.h">
-    </ClInclude>
-    <ClInclude Include="..\..\src\beast\beast\insight\StatsDCollector.h">
-    </ClInclude>
-    <ClInclude Include="..\..\src\beast\beast\Intrusive.h">
-    </ClInclude>
-    <ClInclude Include="..\..\src\beast\beast\intrusive\List.h">
-    </ClInclude>
-    <ClInclude Include="..\..\src\beast\beast\intrusive\LockFreeStack.h">
-    </ClInclude>
-    <ClInclude Include="..\..\src\beast\beast\Memory.h">
-    </ClInclude>
-    <ClInclude Include="..\..\src\beast\beast\module\asio\asio.h">
-    </ClInclude>
-    <ClCompile Include="..\..\src\beast\beast\module\asio\asio.unity.cpp">
-      <ExcludedFromBuild>True</ExcludedFromBuild>
-    </ClCompile>
-    <ClInclude Include="..\..\src\beast\beast\module\asio\async\AsyncObject.h">
-    </ClInclude>
-    <ClInclude Include="..\..\src\beast\beast\module\asio\basics\FixedInputBuffer.h">
-    </ClInclude>
-    <ClCompile Include="..\..\src\beast\beast\module\asio\basics\PeerRole.cpp">
-      <ExcludedFromBuild>True</ExcludedFromBuild>
-    </ClCompile>
-    <ClInclude Include="..\..\src\beast\beast\module\asio\basics\PeerRole.h">
-    </ClInclude>
-    <ClInclude Include="..\..\src\beast\beast\module\asio\basics\SharedArg.h">
-    </ClInclude>
-    <ClCompile Include="..\..\src\beast\beast\module\asio\basics\SSLContext.cpp">
-      <ExcludedFromBuild>True</ExcludedFromBuild>
-    </ClCompile>
-    <ClInclude Include="..\..\src\beast\beast\module\asio\basics\SSLContext.h">
-    </ClInclude>
-    <ClCompile Include="..\..\src\beast\beast\module\asio\http\HTTPClientType.cpp">
-      <ExcludedFromBuild>True</ExcludedFromBuild>
-    </ClCompile>
-    <ClInclude Include="..\..\src\beast\beast\module\asio\http\HTTPClientType.h">
-    </ClInclude>
-    <ClCompile Include="..\..\src\beast\beast\module\asio\http\HTTPField.cpp">
-      <ExcludedFromBuild>True</ExcludedFromBuild>
-    </ClCompile>
-    <ClInclude Include="..\..\src\beast\beast\module\asio\http\HTTPField.h">
-    </ClInclude>
-    <ClCompile Include="..\..\src\beast\beast\module\asio\http\HTTPHeaders.cpp">
-      <ExcludedFromBuild>True</ExcludedFromBuild>
-    </ClCompile>
-    <ClInclude Include="..\..\src\beast\beast\module\asio\http\HTTPHeaders.h">
-    </ClInclude>
-    <ClCompile Include="..\..\src\beast\beast\module\asio\http\HTTPMessage.cpp">
-      <ExcludedFromBuild>True</ExcludedFromBuild>
-    </ClCompile>
-    <ClInclude Include="..\..\src\beast\beast\module\asio\http\HTTPMessage.h">
-    </ClInclude>
-    <ClCompile Include="..\..\src\beast\beast\module\asio\http\HTTPParser.cpp">
-      <ExcludedFromBuild>True</ExcludedFromBuild>
-    </ClCompile>
-    <ClInclude Include="..\..\src\beast\beast\module\asio\http\HTTPParser.h">
-    </ClInclude>
-    <ClInclude Include="..\..\src\beast\beast\module\asio\http\HTTPParserImpl.h">
-    </ClInclude>
-    <ClCompile Include="..\..\src\beast\beast\module\asio\http\HTTPRequest.cpp">
-      <ExcludedFromBuild>True</ExcludedFromBuild>
-    </ClCompile>
-    <ClInclude Include="..\..\src\beast\beast\module\asio\http\HTTPRequest.h">
-    </ClInclude>
-    <ClCompile Include="..\..\src\beast\beast\module\asio\http\HTTPRequestParser.cpp">
-      <ExcludedFromBuild>True</ExcludedFromBuild>
-    </ClCompile>
-    <ClInclude Include="..\..\src\beast\beast\module\asio\http\HTTPRequestParser.h">
-    </ClInclude>
-    <ClCompile Include="..\..\src\beast\beast\module\asio\http\HTTPResponse.cpp">
-      <ExcludedFromBuild>True</ExcludedFromBuild>
-    </ClCompile>
-    <ClInclude Include="..\..\src\beast\beast\module\asio\http\HTTPResponse.h">
-    </ClInclude>
-    <ClCompile Include="..\..\src\beast\beast\module\asio\http\HTTPResponseParser.cpp">
-      <ExcludedFromBuild>True</ExcludedFromBuild>
-    </ClCompile>
-    <ClInclude Include="..\..\src\beast\beast\module\asio\http\HTTPResponseParser.h">
-    </ClInclude>
-    <ClCompile Include="..\..\src\beast\beast\module\asio\http\HTTPVersion.cpp">
-      <ExcludedFromBuild>True</ExcludedFromBuild>
-    </ClCompile>
-    <ClInclude Include="..\..\src\beast\beast\module\asio\http\HTTPVersion.h">
-    </ClInclude>
-    <ClInclude Include="..\..\src\beast\beast\module\asio\protocol\HandshakeDetectLogic.h">
-    </ClInclude>
-    <ClCompile Include="..\..\src\beast\beast\module\asio\protocol\HandshakeDetectLogicPROXY.cpp">
-      <ExcludedFromBuild>True</ExcludedFromBuild>
-    </ClCompile>
-    <ClInclude Include="..\..\src\beast\beast\module\asio\protocol\HandshakeDetectLogicPROXY.h">
-    </ClInclude>
-    <ClInclude Include="..\..\src\beast\beast\module\asio\protocol\HandshakeDetectLogicSSL2.h">
-    </ClInclude>
-    <ClInclude Include="..\..\src\beast\beast\module\asio\protocol\HandshakeDetectLogicSSL3.h">
-    </ClInclude>
-    <ClInclude Include="..\..\src\beast\beast\module\asio\protocol\HandshakeDetector.h">
-    </ClInclude>
-    <ClInclude Include="..\..\src\beast\beast\module\asio\protocol\InputParser.h">
-    </ClInclude>
-    <ClInclude Include="..\..\src\beast\beast\module\asio\protocol\PrefilledReadStream.h">
-    </ClInclude>
-    <ClInclude Include="..\..\src\beast\beast\module\asio\system\BoostIncludes.h">
-    </ClInclude>
-    <ClInclude Include="..\..\src\beast\beast\module\asio\system\OpenSSLIncludes.h">
-    </ClInclude>
-    <ClCompile Include="..\..\src\beast\beast\module\asio\tests\PeerTest.cpp">
-      <ExcludedFromBuild>True</ExcludedFromBuild>
-    </ClCompile>
-    <ClInclude Include="..\..\src\beast\beast\module\asio\tests\PeerTest.h">
-    </ClInclude>
-    <ClInclude Include="..\..\src\beast\beast\module\asio\tests\TestPeer.h">
-    </ClInclude>
-    <ClCompile Include="..\..\src\beast\beast\module\asio\tests\TestPeerBasics.cpp">
-      <ExcludedFromBuild>True</ExcludedFromBuild>
-    </ClCompile>
-    <ClInclude Include="..\..\src\beast\beast\module\asio\tests\TestPeerBasics.h">
-    </ClInclude>
-    <ClInclude Include="..\..\src\beast\beast\module\asio\tests\TestPeerDetails.h">
-    </ClInclude>
-    <ClInclude Include="..\..\src\beast\beast\module\asio\tests\TestPeerDetailsTcp.h">
-    </ClInclude>
-    <ClCompile Include="..\..\src\beast\beast\module\asio\tests\TestPeerLogic.cpp">
-      <ExcludedFromBuild>True</ExcludedFromBuild>
-    </ClCompile>
-    <ClInclude Include="..\..\src\beast\beast\module\asio\tests\TestPeerLogic.h">
-    </ClInclude>
-    <ClCompile Include="..\..\src\beast\beast\module\asio\tests\TestPeerLogicAsyncClient.cpp">
-      <ExcludedFromBuild>True</ExcludedFromBuild>
-    </ClCompile>
-    <ClInclude Include="..\..\src\beast\beast\module\asio\tests\TestPeerLogicAsyncClient.h">
-    </ClInclude>
-    <ClCompile Include="..\..\src\beast\beast\module\asio\tests\TestPeerLogicAsyncServer.cpp">
-      <ExcludedFromBuild>True</ExcludedFromBuild>
-    </ClCompile>
-    <ClInclude Include="..\..\src\beast\beast\module\asio\tests\TestPeerLogicAsyncServer.h">
-    </ClInclude>
-    <ClCompile Include="..\..\src\beast\beast\module\asio\tests\TestPeerLogicProxyClient.cpp">
-      <ExcludedFromBuild>True</ExcludedFromBuild>
-    </ClCompile>
-    <ClInclude Include="..\..\src\beast\beast\module\asio\tests\TestPeerLogicProxyClient.h">
-    </ClInclude>
-    <ClCompile Include="..\..\src\beast\beast\module\asio\tests\TestPeerLogicSyncClient.cpp">
-      <ExcludedFromBuild>True</ExcludedFromBuild>
-    </ClCompile>
-    <ClInclude Include="..\..\src\beast\beast\module\asio\tests\TestPeerLogicSyncClient.h">
-    </ClInclude>
-    <ClCompile Include="..\..\src\beast\beast\module\asio\tests\TestPeerLogicSyncServer.cpp">
-      <ExcludedFromBuild>True</ExcludedFromBuild>
-    </ClCompile>
-    <ClInclude Include="..\..\src\beast\beast\module\asio\tests\TestPeerLogicSyncServer.h">
-    </ClInclude>
-    <ClInclude Include="..\..\src\beast\beast\module\asio\tests\TestPeerType.h">
-    </ClInclude>
-    <ClCompile Include="..\..\src\beast\beast\module\asio\tests\TestPeerUnitTests.cpp">
-      <ExcludedFromBuild>True</ExcludedFromBuild>
-    </ClCompile>
-    <ClInclude Include="..\..\src\beast\beast\module\core\containers\Array.h">
-    </ClInclude>
-    <ClInclude Include="..\..\src\beast\beast\module\core\containers\ArrayAllocationBase.h">
-    </ClInclude>
-    <ClInclude Include="..\..\src\beast\beast\module\core\containers\ElementComparator.h">
-    </ClInclude>
-    <ClInclude Include="..\..\src\beast\beast\module\core\containers\LinkedListPointer.h">
-    </ClInclude>
-    <ClInclude Include="..\..\src\beast\beast\module\core\containers\ScopedValueSetter.h">
-    </ClInclude>
-    <ClInclude Include="..\..\src\beast\beast\module\core\core.h">
-    </ClInclude>
-    <ClCompile Include="..\..\src\beast\beast\module\core\core.unity.cpp">
-      <ExcludedFromBuild>True</ExcludedFromBuild>
-    </ClCompile>
-    <ClCompile Include="..\..\src\beast\beast\module\core\diagnostic\FatalError.cpp">
-      <ExcludedFromBuild>True</ExcludedFromBuild>
-    </ClCompile>
-    <ClInclude Include="..\..\src\beast\beast\module\core\diagnostic\FatalError.h">
-    </ClInclude>
-    <ClInclude Include="..\..\src\beast\beast\module\core\diagnostic\MeasureFunctionCallTime.h">
-    </ClInclude>
-    <ClCompile Include="..\..\src\beast\beast\module\core\diagnostic\SemanticVersion.cpp">
-      <ExcludedFromBuild>True</ExcludedFromBuild>
-    </ClCompile>
-    <ClInclude Include="..\..\src\beast\beast\module\core\diagnostic\SemanticVersion.h">
-    </ClInclude>
-    <ClCompile Include="..\..\src\beast\beast\module\core\diagnostic\UnitTestUtilities.cpp">
-      <ExcludedFromBuild>True</ExcludedFromBuild>
-    </ClCompile>
-    <ClInclude Include="..\..\src\beast\beast\module\core\diagnostic\UnitTestUtilities.h">
-    </ClInclude>
-    <ClCompile Include="..\..\src\beast\beast\module\core\files\DirectoryIterator.cpp">
-      <ExcludedFromBuild>True</ExcludedFromBuild>
-    </ClCompile>
-    <ClInclude Include="..\..\src\beast\beast\module\core\files\DirectoryIterator.h">
-    </ClInclude>
-    <ClCompile Include="..\..\src\beast\beast\module\core\files\File.cpp">
-      <ExcludedFromBuild>True</ExcludedFromBuild>
-    </ClCompile>
-    <ClInclude Include="..\..\src\beast\beast\module\core\files\File.h">
-    </ClInclude>
-    <ClCompile Include="..\..\src\beast\beast\module\core\files\FileInputStream.cpp">
-      <ExcludedFromBuild>True</ExcludedFromBuild>
-    </ClCompile>
-    <ClInclude Include="..\..\src\beast\beast\module\core\files\FileInputStream.h">
-    </ClInclude>
-    <ClCompile Include="..\..\src\beast\beast\module\core\files\FileOutputStream.cpp">
-      <ExcludedFromBuild>True</ExcludedFromBuild>
-    </ClCompile>
-    <ClInclude Include="..\..\src\beast\beast\module\core\files\FileOutputStream.h">
-    </ClInclude>
-    <ClCompile Include="..\..\src\beast\beast\module\core\files\FileSearchPath.cpp">
-      <ExcludedFromBuild>True</ExcludedFromBuild>
-    </ClCompile>
-    <ClInclude Include="..\..\src\beast\beast\module\core\files\FileSearchPath.h">
-    </ClInclude>
-    <ClCompile Include="..\..\src\beast\beast\module\core\files\RandomAccessFile.cpp">
-      <ExcludedFromBuild>True</ExcludedFromBuild>
-    </ClCompile>
-    <ClInclude Include="..\..\src\beast\beast\module\core\files\RandomAccessFile.h">
-    </ClInclude>
-    <ClCompile Include="..\..\src\beast\beast\module\core\files\TemporaryFile.cpp">
-      <ExcludedFromBuild>True</ExcludedFromBuild>
-    </ClCompile>
-    <ClInclude Include="..\..\src\beast\beast\module\core\files\TemporaryFile.h">
-    </ClInclude>
-    <ClCompile Include="..\..\src\beast\beast\module\core\logging\Logger.cpp">
-      <ExcludedFromBuild>True</ExcludedFromBuild>
-    </ClCompile>
-    <ClInclude Include="..\..\src\beast\beast\module\core\logging\Logger.h">
-    </ClInclude>
-    <ClInclude Include="..\..\src\beast\beast\module\core\maths\Math.h">
-    </ClInclude>
-    <ClCompile Include="..\..\src\beast\beast\module\core\maths\Random.cpp">
-      <ExcludedFromBuild>True</ExcludedFromBuild>
-    </ClCompile>
-    <ClInclude Include="..\..\src\beast\beast\module\core\maths\Random.h">
-    </ClInclude>
-    <ClInclude Include="..\..\src\beast\beast\module\core\maths\Range.h">
-    </ClInclude>
-    <ClCompile Include="..\..\src\beast\beast\module\core\memory\MemoryBlock.cpp">
-      <ExcludedFromBuild>True</ExcludedFromBuild>
-    </ClCompile>
-    <ClInclude Include="..\..\src\beast\beast\module\core\memory\MemoryBlock.h">
-    </ClInclude>
-    <ClInclude Include="..\..\src\beast\beast\module\core\memory\SharedSingleton.h">
-    </ClInclude>
-    <ClCompile Include="..\..\src\beast\beast\module\core\misc\Result.cpp">
-      <ExcludedFromBuild>True</ExcludedFromBuild>
-    </ClCompile>
-    <ClInclude Include="..\..\src\beast\beast\module\core\misc\Result.h">
-    </ClInclude>
-    <ClInclude Include="..\..\src\beast\beast\module\core\misc\WindowsRegistry.h">
-    </ClInclude>
-    <ClInclude Include="..\..\src\beast\beast\module\core\native\BasicNativeHeaders.h">
-    </ClInclude>
-    <ClCompile Include="..\..\src\beast\beast\module\core\native\bsd_Files.cpp">
-      <ExcludedFromBuild>True</ExcludedFromBuild>
-    </ClCompile>
-    <ClCompile Include="..\..\src\beast\beast\module\core\native\bsd_SystemStats.cpp">
-      <ExcludedFromBuild>True</ExcludedFromBuild>
-    </ClCompile>
-    <ClCompile Include="..\..\src\beast\beast\module\core\native\bsd_Threads.cpp">
-      <ExcludedFromBuild>True</ExcludedFromBuild>
-    </ClCompile>
-    <ClCompile Include="..\..\src\beast\beast\module\core\native\linux_Files.cpp">
-      <ExcludedFromBuild>True</ExcludedFromBuild>
-    </ClCompile>
-    <ClCompile Include="..\..\src\beast\beast\module\core\native\linux_SystemStats.cpp">
-      <ExcludedFromBuild>True</ExcludedFromBuild>
-    </ClCompile>
-    <ClCompile Include="..\..\src\beast\beast\module\core\native\linux_Threads.cpp">
-      <ExcludedFromBuild>True</ExcludedFromBuild>
-    </ClCompile>
-    <None Include="..\..\src\beast\beast\module\core\native\mac_Files.mm">
-    </None>
-    <None Include="..\..\src\beast\beast\module\core\native\mac_Strings.mm">
-    </None>
-    <None Include="..\..\src\beast\beast\module\core\native\mac_SystemStats.mm">
-    </None>
-    <None Include="..\..\src\beast\beast\module\core\native\mac_Threads.mm">
-    </None>
-    <ClInclude Include="..\..\src\beast\beast\module\core\native\osx_ObjCHelpers.h">
-    </ClInclude>
-    <ClInclude Include="..\..\src\beast\beast\module\core\native\posix_SharedCode.h">
-    </ClInclude>
-    <ClInclude Include="..\..\src\beast\beast\module\core\native\win32_ComSmartPtr.h">
-    </ClInclude>
-    <ClCompile Include="..\..\src\beast\beast\module\core\native\win32_Files.cpp">
-      <ExcludedFromBuild>True</ExcludedFromBuild>
-    </ClCompile>
-    <ClCompile Include="..\..\src\beast\beast\module\core\native\win32_Registry.cpp">
-      <ExcludedFromBuild>True</ExcludedFromBuild>
-    </ClCompile>
-    <ClCompile Include="..\..\src\beast\beast\module\core\native\win32_SystemStats.cpp">
-      <ExcludedFromBuild>True</ExcludedFromBuild>
-    </ClCompile>
-    <ClCompile Include="..\..\src\beast\beast\module\core\native\win32_Threads.cpp">
-      <ExcludedFromBuild>True</ExcludedFromBuild>
-    </ClCompile>
-    <ClCompile Include="..\..\src\beast\beast\module\core\streams\FileInputSource.cpp">
-      <ExcludedFromBuild>True</ExcludedFromBuild>
-    </ClCompile>
-    <ClInclude Include="..\..\src\beast\beast\module\core\streams\FileInputSource.h">
-    </ClInclude>
-    <ClInclude Include="..\..\src\beast\beast\module\core\streams\InputSource.h">
-    </ClInclude>
-    <ClCompile Include="..\..\src\beast\beast\module\core\streams\InputStream.cpp">
-      <ExcludedFromBuild>True</ExcludedFromBuild>
-    </ClCompile>
-    <ClInclude Include="..\..\src\beast\beast\module\core\streams\InputStream.h">
-    </ClInclude>
-    <ClCompile Include="..\..\src\beast\beast\module\core\streams\MemoryOutputStream.cpp">
-      <ExcludedFromBuild>True</ExcludedFromBuild>
-    </ClCompile>
-    <ClInclude Include="..\..\src\beast\beast\module\core\streams\MemoryOutputStream.h">
-    </ClInclude>
-    <ClCompile Include="..\..\src\beast\beast\module\core\streams\OutputStream.cpp">
-      <ExcludedFromBuild>True</ExcludedFromBuild>
-    </ClCompile>
-    <ClInclude Include="..\..\src\beast\beast\module\core\streams\OutputStream.h">
-    </ClInclude>
-    <ClInclude Include="..\..\src\beast\beast\module\core\system\StandardIncludes.h">
-    </ClInclude>
-    <ClCompile Include="..\..\src\beast\beast\module\core\system\SystemStats.cpp">
-      <ExcludedFromBuild>True</ExcludedFromBuild>
-    </ClCompile>
-    <ClInclude Include="..\..\src\beast\beast\module\core\system\SystemStats.h">
-    </ClInclude>
-    <ClCompile Include="..\..\src\beast\beast\module\core\text\LexicalCast.cpp">
-      <ExcludedFromBuild>True</ExcludedFromBuild>
-    </ClCompile>
-    <ClInclude Include="..\..\src\beast\beast\module\core\text\LexicalCast.h">
-    </ClInclude>
-    <ClCompile Include="..\..\src\beast\beast\module\core\text\StringArray.cpp">
-      <ExcludedFromBuild>True</ExcludedFromBuild>
-    </ClCompile>
-    <ClInclude Include="..\..\src\beast\beast\module\core\text\StringArray.h">
-    </ClInclude>
-    <ClCompile Include="..\..\src\beast\beast\module\core\text\StringPairArray.cpp">
-      <ExcludedFromBuild>True</ExcludedFromBuild>
-    </ClCompile>
-    <ClInclude Include="..\..\src\beast\beast\module\core\text\StringPairArray.h">
-    </ClInclude>
-    <ClInclude Include="..\..\src\beast\beast\module\core\threads\CriticalSection.h">
-    </ClInclude>
-    <ClInclude Include="..\..\src\beast\beast\module\core\threads\DynamicLibrary.h">
-    </ClInclude>
-    <ClInclude Include="..\..\src\beast\beast\module\core\threads\Process.h">
-    </ClInclude>
-    <ClInclude Include="..\..\src\beast\beast\module\core\threads\ScopedLock.h">
-    </ClInclude>
-    <ClCompile Include="..\..\src\beast\beast\module\core\thread\DeadlineTimer.cpp">
-      <ExcludedFromBuild>True</ExcludedFromBuild>
-    </ClCompile>
-    <ClInclude Include="..\..\src\beast\beast\module\core\thread\DeadlineTimer.h">
-    </ClInclude>
-    <ClInclude Include="..\..\src\beast\beast\module\core\thread\MutexTraits.h">
-    </ClInclude>
-    <ClCompile Include="..\..\src\beast\beast\module\core\thread\Workers.cpp">
-      <ExcludedFromBuild>True</ExcludedFromBuild>
-    </ClCompile>
-    <ClInclude Include="..\..\src\beast\beast\module\core\thread\Workers.h">
-    </ClInclude>
-    <ClCompile Include="..\..\src\beast\beast\module\core\time\AtExitHook.cpp">
-      <ExcludedFromBuild>True</ExcludedFromBuild>
-    </ClCompile>
-    <ClInclude Include="..\..\src\beast\beast\module\core\time\AtExitHook.h">
-    </ClInclude>
-    <ClCompile Include="..\..\src\beast\beast\module\core\time\Time.cpp">
-      <ExcludedFromBuild>True</ExcludedFromBuild>
-    </ClCompile>
-    <ClInclude Include="..\..\src\beast\beast\module\core\time\Time.h">
-    </ClInclude>
-    <ClInclude Include="..\..\src\beast\beast\module\sqdb\api\backend.h">
-    </ClInclude>
-    <ClInclude Include="..\..\src\beast\beast\module\sqdb\api\blob.h">
-    </ClInclude>
-    <ClInclude Include="..\..\src\beast\beast\module\sqdb\api\into.h">
-    </ClInclude>
-    <ClInclude Include="..\..\src\beast\beast\module\sqdb\api\session.h">
-    </ClInclude>
-    <ClInclude Include="..\..\src\beast\beast\module\sqdb\api\statement.h">
-    </ClInclude>
-    <ClInclude Include="..\..\src\beast\beast\module\sqdb\api\transaction.h">
-    </ClInclude>
-    <ClInclude Include="..\..\src\beast\beast\module\sqdb\api\type_conversion_traits.h">
-    </ClInclude>
-    <ClInclude Include="..\..\src\beast\beast\module\sqdb\api\use.h">
-    </ClInclude>
-    <ClInclude Include="..\..\src\beast\beast\module\sqdb\detail\error_codes.h">
-    </ClInclude>
-    <ClInclude Include="..\..\src\beast\beast\module\sqdb\detail\exchange_traits.h">
-    </ClInclude>
-    <ClInclude Include="..\..\src\beast\beast\module\sqdb\detail\into_type.h">
-    </ClInclude>
-    <ClInclude Include="..\..\src\beast\beast\module\sqdb\detail\once_temp_type.h">
-    </ClInclude>
-    <ClInclude Include="..\..\src\beast\beast\module\sqdb\detail\prepare_temp_type.h">
-    </ClInclude>
-    <ClInclude Include="..\..\src\beast\beast\module\sqdb\detail\ref_counted_prepare_info.h">
-    </ClInclude>
-    <ClInclude Include="..\..\src\beast\beast\module\sqdb\detail\ref_counted_statement.h">
-    </ClInclude>
-    <ClInclude Include="..\..\src\beast\beast\module\sqdb\detail\statement_imp.h">
-    </ClInclude>
-    <ClInclude Include="..\..\src\beast\beast\module\sqdb\detail\type_conversion.h">
-    </ClInclude>
-    <ClInclude Include="..\..\src\beast\beast\module\sqdb\detail\type_ptr.h">
-    </ClInclude>
-    <ClInclude Include="..\..\src\beast\beast\module\sqdb\detail\use_type.h">
-    </ClInclude>
-    <ClCompile Include="..\..\src\beast\beast\module\sqdb\source\blob.cpp">
-      <ExcludedFromBuild>True</ExcludedFromBuild>
-    </ClCompile>
-    <ClCompile Include="..\..\src\beast\beast\module\sqdb\source\error_codes.cpp">
-      <ExcludedFromBuild>True</ExcludedFromBuild>
-    </ClCompile>
-    <ClCompile Include="..\..\src\beast\beast\module\sqdb\source\into_type.cpp">
-      <ExcludedFromBuild>True</ExcludedFromBuild>
-    </ClCompile>
-    <ClCompile Include="..\..\src\beast\beast\module\sqdb\source\once_temp_type.cpp">
-      <ExcludedFromBuild>True</ExcludedFromBuild>
-    </ClCompile>
-    <ClCompile Include="..\..\src\beast\beast\module\sqdb\source\prepare_temp_type.cpp">
-      <ExcludedFromBuild>True</ExcludedFromBuild>
-    </ClCompile>
-    <ClCompile Include="..\..\src\beast\beast\module\sqdb\source\ref_counted_prepare_info.cpp">
-      <ExcludedFromBuild>True</ExcludedFromBuild>
-    </ClCompile>
-    <ClCompile Include="..\..\src\beast\beast\module\sqdb\source\ref_counted_statement.cpp">
-      <ExcludedFromBuild>True</ExcludedFromBuild>
-    </ClCompile>
-    <ClCompile Include="..\..\src\beast\beast\module\sqdb\source\session.cpp">
-      <ExcludedFromBuild>True</ExcludedFromBuild>
-    </ClCompile>
-    <ClCompile Include="..\..\src\beast\beast\module\sqdb\source\statement.cpp">
-      <ExcludedFromBuild>True</ExcludedFromBuild>
-    </ClCompile>
-    <ClCompile Include="..\..\src\beast\beast\module\sqdb\source\statement_imp.cpp">
-      <ExcludedFromBuild>True</ExcludedFromBuild>
-    </ClCompile>
-    <ClCompile Include="..\..\src\beast\beast\module\sqdb\source\transaction.cpp">
-      <ExcludedFromBuild>True</ExcludedFromBuild>
-    </ClCompile>
-    <ClCompile Include="..\..\src\beast\beast\module\sqdb\source\use_type.cpp">
-      <ExcludedFromBuild>True</ExcludedFromBuild>
-    </ClCompile>
-    <ClInclude Include="..\..\src\beast\beast\module\sqdb\sqdb.h">
-    </ClInclude>
-    <ClCompile Include="..\..\src\beast\beast\module\sqdb\sqdb.unity.cpp">
-      <ExcludedFromBuild>True</ExcludedFromBuild>
-    </ClCompile>
-    <ClInclude Include="..\..\src\beast\beast\module\sqlite\sqlite.h">
-    </ClInclude>
-    <ClCompile Include="..\..\src\beast\beast\module\sqlite\sqlite.unity.c">
-      <ExcludedFromBuild>True</ExcludedFromBuild>
-    </ClCompile>
-    <ClCompile Include="..\..\src\beast\beast\module\sqlite\sqlite\sqlite3.c">
-      <ExcludedFromBuild>True</ExcludedFromBuild>
-    </ClCompile>
-    <ClInclude Include="..\..\src\beast\beast\module\sqlite\sqlite\sqlite3.h">
-    </ClInclude>
-    <ClInclude Include="..\..\src\beast\beast\net\detail\Parse.h">
-    </ClInclude>
-    <ClInclude Include="..\..\src\beast\beast\net\DynamicBuffer.h">
-    </ClInclude>
-    <ClCompile Include="..\..\src\beast\beast\net\impl\DynamicBuffer.cpp">
-      <ExcludedFromBuild>True</ExcludedFromBuild>
-    </ClCompile>
-    <ClCompile Include="..\..\src\beast\beast\net\impl\IPAddressV4.cpp">
-      <ExcludedFromBuild>True</ExcludedFromBuild>
-    </ClCompile>
-    <ClCompile Include="..\..\src\beast\beast\net\impl\IPAddressV6.cpp">
-      <ExcludedFromBuild>True</ExcludedFromBuild>
-    </ClCompile>
-    <ClCompile Include="..\..\src\beast\beast\net\impl\IPEndpoint.cpp">
-      <ExcludedFromBuild>True</ExcludedFromBuild>
-    </ClCompile>
-    <ClInclude Include="..\..\src\beast\beast\net\IPAddress.h">
-    </ClInclude>
-    <ClInclude Include="..\..\src\beast\beast\net\IPAddressV4.h">
-    </ClInclude>
-    <ClInclude Include="..\..\src\beast\beast\net\IPAddressV6.h">
-    </ClInclude>
-    <ClInclude Include="..\..\src\beast\beast\net\IPEndpoint.h">
-    </ClInclude>
-    <ClCompile Include="..\..\src\beast\beast\net\Net.unity.cpp">
-      <ExcludedFromBuild>True</ExcludedFromBuild>
-    </ClCompile>
-    <ClCompile Include="..\..\src\beast\beast\net\tests\IPEndpoint.test.cpp">
-      <ExcludedFromBuild>True</ExcludedFromBuild>
-    </ClCompile>
-    <ClInclude Include="..\..\src\beast\beast\SmartPtr.h">
-    </ClInclude>
-    <ClInclude Include="..\..\src\beast\beast\smart_ptr\SharedObject.h">
-    </ClInclude>
-    <ClInclude Include="..\..\src\beast\beast\smart_ptr\SharedPtr.h">
-    </ClInclude>
-    <ClInclude Include="..\..\src\beast\beast\StaticAssert.h">
-    </ClInclude>
-    <ClInclude Include="..\..\src\beast\beast\streams\abstract_ostream.h">
-    </ClInclude>
-    <ClInclude Include="..\..\src\beast\beast\streams\basic_abstract_ostream.h">
-    </ClInclude>
-    <ClInclude Include="..\..\src\beast\beast\streams\basic_scoped_ostream.h">
-    </ClInclude>
-    <ClInclude Include="..\..\src\beast\beast\streams\basic_std_ostream.h">
-    </ClInclude>
-    <ClInclude Include="..\..\src\beast\beast\streams\debug_ostream.h">
-    </ClInclude>
-    <ClCompile Include="..\..\src\beast\beast\streams\streams.unity.cpp">
-      <ExcludedFromBuild>True</ExcludedFromBuild>
-    </ClCompile>
-    <ClCompile Include="..\..\src\beast\beast\streams\tests\basic_abstract_ostream.test.cpp">
-      <ExcludedFromBuild>True</ExcludedFromBuild>
-    </ClCompile>
-    <ClInclude Include="..\..\src\beast\beast\Strings.h">
-    </ClInclude>
-    <ClInclude Include="..\..\src\beast\beast\strings\CharacterFunctions.h">
-    </ClInclude>
-    <ClInclude Include="..\..\src\beast\beast\strings\CharPointer_ASCII.h">
-    </ClInclude>
-    <ClInclude Include="..\..\src\beast\beast\strings\CharPointer_UTF16.h">
-    </ClInclude>
-    <ClInclude Include="..\..\src\beast\beast\strings\CharPointer_UTF32.h">
-    </ClInclude>
-    <ClInclude Include="..\..\src\beast\beast\strings\CharPointer_UTF8.h">
-    </ClInclude>
-    <ClCompile Include="..\..\src\beast\beast\strings\impl\CharacterFunctions.cpp">
-      <ExcludedFromBuild>True</ExcludedFromBuild>
-    </ClCompile>
-    <ClCompile Include="..\..\src\beast\beast\strings\impl\String.cpp">
-      <ExcludedFromBuild>True</ExcludedFromBuild>
-    </ClCompile>
-    <ClInclude Include="..\..\src\beast\beast\strings\NewLine.h">
-    </ClInclude>
-    <ClInclude Include="..\..\src\beast\beast\strings\String.h">
-    </ClInclude>
-    <ClInclude Include="..\..\src\beast\beast\strings\StringCharPointerType.h">
-    </ClInclude>
-    <ClInclude Include="..\..\src\beast\beast\strings\StringFromNumber.h">
-    </ClInclude>
-    <ClCompile Include="..\..\src\beast\beast\strings\Strings.unity.cpp">
-      <ExcludedFromBuild>True</ExcludedFromBuild>
-    </ClCompile>
-    <ClInclude Include="..\..\src\beast\beast\Threads.h">
-    </ClInclude>
-    <ClInclude Include="..\..\src\beast\beast\threads\detail\BindHandler.h">
-    </ClInclude>
-    <ClInclude Include="..\..\src\beast\beast\threads\detail\DispatchedHandler.h">
-    </ClInclude>
-    <ClCompile Include="..\..\src\beast\beast\threads\impl\RecursiveMutex.cpp">
-      <ExcludedFromBuild>True</ExcludedFromBuild>
-    </ClCompile>
-    <ClCompile Include="..\..\src\beast\beast\threads\impl\ServiceQueue.cpp">
-      <ExcludedFromBuild>True</ExcludedFromBuild>
-    </ClCompile>
-    <ClCompile Include="..\..\src\beast\beast\threads\impl\Stoppable.cpp">
-      <ExcludedFromBuild>True</ExcludedFromBuild>
-    </ClCompile>
-    <ClCompile Include="..\..\src\beast\beast\threads\impl\Thread.cpp">
-      <ExcludedFromBuild>True</ExcludedFromBuild>
-    </ClCompile>
-    <ClCompile Include="..\..\src\beast\beast\threads\impl\WaitableEvent.cpp">
-      <ExcludedFromBuild>True</ExcludedFromBuild>
-    </ClCompile>
-    <ClInclude Include="..\..\src\beast\beast\threads\RecursiveMutex.h">
-    </ClInclude>
-    <ClInclude Include="..\..\src\beast\beast\threads\ScopedWrapperContext.h">
-    </ClInclude>
-    <ClInclude Include="..\..\src\beast\beast\threads\semaphore.h">
-    </ClInclude>
-    <ClInclude Include="..\..\src\beast\beast\threads\ServiceQueue.h">
-    </ClInclude>
-    <ClInclude Include="..\..\src\beast\beast\threads\SharedData.h">
-    </ClInclude>
-    <ClInclude Include="..\..\src\beast\beast\threads\SharedLockGuard.h">
-    </ClInclude>
-    <ClInclude Include="..\..\src\beast\beast\threads\SharedMutexAdapter.h">
-    </ClInclude>
-    <ClInclude Include="..\..\src\beast\beast\threads\SpinLock.h">
-    </ClInclude>
-    <ClInclude Include="..\..\src\beast\beast\threads\Stoppable.h">
-    </ClInclude>
-    <ClCompile Include="..\..\src\beast\beast\threads\tests\Atomic.test.cpp">
-      <ExcludedFromBuild>True</ExcludedFromBuild>
-    </ClCompile>
-    <ClCompile Include="..\..\src\beast\beast\threads\tests\ServiceQueue.cpp">
-      <ExcludedFromBuild>True</ExcludedFromBuild>
-    </ClCompile>
-    <ClInclude Include="..\..\src\beast\beast\threads\Thread.h">
-    </ClInclude>
-    <ClInclude Include="..\..\src\beast\beast\threads\ThreadLocalValue.h">
-    </ClInclude>
-    <ClCompile Include="..\..\src\beast\beast\threads\Threads.unity.cpp">
-      <ExcludedFromBuild>True</ExcludedFromBuild>
-    </ClCompile>
-    <ClInclude Include="..\..\src\beast\beast\threads\TryLockGuard.h">
-    </ClInclude>
-    <ClInclude Include="..\..\src\beast\beast\threads\UnlockGuard.h">
-    </ClInclude>
-    <ClInclude Include="..\..\src\beast\beast\threads\WaitableEvent.h">
-    </ClInclude>
-    <ClInclude Include="..\..\src\beast\beast\Uncopyable.h">
-    </ClInclude>
-    <ClInclude Include="..\..\src\beast\beast\unit_test.h">
-    </ClInclude>
-    <ClInclude Include="..\..\src\beast\beast\unit_test\amount.h">
-    </ClInclude>
-    <ClCompile Include="..\..\src\beast\beast\unit_test\define_print.cpp">
-      <ExcludedFromBuild>True</ExcludedFromBuild>
-    </ClCompile>
-    <ClInclude Include="..\..\src\beast\beast\unit_test\global_suites.h">
-    </ClInclude>
-    <ClInclude Include="..\..\src\beast\beast\unit_test\match.h">
-    </ClInclude>
-    <ClInclude Include="..\..\src\beast\beast\unit_test\print.h">
-    </ClInclude>
-    <ClInclude Include="..\..\src\beast\beast\unit_test\recorder.h">
-    </ClInclude>
-    <ClInclude Include="..\..\src\beast\beast\unit_test\reporter.h">
-    </ClInclude>
-    <ClInclude Include="..\..\src\beast\beast\unit_test\results.h">
-    </ClInclude>
-    <ClInclude Include="..\..\src\beast\beast\unit_test\runner.h">
-    </ClInclude>
-    <ClInclude Include="..\..\src\beast\beast\unit_test\suite.h">
-    </ClInclude>
-    <ClInclude Include="..\..\src\beast\beast\unit_test\suite_info.h">
-    </ClInclude>
-    <ClInclude Include="..\..\src\beast\beast\unit_test\suite_list.h">
-    </ClInclude>
-    <ClInclude Include="..\..\src\beast\beast\utility\ci_char_traits.h">
-    </ClInclude>
-    <ClInclude Include="..\..\src\beast\beast\utility\Debug.h">
-    </ClInclude>
-    <ClInclude Include="..\..\src\beast\beast\utility\empty_base_optimization.h">
-    </ClInclude>
-    <ClInclude Include="..\..\src\beast\beast\utility\Error.h">
-    </ClInclude>
-    <ClCompile Include="..\..\src\beast\beast\utility\impl\Debug.cpp">
-      <ExcludedFromBuild>True</ExcludedFromBuild>
-    </ClCompile>
-    <ClCompile Include="..\..\src\beast\beast\utility\impl\Error.cpp">
-      <ExcludedFromBuild>True</ExcludedFromBuild>
-    </ClCompile>
-    <ClCompile Include="..\..\src\beast\beast\utility\impl\Journal.cpp">
-      <ExcludedFromBuild>True</ExcludedFromBuild>
-    </ClCompile>
-    <ClCompile Include="..\..\src\beast\beast\utility\impl\LeakChecked.cpp">
-      <ExcludedFromBuild>True</ExcludedFromBuild>
-    </ClCompile>
-    <ClCompile Include="..\..\src\beast\beast\utility\impl\PropertyStream.cpp">
-      <ExcludedFromBuild>True</ExcludedFromBuild>
-    </ClCompile>
-    <ClCompile Include="..\..\src\beast\beast\utility\impl\StaticObject.cpp">
-      <ExcludedFromBuild>True</ExcludedFromBuild>
-    </ClCompile>
-    <ClInclude Include="..\..\src\beast\beast\utility\is_call_possible.h">
-    </ClInclude>
-    <ClInclude Include="..\..\src\beast\beast\utility\Journal.h">
-    </ClInclude>
-    <ClInclude Include="..\..\src\beast\beast\utility\LeakChecked.h">
-    </ClInclude>
-    <ClInclude Include="..\..\src\beast\beast\utility\maybe_const.h">
-    </ClInclude>
-    <ClInclude Include="..\..\src\beast\beast\utility\meta.h">
-    </ClInclude>
-    <ClInclude Include="..\..\src\beast\beast\utility\noexcept.h">
-    </ClInclude>
-    <ClInclude Include="..\..\src\beast\beast\utility\PropertyStream.h">
-    </ClInclude>
-    <ClInclude Include="..\..\src\beast\beast\utility\StaticObject.h">
-    </ClInclude>
-    <ClInclude Include="..\..\src\beast\beast\utility\static_initializer.h">
-    </ClInclude>
-    <ClInclude Include="..\..\src\beast\beast\utility\tagged_integer.h">
-    </ClInclude>
-    <ClCompile Include="..\..\src\beast\beast\utility\tests\bassert.test.cpp">
-      <ExcludedFromBuild>True</ExcludedFromBuild>
-    </ClCompile>
-    <ClCompile Include="..\..\src\beast\beast\utility\tests\empty_base_optimization.test.cpp">
-      <ExcludedFromBuild>True</ExcludedFromBuild>
-    </ClCompile>
-    <ClCompile Include="..\..\src\beast\beast\utility\tests\Journal.test.cpp">
-      <ExcludedFromBuild>True</ExcludedFromBuild>
-    </ClCompile>
-    <ClCompile Include="..\..\src\beast\beast\utility\tests\static_initializer.test.cpp">
-      <ExcludedFromBuild>True</ExcludedFromBuild>
-    </ClCompile>
-    <ClCompile Include="..\..\src\beast\beast\utility\tests\tagged_integer.test.cpp">
-      <ExcludedFromBuild>True</ExcludedFromBuild>
-    </ClCompile>
-    <ClCompile Include="..\..\src\beast\beast\utility\tests\Zero.test.cpp">
-      <ExcludedFromBuild>True</ExcludedFromBuild>
-    </ClCompile>
-    <ClInclude Include="..\..\src\beast\beast\utility\type_name.h">
-    </ClInclude>
-    <ClCompile Include="..\..\src\beast\beast\utility\Utility.unity.cpp">
-      <ExcludedFromBuild>True</ExcludedFromBuild>
-    </ClCompile>
-    <ClInclude Include="..\..\src\beast\beast\utility\Zero.h">
-    </ClInclude>
-    <ClInclude Include="..\..\src\beast\beast\Version.h">
-    </ClInclude>
-    <ClCompile Include="..\..\src\hyperleveldb\db\builder.cc">
-      <ExcludedFromBuild>True</ExcludedFromBuild>
-    </ClCompile>
-    <ClInclude Include="..\..\src\hyperleveldb\db\builder.h">
-    </ClInclude>
-    <ClCompile Include="..\..\src\hyperleveldb\db\dbformat.cc">
-      <ExcludedFromBuild>True</ExcludedFromBuild>
-    </ClCompile>
-    <ClInclude Include="..\..\src\hyperleveldb\db\dbformat.h">
-    </ClInclude>
-    <ClCompile Include="..\..\src\hyperleveldb\db\db_impl.cc">
-      <ExcludedFromBuild>True</ExcludedFromBuild>
-    </ClCompile>
-    <ClInclude Include="..\..\src\hyperleveldb\db\db_impl.h">
-    </ClInclude>
-    <ClCompile Include="..\..\src\hyperleveldb\db\db_iter.cc">
-      <ExcludedFromBuild>True</ExcludedFromBuild>
-    </ClCompile>
-    <ClInclude Include="..\..\src\hyperleveldb\db\db_iter.h">
-    </ClInclude>
-    <ClCompile Include="..\..\src\hyperleveldb\db\filename.cc">
-      <ExcludedFromBuild>True</ExcludedFromBuild>
-    </ClCompile>
-    <ClInclude Include="..\..\src\hyperleveldb\db\filename.h">
-    </ClInclude>
-    <ClInclude Include="..\..\src\hyperleveldb\db\log_format.h">
-    </ClInclude>
-    <ClCompile Include="..\..\src\hyperleveldb\db\log_reader.cc">
-      <ExcludedFromBuild>True</ExcludedFromBuild>
-    </ClCompile>
-    <ClInclude Include="..\..\src\hyperleveldb\db\log_reader.h">
-    </ClInclude>
-    <ClCompile Include="..\..\src\hyperleveldb\db\log_writer.cc">
-      <ExcludedFromBuild>True</ExcludedFromBuild>
-    </ClCompile>
-    <ClInclude Include="..\..\src\hyperleveldb\db\log_writer.h">
-    </ClInclude>
-    <ClCompile Include="..\..\src\hyperleveldb\db\memtable.cc">
-      <ExcludedFromBuild>True</ExcludedFromBuild>
-    </ClCompile>
-    <ClInclude Include="..\..\src\hyperleveldb\db\memtable.h">
-    </ClInclude>
-    <ClCompile Include="..\..\src\hyperleveldb\db\repair.cc">
-      <ExcludedFromBuild>True</ExcludedFromBuild>
-    </ClCompile>
-    <ClCompile Include="..\..\src\hyperleveldb\db\replay_iterator.cc">
-      <ExcludedFromBuild>True</ExcludedFromBuild>
-    </ClCompile>
-    <ClInclude Include="..\..\src\hyperleveldb\db\replay_iterator.h">
-    </ClInclude>
-    <ClInclude Include="..\..\src\hyperleveldb\db\skiplist.h">
-    </ClInclude>
-    <ClInclude Include="..\..\src\hyperleveldb\db\snapshot.h">
-    </ClInclude>
-    <ClCompile Include="..\..\src\hyperleveldb\db\table_cache.cc">
-      <ExcludedFromBuild>True</ExcludedFromBuild>
-    </ClCompile>
-    <ClInclude Include="..\..\src\hyperleveldb\db\table_cache.h">
-    </ClInclude>
-    <ClCompile Include="..\..\src\hyperleveldb\db\version_edit.cc">
-      <ExcludedFromBuild>True</ExcludedFromBuild>
-    </ClCompile>
-    <ClInclude Include="..\..\src\hyperleveldb\db\version_edit.h">
-    </ClInclude>
-    <ClCompile Include="..\..\src\hyperleveldb\db\version_set.cc">
-      <ExcludedFromBuild>True</ExcludedFromBuild>
-    </ClCompile>
-    <ClInclude Include="..\..\src\hyperleveldb\db\version_set.h">
-    </ClInclude>
-    <ClCompile Include="..\..\src\hyperleveldb\db\write_batch.cc">
-      <ExcludedFromBuild>True</ExcludedFromBuild>
-    </ClCompile>
-    <ClInclude Include="..\..\src\hyperleveldb\db\write_batch_internal.h">
-    </ClInclude>
-    <ClInclude Include="..\..\src\hyperleveldb\hyperleveldb\cache.h">
-    </ClInclude>
-    <ClInclude Include="..\..\src\hyperleveldb\hyperleveldb\comparator.h">
-    </ClInclude>
-    <ClInclude Include="..\..\src\hyperleveldb\hyperleveldb\db.h">
-    </ClInclude>
-    <ClInclude Include="..\..\src\hyperleveldb\hyperleveldb\env.h">
-    </ClInclude>
-    <ClInclude Include="..\..\src\hyperleveldb\hyperleveldb\filter_policy.h">
-    </ClInclude>
-    <ClInclude Include="..\..\src\hyperleveldb\hyperleveldb\iterator.h">
-    </ClInclude>
-    <ClInclude Include="..\..\src\hyperleveldb\hyperleveldb\options.h">
-    </ClInclude>
-    <ClInclude Include="..\..\src\hyperleveldb\hyperleveldb\replay_iterator.h">
-    </ClInclude>
-    <ClInclude Include="..\..\src\hyperleveldb\hyperleveldb\slice.h">
-    </ClInclude>
-    <ClInclude Include="..\..\src\hyperleveldb\hyperleveldb\status.h">
-    </ClInclude>
-    <ClInclude Include="..\..\src\hyperleveldb\hyperleveldb\table.h">
-    </ClInclude>
-    <ClInclude Include="..\..\src\hyperleveldb\hyperleveldb\table_builder.h">
-    </ClInclude>
-    <ClInclude Include="..\..\src\hyperleveldb\hyperleveldb\write_batch.h">
-    </ClInclude>
-    <ClInclude Include="..\..\src\hyperleveldb\port\atomic_pointer.h">
-    </ClInclude>
-    <ClInclude Include="..\..\src\hyperleveldb\port\port.h">
-    </ClInclude>
-    <ClCompile Include="..\..\src\hyperleveldb\port\port_posix.cc">
-      <ExcludedFromBuild>True</ExcludedFromBuild>
-    </ClCompile>
-    <ClInclude Include="..\..\src\hyperleveldb\port\port_posix.h">
-    </ClInclude>
-    <ClInclude Include="..\..\src\hyperleveldb\port\thread_annotations.h">
-    </ClInclude>
-    <ClCompile Include="..\..\src\hyperleveldb\table\block.cc">
-      <ExcludedFromBuild>True</ExcludedFromBuild>
-    </ClCompile>
-    <ClInclude Include="..\..\src\hyperleveldb\table\block.h">
-    </ClInclude>
-    <ClCompile Include="..\..\src\hyperleveldb\table\block_builder.cc">
-      <ExcludedFromBuild>True</ExcludedFromBuild>
-    </ClCompile>
-    <ClInclude Include="..\..\src\hyperleveldb\table\block_builder.h">
-    </ClInclude>
-    <ClCompile Include="..\..\src\hyperleveldb\table\filter_block.cc">
-      <ExcludedFromBuild>True</ExcludedFromBuild>
-    </ClCompile>
-    <ClInclude Include="..\..\src\hyperleveldb\table\filter_block.h">
-    </ClInclude>
-    <ClCompile Include="..\..\src\hyperleveldb\table\format.cc">
-      <ExcludedFromBuild>True</ExcludedFromBuild>
-    </ClCompile>
-    <ClInclude Include="..\..\src\hyperleveldb\table\format.h">
-    </ClInclude>
-    <ClCompile Include="..\..\src\hyperleveldb\table\iterator.cc">
-      <ExcludedFromBuild>True</ExcludedFromBuild>
-    </ClCompile>
-    <ClInclude Include="..\..\src\hyperleveldb\table\iterator_wrapper.h">
-    </ClInclude>
-    <ClCompile Include="..\..\src\hyperleveldb\table\merger.cc">
-      <ExcludedFromBuild>True</ExcludedFromBuild>
-    </ClCompile>
-    <ClInclude Include="..\..\src\hyperleveldb\table\merger.h">
-    </ClInclude>
-    <ClCompile Include="..\..\src\hyperleveldb\table\table.cc">
-      <ExcludedFromBuild>True</ExcludedFromBuild>
-    </ClCompile>
-    <ClCompile Include="..\..\src\hyperleveldb\table\table_builder.cc">
-      <ExcludedFromBuild>True</ExcludedFromBuild>
-    </ClCompile>
-    <ClCompile Include="..\..\src\hyperleveldb\table\two_level_iterator.cc">
-      <ExcludedFromBuild>True</ExcludedFromBuild>
-    </ClCompile>
-    <ClInclude Include="..\..\src\hyperleveldb\table\two_level_iterator.h">
-    </ClInclude>
-    <ClCompile Include="..\..\src\hyperleveldb\util\arena.cc">
-      <ExcludedFromBuild>True</ExcludedFromBuild>
-    </ClCompile>
-    <ClInclude Include="..\..\src\hyperleveldb\util\arena.h">
-    </ClInclude>
-    <ClCompile Include="..\..\src\hyperleveldb\util\bloom.cc">
-      <ExcludedFromBuild>True</ExcludedFromBuild>
-    </ClCompile>
-    <ClCompile Include="..\..\src\hyperleveldb\util\cache.cc">
-      <ExcludedFromBuild>True</ExcludedFromBuild>
-    </ClCompile>
-    <ClCompile Include="..\..\src\hyperleveldb\util\coding.cc">
-      <ExcludedFromBuild>True</ExcludedFromBuild>
-    </ClCompile>
-    <ClInclude Include="..\..\src\hyperleveldb\util\coding.h">
-    </ClInclude>
-    <ClCompile Include="..\..\src\hyperleveldb\util\comparator.cc">
-      <ExcludedFromBuild>True</ExcludedFromBuild>
-    </ClCompile>
-    <ClCompile Include="..\..\src\hyperleveldb\util\crc32c.cc">
-      <ExcludedFromBuild>True</ExcludedFromBuild>
-    </ClCompile>
-    <ClInclude Include="..\..\src\hyperleveldb\util\crc32c.h">
-    </ClInclude>
-    <ClCompile Include="..\..\src\hyperleveldb\util\env.cc">
-      <ExcludedFromBuild>True</ExcludedFromBuild>
-    </ClCompile>
-    <ClCompile Include="..\..\src\hyperleveldb\util\env_posix.cc">
-      <ExcludedFromBuild>True</ExcludedFromBuild>
-    </ClCompile>
-    <ClCompile Include="..\..\src\hyperleveldb\util\filter_policy.cc">
-      <ExcludedFromBuild>True</ExcludedFromBuild>
-    </ClCompile>
-    <ClCompile Include="..\..\src\hyperleveldb\util\hash.cc">
-      <ExcludedFromBuild>True</ExcludedFromBuild>
-    </ClCompile>
-    <ClInclude Include="..\..\src\hyperleveldb\util\hash.h">
-    </ClInclude>
-    <ClCompile Include="..\..\src\hyperleveldb\util\histogram.cc">
-      <ExcludedFromBuild>True</ExcludedFromBuild>
-    </ClCompile>
-    <ClInclude Include="..\..\src\hyperleveldb\util\histogram.h">
-    </ClInclude>
-    <ClCompile Include="..\..\src\hyperleveldb\util\logging.cc">
-      <ExcludedFromBuild>True</ExcludedFromBuild>
-    </ClCompile>
-    <ClInclude Include="..\..\src\hyperleveldb\util\logging.h">
-    </ClInclude>
-    <ClInclude Include="..\..\src\hyperleveldb\util\mutexlock.h">
-    </ClInclude>
-    <ClCompile Include="..\..\src\hyperleveldb\util\options.cc">
-      <ExcludedFromBuild>True</ExcludedFromBuild>
-    </ClCompile>
-    <ClInclude Include="..\..\src\hyperleveldb\util\posix_logger.h">
-    </ClInclude>
-    <ClInclude Include="..\..\src\hyperleveldb\util\random.h">
-    </ClInclude>
-    <ClCompile Include="..\..\src\hyperleveldb\util\status.cc">
-      <ExcludedFromBuild>True</ExcludedFromBuild>
-    </ClCompile>
-    <ClCompile Include="..\..\src\leveldb\db\builder.cc">
-      <ExcludedFromBuild>True</ExcludedFromBuild>
-    </ClCompile>
-    <ClInclude Include="..\..\src\leveldb\db\builder.h">
-    </ClInclude>
-    <ClCompile Include="..\..\src\leveldb\db\dbformat.cc">
-      <ExcludedFromBuild>True</ExcludedFromBuild>
-    </ClCompile>
-    <ClInclude Include="..\..\src\leveldb\db\dbformat.h">
-    </ClInclude>
-    <ClCompile Include="..\..\src\leveldb\db\db_impl.cc">
-      <ExcludedFromBuild>True</ExcludedFromBuild>
-    </ClCompile>
-    <ClInclude Include="..\..\src\leveldb\db\db_impl.h">
-    </ClInclude>
-    <ClCompile Include="..\..\src\leveldb\db\db_iter.cc">
-      <ExcludedFromBuild>True</ExcludedFromBuild>
-    </ClCompile>
-    <ClInclude Include="..\..\src\leveldb\db\db_iter.h">
-    </ClInclude>
-    <ClCompile Include="..\..\src\leveldb\db\filename.cc">
-      <ExcludedFromBuild>True</ExcludedFromBuild>
-    </ClCompile>
-    <ClInclude Include="..\..\src\leveldb\db\filename.h">
-    </ClInclude>
-    <ClInclude Include="..\..\src\leveldb\db\log_format.h">
-    </ClInclude>
-    <ClCompile Include="..\..\src\leveldb\db\log_reader.cc">
-      <ExcludedFromBuild>True</ExcludedFromBuild>
-    </ClCompile>
-    <ClInclude Include="..\..\src\leveldb\db\log_reader.h">
-    </ClInclude>
-    <ClCompile Include="..\..\src\leveldb\db\log_writer.cc">
-      <ExcludedFromBuild>True</ExcludedFromBuild>
-    </ClCompile>
-    <ClInclude Include="..\..\src\leveldb\db\log_writer.h">
-    </ClInclude>
-    <ClCompile Include="..\..\src\leveldb\db\memtable.cc">
-      <ExcludedFromBuild>True</ExcludedFromBuild>
-    </ClCompile>
-    <ClInclude Include="..\..\src\leveldb\db\memtable.h">
-    </ClInclude>
-    <ClCompile Include="..\..\src\leveldb\db\repair.cc">
-      <ExcludedFromBuild>True</ExcludedFromBuild>
-    </ClCompile>
-    <ClInclude Include="..\..\src\leveldb\db\skiplist.h">
-    </ClInclude>
-    <ClInclude Include="..\..\src\leveldb\db\snapshot.h">
-    </ClInclude>
-    <ClCompile Include="..\..\src\leveldb\db\table_cache.cc">
-      <ExcludedFromBuild>True</ExcludedFromBuild>
-    </ClCompile>
-    <ClInclude Include="..\..\src\leveldb\db\table_cache.h">
-    </ClInclude>
-    <ClCompile Include="..\..\src\leveldb\db\version_edit.cc">
-      <ExcludedFromBuild>True</ExcludedFromBuild>
-    </ClCompile>
-    <ClInclude Include="..\..\src\leveldb\db\version_edit.h">
-    </ClInclude>
-    <ClCompile Include="..\..\src\leveldb\db\version_set.cc">
-      <ExcludedFromBuild>True</ExcludedFromBuild>
-    </ClCompile>
-    <ClInclude Include="..\..\src\leveldb\db\version_set.h">
-    </ClInclude>
-    <ClCompile Include="..\..\src\leveldb\db\write_batch.cc">
-      <ExcludedFromBuild>True</ExcludedFromBuild>
-    </ClCompile>
-    <ClInclude Include="..\..\src\leveldb\db\write_batch_internal.h">
-    </ClInclude>
-    <ClInclude Include="..\..\src\leveldb\include\leveldb\cache.h">
-    </ClInclude>
-    <ClInclude Include="..\..\src\leveldb\include\leveldb\comparator.h">
-    </ClInclude>
-    <ClInclude Include="..\..\src\leveldb\include\leveldb\db.h">
-    </ClInclude>
-    <ClInclude Include="..\..\src\leveldb\include\leveldb\env.h">
-    </ClInclude>
-    <ClInclude Include="..\..\src\leveldb\include\leveldb\filter_policy.h">
-    </ClInclude>
-    <ClInclude Include="..\..\src\leveldb\include\leveldb\iterator.h">
-    </ClInclude>
-    <ClInclude Include="..\..\src\leveldb\include\leveldb\options.h">
-    </ClInclude>
-    <ClInclude Include="..\..\src\leveldb\include\leveldb\slice.h">
-    </ClInclude>
-    <ClInclude Include="..\..\src\leveldb\include\leveldb\status.h">
-    </ClInclude>
-    <ClInclude Include="..\..\src\leveldb\include\leveldb\table.h">
-    </ClInclude>
-    <ClInclude Include="..\..\src\leveldb\include\leveldb\table_builder.h">
-    </ClInclude>
-    <ClInclude Include="..\..\src\leveldb\include\leveldb\write_batch.h">
-    </ClInclude>
-    <ClInclude Include="..\..\src\leveldb\port\atomic_pointer.h">
-    </ClInclude>
-    <ClInclude Include="..\..\src\leveldb\port\port.h">
-    </ClInclude>
-    <ClCompile Include="..\..\src\leveldb\port\port_posix.cc">
-      <ExcludedFromBuild>True</ExcludedFromBuild>
-    </ClCompile>
-    <ClInclude Include="..\..\src\leveldb\port\port_posix.h">
-    </ClInclude>
-    <ClCompile Include="..\..\src\leveldb\port\port_win.cc">
-      <ExcludedFromBuild>True</ExcludedFromBuild>
-    </ClCompile>
-    <ClInclude Include="..\..\src\leveldb\port\port_win.h">
-    </ClInclude>
-    <ClInclude Include="..\..\src\leveldb\port\thread_annotations.h">
-    </ClInclude>
-    <ClCompile Include="..\..\src\leveldb\table\block.cc">
-      <ExcludedFromBuild>True</ExcludedFromBuild>
-    </ClCompile>
-    <ClInclude Include="..\..\src\leveldb\table\block.h">
-    </ClInclude>
-    <ClCompile Include="..\..\src\leveldb\table\block_builder.cc">
-      <ExcludedFromBuild>True</ExcludedFromBuild>
-    </ClCompile>
-    <ClInclude Include="..\..\src\leveldb\table\block_builder.h">
-    </ClInclude>
-    <ClCompile Include="..\..\src\leveldb\table\filter_block.cc">
-      <ExcludedFromBuild>True</ExcludedFromBuild>
-    </ClCompile>
-    <ClInclude Include="..\..\src\leveldb\table\filter_block.h">
-    </ClInclude>
-    <ClCompile Include="..\..\src\leveldb\table\format.cc">
-      <ExcludedFromBuild>True</ExcludedFromBuild>
-    </ClCompile>
-    <ClInclude Include="..\..\src\leveldb\table\format.h">
-    </ClInclude>
-    <ClCompile Include="..\..\src\leveldb\table\iterator.cc">
-      <ExcludedFromBuild>True</ExcludedFromBuild>
-    </ClCompile>
-    <ClInclude Include="..\..\src\leveldb\table\iterator_wrapper.h">
-    </ClInclude>
-    <ClCompile Include="..\..\src\leveldb\table\merger.cc">
-      <ExcludedFromBuild>True</ExcludedFromBuild>
-    </ClCompile>
-    <ClInclude Include="..\..\src\leveldb\table\merger.h">
-    </ClInclude>
-    <ClCompile Include="..\..\src\leveldb\table\table.cc">
-      <ExcludedFromBuild>True</ExcludedFromBuild>
-    </ClCompile>
-    <ClCompile Include="..\..\src\leveldb\table\table_builder.cc">
-      <ExcludedFromBuild>True</ExcludedFromBuild>
-    </ClCompile>
-    <ClCompile Include="..\..\src\leveldb\table\two_level_iterator.cc">
-      <ExcludedFromBuild>True</ExcludedFromBuild>
-    </ClCompile>
-    <ClInclude Include="..\..\src\leveldb\table\two_level_iterator.h">
-    </ClInclude>
-    <ClCompile Include="..\..\src\leveldb\util\arena.cc">
-      <ExcludedFromBuild>True</ExcludedFromBuild>
-    </ClCompile>
-    <ClInclude Include="..\..\src\leveldb\util\arena.h">
-    </ClInclude>
-    <ClCompile Include="..\..\src\leveldb\util\bloom.cc">
-      <ExcludedFromBuild>True</ExcludedFromBuild>
-    </ClCompile>
-    <ClCompile Include="..\..\src\leveldb\util\cache.cc">
-      <ExcludedFromBuild>True</ExcludedFromBuild>
-    </ClCompile>
-    <ClCompile Include="..\..\src\leveldb\util\coding.cc">
-      <ExcludedFromBuild>True</ExcludedFromBuild>
-    </ClCompile>
-    <ClInclude Include="..\..\src\leveldb\util\coding.h">
-    </ClInclude>
-    <ClCompile Include="..\..\src\leveldb\util\comparator.cc">
-      <ExcludedFromBuild>True</ExcludedFromBuild>
-    </ClCompile>
-    <ClCompile Include="..\..\src\leveldb\util\crc32c.cc">
-      <ExcludedFromBuild>True</ExcludedFromBuild>
-    </ClCompile>
-    <ClInclude Include="..\..\src\leveldb\util\crc32c.h">
-    </ClInclude>
-    <ClCompile Include="..\..\src\leveldb\util\env.cc">
-      <ExcludedFromBuild>True</ExcludedFromBuild>
-    </ClCompile>
-    <ClCompile Include="..\..\src\leveldb\util\env_posix.cc">
-      <ExcludedFromBuild>True</ExcludedFromBuild>
-    </ClCompile>
-    <ClCompile Include="..\..\src\leveldb\util\env_win.cc">
-      <ExcludedFromBuild>True</ExcludedFromBuild>
-    </ClCompile>
-    <ClCompile Include="..\..\src\leveldb\util\filter_policy.cc">
-      <ExcludedFromBuild>True</ExcludedFromBuild>
-    </ClCompile>
-    <ClCompile Include="..\..\src\leveldb\util\hash.cc">
-      <ExcludedFromBuild>True</ExcludedFromBuild>
-    </ClCompile>
-    <ClInclude Include="..\..\src\leveldb\util\hash.h">
-    </ClInclude>
-    <ClCompile Include="..\..\src\leveldb\util\histogram.cc">
-      <ExcludedFromBuild>True</ExcludedFromBuild>
-    </ClCompile>
-    <ClInclude Include="..\..\src\leveldb\util\histogram.h">
-    </ClInclude>
-    <ClCompile Include="..\..\src\leveldb\util\logging.cc">
-      <ExcludedFromBuild>True</ExcludedFromBuild>
-    </ClCompile>
-    <ClInclude Include="..\..\src\leveldb\util\logging.h">
-    </ClInclude>
-    <ClInclude Include="..\..\src\leveldb\util\mutexlock.h">
-    </ClInclude>
-    <ClCompile Include="..\..\src\leveldb\util\options.cc">
-      <ExcludedFromBuild>True</ExcludedFromBuild>
-    </ClCompile>
-    <ClInclude Include="..\..\src\leveldb\util\posix_logger.h">
-    </ClInclude>
-    <ClInclude Include="..\..\src\leveldb\util\random.h">
-    </ClInclude>
-    <ClCompile Include="..\..\src\leveldb\util\status.cc">
-      <ExcludedFromBuild>True</ExcludedFromBuild>
-    </ClCompile>
-    <ClCompile Include="..\..\src\protobuf\src\google\protobuf\compiler\importer.cc">
-      <ExcludedFromBuild>True</ExcludedFromBuild>
-    </ClCompile>
-    <ClInclude Include="..\..\src\protobuf\src\google\protobuf\compiler\importer.h">
-    </ClInclude>
-    <ClCompile Include="..\..\src\protobuf\src\google\protobuf\compiler\parser.cc">
-      <ExcludedFromBuild>True</ExcludedFromBuild>
-    </ClCompile>
-    <ClInclude Include="..\..\src\protobuf\src\google\protobuf\compiler\parser.h">
-    </ClInclude>
-    <ClCompile Include="..\..\src\protobuf\src\google\protobuf\descriptor.cc">
-      <ExcludedFromBuild>True</ExcludedFromBuild>
-    </ClCompile>
-    <ClInclude Include="..\..\src\protobuf\src\google\protobuf\descriptor.h">
-    </ClInclude>
-    <ClCompile Include="..\..\src\protobuf\src\google\protobuf\descriptor.pb.cc">
-      <ExcludedFromBuild>True</ExcludedFromBuild>
-    </ClCompile>
-    <ClInclude Include="..\..\src\protobuf\src\google\protobuf\descriptor.pb.h">
-    </ClInclude>
-    <ClCompile Include="..\..\src\protobuf\src\google\protobuf\descriptor_database.cc">
-      <ExcludedFromBuild>True</ExcludedFromBuild>
-    </ClCompile>
-    <ClInclude Include="..\..\src\protobuf\src\google\protobuf\descriptor_database.h">
-    </ClInclude>
-    <ClCompile Include="..\..\src\protobuf\src\google\protobuf\dynamic_message.cc">
-      <ExcludedFromBuild>True</ExcludedFromBuild>
-    </ClCompile>
-    <ClInclude Include="..\..\src\protobuf\src\google\protobuf\dynamic_message.h">
-    </ClInclude>
-    <ClCompile Include="..\..\src\protobuf\src\google\protobuf\extension_set.cc">
-      <ExcludedFromBuild>True</ExcludedFromBuild>
-    </ClCompile>
-    <ClInclude Include="..\..\src\protobuf\src\google\protobuf\extension_set.h">
-    </ClInclude>
-    <ClCompile Include="..\..\src\protobuf\src\google\protobuf\extension_set_heavy.cc">
-      <ExcludedFromBuild>True</ExcludedFromBuild>
-    </ClCompile>
-    <ClInclude Include="..\..\src\protobuf\src\google\protobuf\generated_enum_reflection.h">
-    </ClInclude>
-    <ClCompile Include="..\..\src\protobuf\src\google\protobuf\generated_message_reflection.cc">
-      <ExcludedFromBuild>True</ExcludedFromBuild>
-    </ClCompile>
-    <ClInclude Include="..\..\src\protobuf\src\google\protobuf\generated_message_reflection.h">
-    </ClInclude>
-    <ClCompile Include="..\..\src\protobuf\src\google\protobuf\generated_message_util.cc">
-      <ExcludedFromBuild>True</ExcludedFromBuild>
-    </ClCompile>
-    <ClInclude Include="..\..\src\protobuf\src\google\protobuf\generated_message_util.h">
-    </ClInclude>
-    <ClCompile Include="..\..\src\protobuf\src\google\protobuf\io\coded_stream.cc">
-      <ExcludedFromBuild>True</ExcludedFromBuild>
-    </ClCompile>
-    <ClInclude Include="..\..\src\protobuf\src\google\protobuf\io\coded_stream.h">
-    </ClInclude>
-    <ClInclude Include="..\..\src\protobuf\src\google\protobuf\io\coded_stream_inl.h">
-    </ClInclude>
-    <ClCompile Include="..\..\src\protobuf\src\google\protobuf\io\gzip_stream.cc">
-      <ExcludedFromBuild>True</ExcludedFromBuild>
-    </ClCompile>
-    <ClInclude Include="..\..\src\protobuf\src\google\protobuf\io\gzip_stream.h">
-    </ClInclude>
-    <ClCompile Include="..\..\src\protobuf\src\google\protobuf\io\tokenizer.cc">
-      <ExcludedFromBuild>True</ExcludedFromBuild>
-    </ClCompile>
-    <ClInclude Include="..\..\src\protobuf\src\google\protobuf\io\tokenizer.h">
-    </ClInclude>
-    <ClCompile Include="..\..\src\protobuf\src\google\protobuf\io\zero_copy_stream.cc">
-      <ExcludedFromBuild>True</ExcludedFromBuild>
-    </ClCompile>
-    <ClInclude Include="..\..\src\protobuf\src\google\protobuf\io\zero_copy_stream.h">
-    </ClInclude>
-    <ClCompile Include="..\..\src\protobuf\src\google\protobuf\io\zero_copy_stream_impl.cc">
-      <ExcludedFromBuild>True</ExcludedFromBuild>
-    </ClCompile>
-    <ClInclude Include="..\..\src\protobuf\src\google\protobuf\io\zero_copy_stream_impl.h">
-    </ClInclude>
-    <ClCompile Include="..\..\src\protobuf\src\google\protobuf\io\zero_copy_stream_impl_lite.cc">
-      <ExcludedFromBuild>True</ExcludedFromBuild>
-    </ClCompile>
-    <ClInclude Include="..\..\src\protobuf\src\google\protobuf\io\zero_copy_stream_impl_lite.h">
-    </ClInclude>
-    <ClCompile Include="..\..\src\protobuf\src\google\protobuf\message.cc">
-      <ExcludedFromBuild>True</ExcludedFromBuild>
-    </ClCompile>
-    <ClInclude Include="..\..\src\protobuf\src\google\protobuf\message.h">
-    </ClInclude>
-    <ClCompile Include="..\..\src\protobuf\src\google\protobuf\message_lite.cc">
-      <ExcludedFromBuild>True</ExcludedFromBuild>
-    </ClCompile>
-    <ClInclude Include="..\..\src\protobuf\src\google\protobuf\message_lite.h">
-    </ClInclude>
-    <ClCompile Include="..\..\src\protobuf\src\google\protobuf\reflection_ops.cc">
-      <ExcludedFromBuild>True</ExcludedFromBuild>
-    </ClCompile>
-    <ClInclude Include="..\..\src\protobuf\src\google\protobuf\reflection_ops.h">
-    </ClInclude>
-    <ClCompile Include="..\..\src\protobuf\src\google\protobuf\repeated_field.cc">
-      <ExcludedFromBuild>True</ExcludedFromBuild>
-    </ClCompile>
-    <ClInclude Include="..\..\src\protobuf\src\google\protobuf\repeated_field.h">
-    </ClInclude>
-    <ClCompile Include="..\..\src\protobuf\src\google\protobuf\service.cc">
-      <ExcludedFromBuild>True</ExcludedFromBuild>
-    </ClCompile>
-    <ClInclude Include="..\..\src\protobuf\src\google\protobuf\service.h">
-    </ClInclude>
-    <ClInclude Include="..\..\src\protobuf\src\google\protobuf\stubs\atomicops.h">
-    </ClInclude>
-    <ClInclude Include="..\..\src\protobuf\src\google\protobuf\stubs\atomicops_internals_arm_gcc.h">
-    </ClInclude>
-    <ClInclude Include="..\..\src\protobuf\src\google\protobuf\stubs\atomicops_internals_arm_qnx.h">
-    </ClInclude>
-    <ClInclude Include="..\..\src\protobuf\src\google\protobuf\stubs\atomicops_internals_atomicword_compat.h">
-    </ClInclude>
-    <ClInclude Include="..\..\src\protobuf\src\google\protobuf\stubs\atomicops_internals_macosx.h">
-    </ClInclude>
-    <ClInclude Include="..\..\src\protobuf\src\google\protobuf\stubs\atomicops_internals_mips_gcc.h">
-    </ClInclude>
-    <ClInclude Include="..\..\src\protobuf\src\google\protobuf\stubs\atomicops_internals_pnacl.h">
-    </ClInclude>
-    <ClInclude Include="..\..\src\protobuf\src\google\protobuf\stubs\atomicops_internals_x86_gcc.h">
-    </ClInclude>
-    <ClCompile Include="..\..\src\protobuf\src\google\protobuf\stubs\atomicops_internals_x86_msvc.cc">
-      <ExcludedFromBuild>True</ExcludedFromBuild>
-    </ClCompile>
-    <ClInclude Include="..\..\src\protobuf\src\google\protobuf\stubs\atomicops_internals_x86_msvc.h">
-    </ClInclude>
-    <ClCompile Include="..\..\src\protobuf\src\google\protobuf\stubs\common.cc">
-      <ExcludedFromBuild>True</ExcludedFromBuild>
-    </ClCompile>
-    <ClInclude Include="..\..\src\protobuf\src\google\protobuf\stubs\common.h">
-    </ClInclude>
-    <ClInclude Include="..\..\src\protobuf\src\google\protobuf\stubs\hash.h">
-    </ClInclude>
-    <ClInclude Include="..\..\src\protobuf\src\google\protobuf\stubs\map-util.h">
-    </ClInclude>
-    <ClCompile Include="..\..\src\protobuf\src\google\protobuf\stubs\once.cc">
-      <ExcludedFromBuild>True</ExcludedFromBuild>
-    </ClCompile>
-    <ClInclude Include="..\..\src\protobuf\src\google\protobuf\stubs\once.h">
-    </ClInclude>
-    <ClInclude Include="..\..\src\protobuf\src\google\protobuf\stubs\platform_macros.h">
-    </ClInclude>
-    <ClInclude Include="..\..\src\protobuf\src\google\protobuf\stubs\stl_util.h">
-    </ClInclude>
-    <ClCompile Include="..\..\src\protobuf\src\google\protobuf\stubs\stringprintf.cc">
-      <ExcludedFromBuild>True</ExcludedFromBuild>
-    </ClCompile>
-    <ClInclude Include="..\..\src\protobuf\src\google\protobuf\stubs\stringprintf.h">
-    </ClInclude>
-    <ClCompile Include="..\..\src\protobuf\src\google\protobuf\stubs\structurally_valid.cc">
-      <ExcludedFromBuild>True</ExcludedFromBuild>
-    </ClCompile>
-    <ClCompile Include="..\..\src\protobuf\src\google\protobuf\stubs\strutil.cc">
-      <ExcludedFromBuild>True</ExcludedFromBuild>
-    </ClCompile>
-    <ClInclude Include="..\..\src\protobuf\src\google\protobuf\stubs\strutil.h">
-    </ClInclude>
-    <ClCompile Include="..\..\src\protobuf\src\google\protobuf\stubs\substitute.cc">
-      <ExcludedFromBuild>True</ExcludedFromBuild>
-    </ClCompile>
-    <ClInclude Include="..\..\src\protobuf\src\google\protobuf\stubs\substitute.h">
-    </ClInclude>
-    <ClInclude Include="..\..\src\protobuf\src\google\protobuf\stubs\template_util.h">
-    </ClInclude>
-    <ClInclude Include="..\..\src\protobuf\src\google\protobuf\stubs\type_traits.h">
-    </ClInclude>
-    <ClInclude Include="..\..\src\protobuf\src\google\protobuf\testing\googletest.h">
-    </ClInclude>
-    <ClCompile Include="..\..\src\protobuf\src\google\protobuf\text_format.cc">
-      <ExcludedFromBuild>True</ExcludedFromBuild>
-    </ClCompile>
-    <ClInclude Include="..\..\src\protobuf\src\google\protobuf\text_format.h">
-    </ClInclude>
-    <ClCompile Include="..\..\src\protobuf\src\google\protobuf\unknown_field_set.cc">
-      <ExcludedFromBuild>True</ExcludedFromBuild>
-    </ClCompile>
-    <ClInclude Include="..\..\src\protobuf\src\google\protobuf\unknown_field_set.h">
-    </ClInclude>
-    <ClCompile Include="..\..\src\protobuf\src\google\protobuf\wire_format.cc">
-      <ExcludedFromBuild>True</ExcludedFromBuild>
-    </ClCompile>
-    <ClInclude Include="..\..\src\protobuf\src\google\protobuf\wire_format.h">
-    </ClInclude>
-    <ClCompile Include="..\..\src\protobuf\src\google\protobuf\wire_format_lite.cc">
-      <ExcludedFromBuild>True</ExcludedFromBuild>
-    </ClCompile>
-    <ClInclude Include="..\..\src\protobuf\src\google\protobuf\wire_format_lite.h">
-    </ClInclude>
-    <ClInclude Include="..\..\src\protobuf\src\google\protobuf\wire_format_lite_inl.h">
-    </ClInclude>
-    <ClInclude Include="..\..\src\protobuf\vsprojects\config.h">
-    </ClInclude>
-    <ClInclude Include="..\..\src\ripple\algorithm\api\CycledSet.h">
-    </ClInclude>
-    <ClInclude Include="..\..\src\ripple\algorithm\api\DecayingSample.h">
-    </ClInclude>
-    <ClCompile Include="..\..\src\ripple\basics\containers\RangeSet.cpp">
-      <ExcludedFromBuild>True</ExcludedFromBuild>
-    </ClCompile>
-    <ClInclude Include="..\..\src\ripple\basics\containers\RangeSet.h">
-    </ClInclude>
-    <ClInclude Include="..\..\src\ripple\basics\containers\SyncUnorderedMap.h">
-    </ClInclude>
-    <ClCompile Include="..\..\src\ripple\basics\log\Log.cpp">
-      <ExcludedFromBuild>True</ExcludedFromBuild>
-    </ClCompile>
-    <ClInclude Include="..\..\src\ripple\basics\log\Log.h">
-    </ClInclude>
-    <ClInclude Include="..\..\src\ripple\basics\log\LoggedTimings.h">
-    </ClInclude>
-    <ClInclude Include="..\..\src\ripple\basics\system\BoostIncludes.h">
-    </ClInclude>
-    <ClCompile Include="..\..\src\ripple\basics\system\CheckLibraryVersions.cpp">
-      <ExcludedFromBuild>True</ExcludedFromBuild>
-    </ClCompile>
-    <ClInclude Include="..\..\src\ripple\basics\system\CheckLibraryVersions.h">
-    </ClInclude>
-    <ClInclude Include="..\..\src\ripple\basics\types\BasicTypes.h">
-    </ClInclude>
-    <ClCompile Include="..\..\src\ripple\basics\utility\CountedObject.cpp">
-      <ExcludedFromBuild>True</ExcludedFromBuild>
-    </ClCompile>
-    <ClInclude Include="..\..\src\ripple\basics\utility\CountedObject.h">
-    </ClInclude>
-    <ClCompile Include="..\..\src\ripple\basics\utility\IniFile.cpp">
-      <ExcludedFromBuild>True</ExcludedFromBuild>
-    </ClCompile>
-    <ClInclude Include="..\..\src\ripple\basics\utility\IniFile.h">
-    </ClInclude>
-    <ClInclude Include="..\..\src\ripple\basics\utility\PlatformMacros.h">
-    </ClInclude>
-    <ClInclude Include="..\..\src\ripple\basics\utility\StringConcat.h">
-    </ClInclude>
-    <ClCompile Include="..\..\src\ripple\basics\utility\StringUtilities.cpp">
-      <ExcludedFromBuild>True</ExcludedFromBuild>
-    </ClCompile>
-    <ClInclude Include="..\..\src\ripple\basics\utility\StringUtilities.h">
-    </ClInclude>
-    <ClCompile Include="..\..\src\ripple\basics\utility\Sustain.cpp">
-      <ExcludedFromBuild>True</ExcludedFromBuild>
-    </ClCompile>
-    <ClInclude Include="..\..\src\ripple\basics\utility\Sustain.h">
-    </ClInclude>
-    <ClCompile Include="..\..\src\ripple\basics\utility\ThreadName.cpp">
-      <ExcludedFromBuild>True</ExcludedFromBuild>
-    </ClCompile>
-    <ClInclude Include="..\..\src\ripple\basics\utility\ThreadName.h">
-    </ClInclude>
-    <ClCompile Include="..\..\src\ripple\basics\utility\Time.cpp">
-      <ExcludedFromBuild>True</ExcludedFromBuild>
-    </ClCompile>
-    <ClInclude Include="..\..\src\ripple\basics\utility\Time.h">
-    </ClInclude>
-    <ClInclude Include="..\..\src\ripple\basics\utility\ToString.h">
-    </ClInclude>
-    <ClCompile Include="..\..\src\ripple\basics\utility\UptimeTimer.cpp">
-      <ExcludedFromBuild>True</ExcludedFromBuild>
-    </ClCompile>
-    <ClInclude Include="..\..\src\ripple\basics\utility\UptimeTimer.h">
-    </ClInclude>
-    <ClInclude Include="..\..\src\ripple\common\byte_view.h">
-    </ClInclude>
-    <ClCompile Include="..\..\src\ripple\common\impl\KeyCache.cpp">
-      <ExcludedFromBuild>True</ExcludedFromBuild>
-    </ClCompile>
-    <ClCompile Include="..\..\src\ripple\common\impl\MultiSocket.cpp">
-      <ExcludedFromBuild>True</ExcludedFromBuild>
-    </ClCompile>
-    <ClInclude Include="..\..\src\ripple\common\impl\MultiSocketImpl.h">
-    </ClInclude>
-    <ClCompile Include="..\..\src\ripple\common\impl\ResolverAsio.cpp">
-      <ExcludedFromBuild>True</ExcludedFromBuild>
-    </ClCompile>
-    <ClCompile Include="..\..\src\ripple\common\impl\RippleSSLContext.cpp">
-      <ExcludedFromBuild>True</ExcludedFromBuild>
-    </ClCompile>
-    <ClCompile Include="..\..\src\ripple\common\impl\TaggedCache.cpp">
-      <ExcludedFromBuild>True</ExcludedFromBuild>
-    </ClCompile>
-    <ClInclude Include="..\..\src\ripple\common\jsonrpc_fields.h">
-    </ClInclude>
-    <ClInclude Include="..\..\src\ripple\common\KeyCache.h">
-    </ClInclude>
-    <ClInclude Include="..\..\src\ripple\common\MultiSocket.h">
-    </ClInclude>
-    <ClInclude Include="..\..\src\ripple\common\Resolver.h">
-    </ClInclude>
-    <ClInclude Include="..\..\src\ripple\common\ResolverAsio.h">
-    </ClInclude>
-    <ClInclude Include="..\..\src\ripple\common\RippleSSLContext.h">
-    </ClInclude>
-    <ClInclude Include="..\..\src\ripple\common\seconds_clock.h">
-    </ClInclude>
-    <ClInclude Include="..\..\src\ripple\common\TaggedCache.h">
-    </ClInclude>
-    <ClCompile Include="..\..\src\ripple\common\tests\cross_offer.test.cpp">
-      <ExcludedFromBuild>True</ExcludedFromBuild>
-    </ClCompile>
-<<<<<<< HEAD
-    <ClInclude Include="..\..\src\ripple\http\Server.h">
-    </ClInclude>
-    <ClInclude Include="..\..\src\ripple\http\Session.h">
-=======
-    <ClInclude Include="..\..\src\ripple\common\UnorderedContainers.h">
->>>>>>> ed597e5e
-    </ClInclude>
-    <ClCompile Include="..\..\src\ripple\http\impl\Door.cpp">
-      <ExcludedFromBuild>True</ExcludedFromBuild>
-    </ClCompile>
-    <ClInclude Include="..\..\src\ripple\http\impl\Door.h">
-    </ClInclude>
-    <ClCompile Include="..\..\src\ripple\http\impl\Peer.cpp">
-      <ExcludedFromBuild>True</ExcludedFromBuild>
-    </ClCompile>
-    <ClInclude Include="..\..\src\ripple\http\impl\Peer.h">
-    </ClInclude>
-    <ClCompile Include="..\..\src\ripple\http\impl\Port.cpp">
-      <ExcludedFromBuild>True</ExcludedFromBuild>
-    </ClCompile>
-    <ClCompile Include="..\..\src\ripple\http\impl\ScopedStream.cpp">
-      <ExcludedFromBuild>True</ExcludedFromBuild>
-    </ClCompile>
-    <ClCompile Include="..\..\src\ripple\http\impl\Server.cpp">
-      <ExcludedFromBuild>True</ExcludedFromBuild>
-    </ClCompile>
-    <ClCompile Include="..\..\src\ripple\http\impl\ServerImpl.cpp">
-      <ExcludedFromBuild>True</ExcludedFromBuild>
-    </ClCompile>
-    <ClInclude Include="..\..\src\ripple\http\impl\ServerImpl.h">
-    </ClInclude>
-    <ClInclude Include="..\..\src\ripple\http\impl\Types.h">
-    </ClInclude>
-    <ClInclude Include="..\..\src\ripple\http\Server.h">
-    </ClInclude>
-    <ClInclude Include="..\..\src\ripple\http\Session.h">
-    </ClInclude>
-    <ClInclude Include="..\..\src\ripple\json\api\JsonPropertyStream.h">
-    </ClInclude>
-    <ClInclude Include="..\..\src\ripple\json\api\json_config.h">
-    </ClInclude>
-    <ClInclude Include="..\..\src\ripple\json\api\json_features.h">
-    </ClInclude>
-    <ClInclude Include="..\..\src\ripple\json\api\json_forwards.h">
-    </ClInclude>
-    <ClInclude Include="..\..\src\ripple\json\api\json_reader.h">
-    </ClInclude>
-    <ClInclude Include="..\..\src\ripple\json\api\json_value.h">
-    </ClInclude>
-    <ClInclude Include="..\..\src\ripple\json\api\json_writer.h">
-    </ClInclude>
-    <ClCompile Include="..\..\src\ripple\json\impl\JsonPropertyStream.cpp">
-      <ExcludedFromBuild>True</ExcludedFromBuild>
-    </ClCompile>
-    <ClInclude Include="..\..\src\ripple\json\impl\json_batchallocator.h">
-    </ClInclude>
-    <ClInclude Include="..\..\src\ripple\json\impl\json_internalarray.inl">
-    </ClInclude>
-    <ClInclude Include="..\..\src\ripple\json\impl\json_internalmap.inl">
-    </ClInclude>
-    <ClCompile Include="..\..\src\ripple\json\impl\json_reader.cpp">
-      <ExcludedFromBuild>True</ExcludedFromBuild>
-    </ClCompile>
-    <ClCompile Include="..\..\src\ripple\json\impl\json_value.cpp">
-      <ExcludedFromBuild>True</ExcludedFromBuild>
-    </ClCompile>
-    <ClInclude Include="..\..\src\ripple\json\impl\json_valueiterator.inl">
-    </ClInclude>
-    <ClCompile Include="..\..\src\ripple\json\impl\json_writer.cpp">
-      <ExcludedFromBuild>True</ExcludedFromBuild>
-    </ClCompile>
-    <ClCompile Include="..\..\src\ripple\json\impl\Tests.cpp">
-      <ExcludedFromBuild>True</ExcludedFromBuild>
-    </ClCompile>
-    <ClInclude Include="..\..\src\ripple\module\app\book\Amount.h">
-    </ClInclude>
-    <ClInclude Include="..\..\src\ripple\module\app\book\Amounts.h">
-    </ClInclude>
-    <ClInclude Include="..\..\src\ripple\module\app\book\BookTip.h">
-    </ClInclude>
-    <ClCompile Include="..\..\src\ripple\module\app\book\impl\BookTip.cpp">
-      <ExcludedFromBuild>True</ExcludedFromBuild>
-    </ClCompile>
-    <ClCompile Include="..\..\src\ripple\module\app\book\impl\OfferStream.cpp">
-      <ExcludedFromBuild>True</ExcludedFromBuild>
-    </ClCompile>
-    <ClCompile Include="..\..\src\ripple\module\app\book\impl\Quality.cpp">
-      <ExcludedFromBuild>True</ExcludedFromBuild>
-    </ClCompile>
-    <ClCompile Include="..\..\src\ripple\module\app\book\impl\Taker.cpp">
-      <ExcludedFromBuild>True</ExcludedFromBuild>
-    </ClCompile>
-    <ClInclude Include="..\..\src\ripple\module\app\book\Offer.h">
-    </ClInclude>
-    <ClInclude Include="..\..\src\ripple\module\app\book\OfferStream.h">
-    </ClInclude>
-    <ClInclude Include="..\..\src\ripple\module\app\book\Quality.h">
-    </ClInclude>
-    <ClInclude Include="..\..\src\ripple\module\app\book\Taker.h">
-    </ClInclude>
-    <ClCompile Include="..\..\src\ripple\module\app\book\tests\OfferStream.test.cpp">
-      <ExcludedFromBuild>True</ExcludedFromBuild>
-    </ClCompile>
-    <ClCompile Include="..\..\src\ripple\module\app\book\tests\Quality.test.cpp">
-      <ExcludedFromBuild>True</ExcludedFromBuild>
-    </ClCompile>
-    <ClInclude Include="..\..\src\ripple\module\app\book\Types.h">
-    </ClInclude>
-    <ClCompile Include="..\..\src\ripple\module\app\consensus\DisputedTx.cpp">
-      <ExcludedFromBuild>True</ExcludedFromBuild>
-    </ClCompile>
-    <ClInclude Include="..\..\src\ripple\module\app\consensus\DisputedTx.h">
-    </ClInclude>
-    <ClCompile Include="..\..\src\ripple\module\app\consensus\LedgerConsensus.cpp">
-      <ExcludedFromBuild>True</ExcludedFromBuild>
-    </ClCompile>
-    <ClInclude Include="..\..\src\ripple\module\app\consensus\LedgerConsensus.h">
-    </ClInclude>
-    <ClCompile Include="..\..\src\ripple\module\app\data\Database.cpp">
-      <ExcludedFromBuild>True</ExcludedFromBuild>
-    </ClCompile>
-    <ClInclude Include="..\..\src\ripple\module\app\data\Database.h">
-    </ClInclude>
-    <ClCompile Include="..\..\src\ripple\module\app\data\DatabaseCon.cpp">
-      <ExcludedFromBuild>True</ExcludedFromBuild>
-    </ClCompile>
-    <ClInclude Include="..\..\src\ripple\module\app\data\DatabaseCon.h">
-    </ClInclude>
-    <ClCompile Include="..\..\src\ripple\module\app\data\DBInit.cpp">
-      <ExcludedFromBuild>True</ExcludedFromBuild>
-    </ClCompile>
-    <ClInclude Include="..\..\src\ripple\module\app\data\DBInit.h">
-    </ClInclude>
-    <ClCompile Include="..\..\src\ripple\module\app\data\SqliteDatabase.cpp">
-      <ExcludedFromBuild>True</ExcludedFromBuild>
-    </ClCompile>
-    <ClInclude Include="..\..\src\ripple\module\app\data\SqliteDatabase.h">
-    </ClInclude>
-    <ClCompile Include="..\..\src\ripple\module\app\ledger\AcceptedLedger.cpp">
-      <ExcludedFromBuild>True</ExcludedFromBuild>
-    </ClCompile>
-    <ClInclude Include="..\..\src\ripple\module\app\ledger\AcceptedLedger.h">
-    </ClInclude>
-    <ClCompile Include="..\..\src\ripple\module\app\ledger\AcceptedLedgerTx.cpp">
-      <ExcludedFromBuild>True</ExcludedFromBuild>
-    </ClCompile>
-    <ClInclude Include="..\..\src\ripple\module\app\ledger\AcceptedLedgerTx.h">
-    </ClInclude>
-    <ClCompile Include="..\..\src\ripple\module\app\ledger\BookListeners.cpp">
-      <ExcludedFromBuild>True</ExcludedFromBuild>
-    </ClCompile>
-    <ClInclude Include="..\..\src\ripple\module\app\ledger\BookListeners.h">
-    </ClInclude>
-    <ClCompile Include="..\..\src\ripple\module\app\ledger\DirectoryEntryIterator.cpp">
-      <ExcludedFromBuild>True</ExcludedFromBuild>
-    </ClCompile>
-    <ClInclude Include="..\..\src\ripple\module\app\ledger\DirectoryEntryIterator.h">
-    </ClInclude>
-    <ClCompile Include="..\..\src\ripple\module\app\ledger\InboundLedger.cpp">
-      <ExcludedFromBuild>True</ExcludedFromBuild>
-    </ClCompile>
-    <ClInclude Include="..\..\src\ripple\module\app\ledger\InboundLedger.h">
-    </ClInclude>
-    <ClCompile Include="..\..\src\ripple\module\app\ledger\InboundLedgers.cpp">
-      <ExcludedFromBuild>True</ExcludedFromBuild>
-    </ClCompile>
-    <ClInclude Include="..\..\src\ripple\module\app\ledger\InboundLedgers.h">
-    </ClInclude>
-    <ClCompile Include="..\..\src\ripple\module\app\ledger\Ledger.cpp">
-      <ExcludedFromBuild>True</ExcludedFromBuild>
-    </ClCompile>
-    <ClInclude Include="..\..\src\ripple\module\app\ledger\Ledger.h">
-    </ClInclude>
-    <ClCompile Include="..\..\src\ripple\module\app\ledger\LedgerCleaner.cpp">
-      <ExcludedFromBuild>True</ExcludedFromBuild>
-    </ClCompile>
-    <ClInclude Include="..\..\src\ripple\module\app\ledger\LedgerCleaner.h">
-    </ClInclude>
-    <ClCompile Include="..\..\src\ripple\module\app\ledger\LedgerEntrySet.cpp">
-      <ExcludedFromBuild>True</ExcludedFromBuild>
-    </ClCompile>
-    <ClInclude Include="..\..\src\ripple\module\app\ledger\LedgerEntrySet.h">
-    </ClInclude>
-    <ClCompile Include="..\..\src\ripple\module\app\ledger\LedgerHistory.cpp">
-      <ExcludedFromBuild>True</ExcludedFromBuild>
-    </ClCompile>
-    <ClInclude Include="..\..\src\ripple\module\app\ledger\LedgerHistory.h">
-    </ClInclude>
-    <ClInclude Include="..\..\src\ripple\module\app\ledger\LedgerHolder.h">
-    </ClInclude>
-    <ClCompile Include="..\..\src\ripple\module\app\ledger\LedgerMaster.cpp">
-      <ExcludedFromBuild>True</ExcludedFromBuild>
-    </ClCompile>
-    <ClInclude Include="..\..\src\ripple\module\app\ledger\LedgerMaster.h">
-    </ClInclude>
-    <ClCompile Include="..\..\src\ripple\module\app\ledger\LedgerProposal.cpp">
-      <ExcludedFromBuild>True</ExcludedFromBuild>
-    </ClCompile>
-    <ClInclude Include="..\..\src\ripple\module\app\ledger\LedgerProposal.h">
-    </ClInclude>
-    <ClCompile Include="..\..\src\ripple\module\app\ledger\LedgerTiming.cpp">
-      <ExcludedFromBuild>True</ExcludedFromBuild>
-    </ClCompile>
-    <ClInclude Include="..\..\src\ripple\module\app\ledger\LedgerTiming.h">
-    </ClInclude>
-    <ClCompile Include="..\..\src\ripple\module\app\ledger\OrderBookDB.cpp">
-      <ExcludedFromBuild>True</ExcludedFromBuild>
-    </ClCompile>
-    <ClInclude Include="..\..\src\ripple\module\app\ledger\OrderBookDB.h">
-    </ClInclude>
-    <ClCompile Include="..\..\src\ripple\module\app\ledger\OrderBookIterator.cpp">
-      <ExcludedFromBuild>True</ExcludedFromBuild>
-    </ClCompile>
-    <ClInclude Include="..\..\src\ripple\module\app\ledger\OrderBookIterator.h">
-    </ClInclude>
-    <ClCompile Include="..\..\src\ripple\module\app\ledger\SerializedValidation.cpp">
-      <ExcludedFromBuild>True</ExcludedFromBuild>
-    </ClCompile>
-    <ClInclude Include="..\..\src\ripple\module\app\ledger\SerializedValidation.h">
-    </ClInclude>
-    <ClCompile Include="..\..\src\ripple\module\app\main\Application.cpp">
-      <ExcludedFromBuild>True</ExcludedFromBuild>
-    </ClCompile>
-    <ClInclude Include="..\..\src\ripple\module\app\main\Application.h">
-    </ClInclude>
-    <ClCompile Include="..\..\src\ripple\module\app\main\CollectorManager.cpp">
-      <ExcludedFromBuild>True</ExcludedFromBuild>
-    </ClCompile>
-    <ClInclude Include="..\..\src\ripple\module\app\main\CollectorManager.h">
-    </ClInclude>
-    <ClCompile Include="..\..\src\ripple\module\app\main\FatalErrorReporter.cpp">
-      <ExcludedFromBuild>True</ExcludedFromBuild>
-    </ClCompile>
-    <ClInclude Include="..\..\src\ripple\module\app\main\FatalErrorReporter.h">
-    </ClInclude>
-    <ClInclude Include="..\..\src\ripple\module\app\main\FullBelowCache.h">
-    </ClInclude>
-    <ClCompile Include="..\..\src\ripple\module\app\main\IoServicePool.cpp">
-      <ExcludedFromBuild>True</ExcludedFromBuild>
-    </ClCompile>
-    <ClInclude Include="..\..\src\ripple\module\app\main\IoServicePool.h">
-    </ClInclude>
-    <ClCompile Include="..\..\src\ripple\module\app\main\LoadManager.cpp">
-      <ExcludedFromBuild>True</ExcludedFromBuild>
-    </ClCompile>
-    <ClInclude Include="..\..\src\ripple\module\app\main\LoadManager.h">
-    </ClInclude>
-    <ClCompile Include="..\..\src\ripple\module\app\main\LocalCredentials.cpp">
-      <ExcludedFromBuild>True</ExcludedFromBuild>
-    </ClCompile>
-    <ClInclude Include="..\..\src\ripple\module\app\main\LocalCredentials.h">
-    </ClInclude>
-    <ClCompile Include="..\..\src\ripple\module\app\main\Main.cpp">
-      <ExcludedFromBuild>True</ExcludedFromBuild>
-    </ClCompile>
-    <ClCompile Include="..\..\src\ripple\module\app\main\NodeStoreScheduler.cpp">
-      <ExcludedFromBuild>True</ExcludedFromBuild>
-    </ClCompile>
-    <ClInclude Include="..\..\src\ripple\module\app\main\NodeStoreScheduler.h">
-    </ClInclude>
-    <ClCompile Include="..\..\src\ripple\module\app\main\ParameterTable.cpp">
-      <ExcludedFromBuild>True</ExcludedFromBuild>
-    </ClCompile>
-    <ClInclude Include="..\..\src\ripple\module\app\main\ParameterTable.h">
-    </ClInclude>
-    <ClCompile Include="..\..\src\ripple\module\app\main\RPCHTTPServer.cpp">
-      <ExcludedFromBuild>True</ExcludedFromBuild>
-    </ClCompile>
-    <ClInclude Include="..\..\src\ripple\module\app\main\RPCHTTPServer.h">
-    </ClInclude>
-    <ClInclude Include="..\..\src\ripple\module\app\main\Tuning.h">
-    </ClInclude>
-    <ClCompile Include="..\..\src\ripple\module\app\misc\AccountItem.cpp">
-      <ExcludedFromBuild>True</ExcludedFromBuild>
-    </ClCompile>
-    <ClInclude Include="..\..\src\ripple\module\app\misc\AccountItem.h">
-    </ClInclude>
-    <ClCompile Include="..\..\src\ripple\module\app\misc\AccountItems.cpp">
-      <ExcludedFromBuild>True</ExcludedFromBuild>
-    </ClCompile>
-    <ClInclude Include="..\..\src\ripple\module\app\misc\AccountItems.h">
-    </ClInclude>
-    <ClCompile Include="..\..\src\ripple\module\app\misc\AccountState.cpp">
-      <ExcludedFromBuild>True</ExcludedFromBuild>
-    </ClCompile>
-    <ClInclude Include="..\..\src\ripple\module\app\misc\AccountState.h">
-    </ClInclude>
-    <ClInclude Include="..\..\src\ripple\module\app\misc\AmendmentTable.h">
-    </ClInclude>
-    <ClCompile Include="..\..\src\ripple\module\app\misc\AmendmentTableImpl.cpp">
-      <ExcludedFromBuild>True</ExcludedFromBuild>
-    </ClCompile>
-    <ClCompile Include="..\..\src\ripple\module\app\misc\CanonicalTXSet.cpp">
-      <ExcludedFromBuild>True</ExcludedFromBuild>
-    </ClCompile>
-    <ClInclude Include="..\..\src\ripple\module\app\misc\CanonicalTXSet.h">
-    </ClInclude>
-    <ClInclude Include="..\..\src\ripple\module\app\misc\FeeVote.h">
-    </ClInclude>
-    <ClCompile Include="..\..\src\ripple\module\app\misc\FeeVoteImpl.cpp">
-      <ExcludedFromBuild>True</ExcludedFromBuild>
-    </ClCompile>
-    <ClCompile Include="..\..\src\ripple\module\app\misc\HashRouter.cpp">
-      <ExcludedFromBuild>True</ExcludedFromBuild>
-    </ClCompile>
-    <ClInclude Include="..\..\src\ripple\module\app\misc\IHashRouter.h">
-    </ClInclude>
-    <ClCompile Include="..\..\src\ripple\module\app\misc\NetworkOPs.cpp">
-      <ExcludedFromBuild>True</ExcludedFromBuild>
-    </ClCompile>
-    <ClInclude Include="..\..\src\ripple\module\app\misc\NetworkOPs.h">
-    </ClInclude>
-    <ClCompile Include="..\..\src\ripple\module\app\misc\NicknameState.cpp">
-      <ExcludedFromBuild>True</ExcludedFromBuild>
-    </ClCompile>
-    <ClInclude Include="..\..\src\ripple\module\app\misc\NicknameState.h">
-    </ClInclude>
-    <ClCompile Include="..\..\src\ripple\module\app\misc\Offer.cpp">
-      <ExcludedFromBuild>True</ExcludedFromBuild>
-    </ClCompile>
-    <ClInclude Include="..\..\src\ripple\module\app\misc\Offer.h">
-    </ClInclude>
-    <ClInclude Include="..\..\src\ripple\module\app\misc\OrderBook.h">
-    </ClInclude>
-    <ClInclude Include="..\..\src\ripple\module\app\misc\PowResult.h">
-    </ClInclude>
-    <ClCompile Include="..\..\src\ripple\module\app\misc\ProofOfWork.cpp">
-      <ExcludedFromBuild>True</ExcludedFromBuild>
-    </ClCompile>
-    <ClInclude Include="..\..\src\ripple\module\app\misc\ProofOfWork.h">
-    </ClInclude>
-    <ClCompile Include="..\..\src\ripple\module\app\misc\ProofOfWorkFactory.cpp">
-      <ExcludedFromBuild>True</ExcludedFromBuild>
-    </ClCompile>
-    <ClInclude Include="..\..\src\ripple\module\app\misc\ProofOfWorkFactory.h">
-    </ClInclude>
-    <ClCompile Include="..\..\src\ripple\module\app\misc\SerializedLedger.cpp">
-      <ExcludedFromBuild>True</ExcludedFromBuild>
-    </ClCompile>
-    <ClInclude Include="..\..\src\ripple\module\app\misc\SerializedLedger.h">
-    </ClInclude>
-    <ClCompile Include="..\..\src\ripple\module\app\misc\SerializedTransaction.cpp">
-      <ExcludedFromBuild>True</ExcludedFromBuild>
-    </ClCompile>
-    <ClInclude Include="..\..\src\ripple\module\app\misc\SerializedTransaction.h">
-    </ClInclude>
-    <ClCompile Include="..\..\src\ripple\module\app\misc\Validations.cpp">
-      <ExcludedFromBuild>True</ExcludedFromBuild>
-    </ClCompile>
-    <ClInclude Include="..\..\src\ripple\module\app\misc\Validations.h">
-    </ClInclude>
-    <ClCompile Include="..\..\src\ripple\module\app\node\SqliteFactory.cpp">
-      <ExcludedFromBuild>True</ExcludedFromBuild>
-    </ClCompile>
-    <ClInclude Include="..\..\src\ripple\module\app\node\SqliteFactory.h">
-    </ClInclude>
-    <ClCompile Include="..\..\src\ripple\module\app\paths\cursor\AdvanceNode.cpp">
-      <ExcludedFromBuild>True</ExcludedFromBuild>
-    </ClCompile>
-    <ClCompile Include="..\..\src\ripple\module\app\paths\cursor\DeliverNodeForward.cpp">
-      <ExcludedFromBuild>True</ExcludedFromBuild>
-    </ClCompile>
-    <ClCompile Include="..\..\src\ripple\module\app\paths\cursor\DeliverNodeReverse.cpp">
-      <ExcludedFromBuild>True</ExcludedFromBuild>
-    </ClCompile>
-    <ClCompile Include="..\..\src\ripple\module\app\paths\cursor\ForwardLiquidity.cpp">
-      <ExcludedFromBuild>True</ExcludedFromBuild>
-    </ClCompile>
-    <ClCompile Include="..\..\src\ripple\module\app\paths\cursor\ForwardLiquidityForAccount.cpp">
-      <ExcludedFromBuild>True</ExcludedFromBuild>
-    </ClCompile>
-    <ClCompile Include="..\..\src\ripple\module\app\paths\cursor\Liquidity.cpp">
-      <ExcludedFromBuild>True</ExcludedFromBuild>
-    </ClCompile>
-    <ClCompile Include="..\..\src\ripple\module\app\paths\cursor\NextIncrement.cpp">
-      <ExcludedFromBuild>True</ExcludedFromBuild>
-    </ClCompile>
-    <ClInclude Include="..\..\src\ripple\module\app\paths\cursor\PathCursor.h">
-    </ClInclude>
-    <ClCompile Include="..\..\src\ripple\module\app\paths\cursor\ReverseLiquidity.cpp">
-      <ExcludedFromBuild>True</ExcludedFromBuild>
-    </ClCompile>
-    <ClCompile Include="..\..\src\ripple\module\app\paths\cursor\ReverseLiquidityForAccount.cpp">
-      <ExcludedFromBuild>True</ExcludedFromBuild>
-    </ClCompile>
-    <ClCompile Include="..\..\src\ripple\module\app\paths\cursor\RippleLiquidity.cpp">
-      <ExcludedFromBuild>True</ExcludedFromBuild>
-    </ClCompile>
-    <ClInclude Include="..\..\src\ripple\module\app\paths\cursor\RippleLiquidity.h">
-    </ClInclude>
-    <ClCompile Include="..\..\src\ripple\module\app\paths\Node.cpp">
-      <ExcludedFromBuild>True</ExcludedFromBuild>
-    </ClCompile>
-    <ClInclude Include="..\..\src\ripple\module\app\paths\Node.h">
-    </ClInclude>
-    <ClInclude Include="..\..\src\ripple\module\app\paths\NodeDirectory.h">
-    </ClInclude>
-    <ClCompile Include="..\..\src\ripple\module\app\paths\Pathfinder.cpp">
-      <ExcludedFromBuild>True</ExcludedFromBuild>
-    </ClCompile>
-    <ClInclude Include="..\..\src\ripple\module\app\paths\Pathfinder.h">
-    </ClInclude>
-    <ClCompile Include="..\..\src\ripple\module\app\paths\PathRequest.cpp">
-      <ExcludedFromBuild>True</ExcludedFromBuild>
-    </ClCompile>
-    <ClInclude Include="..\..\src\ripple\module\app\paths\PathRequest.h">
-    </ClInclude>
-    <ClCompile Include="..\..\src\ripple\module\app\paths\PathRequests.cpp">
-      <ExcludedFromBuild>True</ExcludedFromBuild>
-    </ClCompile>
-    <ClInclude Include="..\..\src\ripple\module\app\paths\PathRequests.h">
-    </ClInclude>
-    <ClCompile Include="..\..\src\ripple\module\app\paths\PathState.cpp">
-      <ExcludedFromBuild>True</ExcludedFromBuild>
-    </ClCompile>
-    <ClInclude Include="..\..\src\ripple\module\app\paths\PathState.h">
-    </ClInclude>
-    <ClCompile Include="..\..\src\ripple\module\app\paths\RippleCalc.cpp">
-      <ExcludedFromBuild>True</ExcludedFromBuild>
-    </ClCompile>
-    <ClInclude Include="..\..\src\ripple\module\app\paths\RippleCalc.h">
-    </ClInclude>
-    <ClCompile Include="..\..\src\ripple\module\app\paths\RippleLineCache.cpp">
-      <ExcludedFromBuild>True</ExcludedFromBuild>
-    </ClCompile>
-    <ClInclude Include="..\..\src\ripple\module\app\paths\RippleLineCache.h">
-    </ClInclude>
-    <ClCompile Include="..\..\src\ripple\module\app\paths\RippleState.cpp">
-      <ExcludedFromBuild>True</ExcludedFromBuild>
-    </ClCompile>
-    <ClInclude Include="..\..\src\ripple\module\app\paths\RippleState.h">
-    </ClInclude>
-    <ClInclude Include="..\..\src\ripple\module\app\paths\Tuning.h">
-    </ClInclude>
-    <ClInclude Include="..\..\src\ripple\module\app\paths\Types.h">
-    </ClInclude>
-    <ClInclude Include="..\..\src\ripple\module\app\peers\ClusterNodeStatus.h">
-    </ClInclude>
-    <ClCompile Include="..\..\src\ripple\module\app\peers\PeerSet.cpp">
-      <ExcludedFromBuild>True</ExcludedFromBuild>
-    </ClCompile>
-    <ClInclude Include="..\..\src\ripple\module\app\peers\PeerSet.h">
-    </ClInclude>
-    <ClCompile Include="..\..\src\ripple\module\app\peers\UniqueNodeList.cpp">
-      <ExcludedFromBuild>True</ExcludedFromBuild>
-    </ClCompile>
-    <ClInclude Include="..\..\src\ripple\module\app\peers\UniqueNodeList.h">
-    </ClInclude>
-    <ClCompile Include="..\..\src\ripple\module\app\shamap\FetchPackTests.cpp">
-      <ExcludedFromBuild>True</ExcludedFromBuild>
-    </ClCompile>
-    <ClCompile Include="..\..\src\ripple\module\app\shamap\RadixMapTest.cpp">
-      <ExcludedFromBuild>True</ExcludedFromBuild>
-    </ClCompile>
-    <ClInclude Include="..\..\src\ripple\module\app\shamap\RadixMapTest.h">
-    </ClInclude>
-    <ClCompile Include="..\..\src\ripple\module\app\shamap\SHAMap.cpp">
-      <ExcludedFromBuild>True</ExcludedFromBuild>
-    </ClCompile>
-    <ClInclude Include="..\..\src\ripple\module\app\shamap\SHAMap.h">
-    </ClInclude>
-    <ClInclude Include="..\..\src\ripple\module\app\shamap\SHAMapAddNode.h">
-    </ClInclude>
-    <ClCompile Include="..\..\src\ripple\module\app\shamap\SHAMapDelta.cpp">
-      <ExcludedFromBuild>True</ExcludedFromBuild>
-    </ClCompile>
-    <ClCompile Include="..\..\src\ripple\module\app\shamap\SHAMapItem.cpp">
-      <ExcludedFromBuild>True</ExcludedFromBuild>
-    </ClCompile>
-    <ClInclude Include="..\..\src\ripple\module\app\shamap\SHAMapItem.h">
-    </ClInclude>
-    <ClCompile Include="..\..\src\ripple\module\app\shamap\SHAMapMissingNode.cpp">
-      <ExcludedFromBuild>True</ExcludedFromBuild>
-    </ClCompile>
-    <ClInclude Include="..\..\src\ripple\module\app\shamap\SHAMapMissingNode.h">
-    </ClInclude>
-    <ClCompile Include="..\..\src\ripple\module\app\shamap\SHAMapNodeID.cpp">
-      <ExcludedFromBuild>True</ExcludedFromBuild>
-    </ClCompile>
-    <ClInclude Include="..\..\src\ripple\module\app\shamap\SHAMapNodeID.h">
-    </ClInclude>
-    <ClCompile Include="..\..\src\ripple\module\app\shamap\SHAMapSync.cpp">
-      <ExcludedFromBuild>True</ExcludedFromBuild>
-    </ClCompile>
-    <ClInclude Include="..\..\src\ripple\module\app\shamap\SHAMapSyncFilter.h">
-    </ClInclude>
-    <ClCompile Include="..\..\src\ripple\module\app\shamap\SHAMapSyncFilters.cpp">
-      <ExcludedFromBuild>True</ExcludedFromBuild>
-    </ClCompile>
-    <ClInclude Include="..\..\src\ripple\module\app\shamap\SHAMapSyncFilters.h">
-    </ClInclude>
-    <ClCompile Include="..\..\src\ripple\module\app\shamap\SHAMapTreeNode.cpp">
-      <ExcludedFromBuild>True</ExcludedFromBuild>
-    </ClCompile>
-    <ClInclude Include="..\..\src\ripple\module\app\shamap\SHAMapTreeNode.h">
-    </ClInclude>
-    <ClCompile Include="..\..\src\ripple\module\app\transactors\AddWallet.cpp">
-      <ExcludedFromBuild>True</ExcludedFromBuild>
-    </ClCompile>
-    <ClInclude Include="..\..\src\ripple\module\app\transactors\AddWallet.h">
-    </ClInclude>
-    <ClCompile Include="..\..\src\ripple\module\app\transactors\CancelOffer.cpp">
-      <ExcludedFromBuild>True</ExcludedFromBuild>
-    </ClCompile>
-    <ClInclude Include="..\..\src\ripple\module\app\transactors\CancelOffer.h">
-    </ClInclude>
-    <ClCompile Include="..\..\src\ripple\module\app\transactors\Change.cpp">
-      <ExcludedFromBuild>True</ExcludedFromBuild>
-    </ClCompile>
-    <ClInclude Include="..\..\src\ripple\module\app\transactors\Change.h">
-    </ClInclude>
-    <ClCompile Include="..\..\src\ripple\module\app\transactors\CreateOffer.cpp">
-      <ExcludedFromBuild>True</ExcludedFromBuild>
-    </ClCompile>
-    <ClInclude Include="..\..\src\ripple\module\app\transactors\CreateOffer.h">
-    </ClInclude>
-    <ClCompile Include="..\..\src\ripple\module\app\transactors\CreateOfferBridged.cpp">
-      <ExcludedFromBuild>True</ExcludedFromBuild>
-    </ClCompile>
-    <ClInclude Include="..\..\src\ripple\module\app\transactors\CreateOfferBridged.h">
-    </ClInclude>
-    <ClCompile Include="..\..\src\ripple\module\app\transactors\CreateOfferDirect.cpp">
-      <ExcludedFromBuild>True</ExcludedFromBuild>
-    </ClCompile>
-    <ClInclude Include="..\..\src\ripple\module\app\transactors\CreateOfferDirect.h">
-    </ClInclude>
-    <ClCompile Include="..\..\src\ripple\module\app\transactors\Payment.cpp">
-      <ExcludedFromBuild>True</ExcludedFromBuild>
-    </ClCompile>
-    <ClInclude Include="..\..\src\ripple\module\app\transactors\Payment.h">
-    </ClInclude>
-    <ClCompile Include="..\..\src\ripple\module\app\transactors\SetAccount.cpp">
-      <ExcludedFromBuild>True</ExcludedFromBuild>
-    </ClCompile>
-    <ClInclude Include="..\..\src\ripple\module\app\transactors\SetAccount.h">
-    </ClInclude>
-    <ClCompile Include="..\..\src\ripple\module\app\transactors\SetRegularKey.cpp">
-      <ExcludedFromBuild>True</ExcludedFromBuild>
-    </ClCompile>
-    <ClInclude Include="..\..\src\ripple\module\app\transactors\SetRegularKey.h">
-    </ClInclude>
-    <ClCompile Include="..\..\src\ripple\module\app\transactors\SetTrust.cpp">
-      <ExcludedFromBuild>True</ExcludedFromBuild>
-    </ClCompile>
-    <ClInclude Include="..\..\src\ripple\module\app\transactors\SetTrust.h">
-    </ClInclude>
-    <ClCompile Include="..\..\src\ripple\module\app\transactors\Transactor.cpp">
-      <ExcludedFromBuild>True</ExcludedFromBuild>
-    </ClCompile>
-    <ClInclude Include="..\..\src\ripple\module\app\transactors\Transactor.h">
-    </ClInclude>
-    <ClCompile Include="..\..\src\ripple\module\app\tx\LocalTxs.cpp">
-      <ExcludedFromBuild>True</ExcludedFromBuild>
-    </ClCompile>
-    <ClInclude Include="..\..\src\ripple\module\app\tx\LocalTxs.h">
-    </ClInclude>
-    <ClCompile Include="..\..\src\ripple\module\app\tx\Transaction.cpp">
-      <ExcludedFromBuild>True</ExcludedFromBuild>
-    </ClCompile>
-    <ClInclude Include="..\..\src\ripple\module\app\tx\Transaction.h">
-    </ClInclude>
-    <ClCompile Include="..\..\src\ripple\module\app\tx\TransactionAcquire.cpp">
-      <ExcludedFromBuild>True</ExcludedFromBuild>
-    </ClCompile>
-    <ClInclude Include="..\..\src\ripple\module\app\tx\TransactionAcquire.h">
-    </ClInclude>
-    <ClCompile Include="..\..\src\ripple\module\app\tx\TransactionCheck.cpp">
-      <ExcludedFromBuild>True</ExcludedFromBuild>
-    </ClCompile>
-    <ClCompile Include="..\..\src\ripple\module\app\tx\TransactionEngine.cpp">
-      <ExcludedFromBuild>True</ExcludedFromBuild>
-    </ClCompile>
-    <ClInclude Include="..\..\src\ripple\module\app\tx\TransactionEngine.h">
-    </ClInclude>
-    <ClCompile Include="..\..\src\ripple\module\app\tx\TransactionMaster.cpp">
-      <ExcludedFromBuild>True</ExcludedFromBuild>
-    </ClCompile>
-    <ClInclude Include="..\..\src\ripple\module\app\tx\TransactionMaster.h">
-    </ClInclude>
-    <ClCompile Include="..\..\src\ripple\module\app\tx\TransactionMeta.cpp">
-      <ExcludedFromBuild>True</ExcludedFromBuild>
-    </ClCompile>
-    <ClInclude Include="..\..\src\ripple\module\app\tx\TransactionMeta.h">
-    </ClInclude>
-    <ClCompile Include="..\..\src\ripple\module\app\tx\TxQueue.cpp">
-      <ExcludedFromBuild>True</ExcludedFromBuild>
-    </ClCompile>
-    <ClInclude Include="..\..\src\ripple\module\app\tx\TxQueue.h">
-    </ClInclude>
-    <ClCompile Include="..\..\src\ripple\module\app\tx\TxQueueEntry.cpp">
-      <ExcludedFromBuild>True</ExcludedFromBuild>
-    </ClCompile>
-    <ClInclude Include="..\..\src\ripple\module\app\tx\TxQueueEntry.h">
-    </ClInclude>
-    <ClCompile Include="..\..\src\ripple\module\app\websocket\WSConnection.cpp">
-      <ExcludedFromBuild>True</ExcludedFromBuild>
-    </ClCompile>
-    <ClInclude Include="..\..\src\ripple\module\app\websocket\WSConnection.h">
-    </ClInclude>
-    <ClCompile Include="..\..\src\ripple\module\app\websocket\WSDoor.cpp">
-      <ExcludedFromBuild>True</ExcludedFromBuild>
-    </ClCompile>
-    <ClInclude Include="..\..\src\ripple\module\app\websocket\WSDoor.h">
-    </ClInclude>
-    <ClCompile Include="..\..\src\ripple\module\app\websocket\WSServerHandler.cpp">
-      <ExcludedFromBuild>True</ExcludedFromBuild>
-    </ClCompile>
-    <ClInclude Include="..\..\src\ripple\module\app\websocket\WSServerHandler.h">
-    </ClInclude>
-    <ClCompile Include="..\..\src\ripple\module\core\functional\Config.cpp">
-      <ExcludedFromBuild>True</ExcludedFromBuild>
-    </ClCompile>
-    <ClInclude Include="..\..\src\ripple\module\core\functional\Config.h">
-    </ClInclude>
-    <ClInclude Include="..\..\src\ripple\module\core\functional\ConfigSections.h">
-    </ClInclude>
-    <ClCompile Include="..\..\src\ripple\module\core\functional\Job.cpp">
-      <ExcludedFromBuild>True</ExcludedFromBuild>
-    </ClCompile>
-    <ClInclude Include="..\..\src\ripple\module\core\functional\Job.h">
-    </ClInclude>
-    <ClCompile Include="..\..\src\ripple\module\core\functional\JobQueue.cpp">
-      <ExcludedFromBuild>True</ExcludedFromBuild>
-    </ClCompile>
-    <ClInclude Include="..\..\src\ripple\module\core\functional\JobQueue.h">
-    </ClInclude>
-    <ClInclude Include="..\..\src\ripple\module\core\functional\JobTypeData.h">
-    </ClInclude>
-    <ClInclude Include="..\..\src\ripple\module\core\functional\JobTypeInfo.h">
-    </ClInclude>
-    <ClInclude Include="..\..\src\ripple\module\core\functional\JobTypes.h">
-    </ClInclude>
-    <ClCompile Include="..\..\src\ripple\module\core\functional\LoadEvent.cpp">
-      <ExcludedFromBuild>True</ExcludedFromBuild>
-    </ClCompile>
-    <ClInclude Include="..\..\src\ripple\module\core\functional\LoadEvent.h">
-    </ClInclude>
-    <ClInclude Include="..\..\src\ripple\module\core\functional\LoadFeeTrack.h">
-    </ClInclude>
-    <ClCompile Include="..\..\src\ripple\module\core\functional\LoadFeeTrackImp.cpp">
-      <ExcludedFromBuild>True</ExcludedFromBuild>
-    </ClCompile>
-    <ClInclude Include="..\..\src\ripple\module\core\functional\LoadFeeTrackImp.h">
-    </ClInclude>
-    <ClCompile Include="..\..\src\ripple\module\core\functional\LoadMonitor.cpp">
-      <ExcludedFromBuild>True</ExcludedFromBuild>
-    </ClCompile>
-    <ClInclude Include="..\..\src\ripple\module\core\functional\LoadMonitor.h">
-    </ClInclude>
-    <ClCompile Include="..\..\src\ripple\module\data\crypto\Base58Data.cpp">
-      <ExcludedFromBuild>True</ExcludedFromBuild>
-    </ClCompile>
-    <ClInclude Include="..\..\src\ripple\module\data\crypto\Base58Data.h">
-    </ClInclude>
-    <ClCompile Include="..\..\src\ripple\module\data\crypto\CKey.cpp">
-      <ExcludedFromBuild>True</ExcludedFromBuild>
-    </ClCompile>
-    <ClInclude Include="..\..\src\ripple\module\data\crypto\CKey.h">
-    </ClInclude>
-    <ClCompile Include="..\..\src\ripple\module\data\crypto\CKeyDeterministic.cpp">
-      <ExcludedFromBuild>True</ExcludedFromBuild>
-    </ClCompile>
-    <ClCompile Include="..\..\src\ripple\module\data\crypto\CKeyECIES.cpp">
-      <ExcludedFromBuild>True</ExcludedFromBuild>
-    </ClCompile>
-    <ClCompile Include="..\..\src\ripple\module\data\crypto\RFC1751.cpp">
-      <ExcludedFromBuild>True</ExcludedFromBuild>
-    </ClCompile>
-    <ClInclude Include="..\..\src\ripple\module\data\crypto\RFC1751.h">
-    </ClInclude>
-    <ClCompile Include="..\..\src\ripple\module\data\protocol\BuildInfo.cpp">
-      <ExcludedFromBuild>True</ExcludedFromBuild>
-    </ClCompile>
-    <ClInclude Include="..\..\src\ripple\module\data\protocol\BuildInfo.h">
-    </ClInclude>
-    <ClCompile Include="..\..\src\ripple\module\data\protocol\FieldNames.cpp">
-      <ExcludedFromBuild>True</ExcludedFromBuild>
-    </ClCompile>
-    <ClInclude Include="..\..\src\ripple\module\data\protocol\FieldNames.h">
-    </ClInclude>
-    <ClCompile Include="..\..\src\ripple\module\data\protocol\HashPrefix.cpp">
-      <ExcludedFromBuild>True</ExcludedFromBuild>
-    </ClCompile>
-    <ClInclude Include="..\..\src\ripple\module\data\protocol\HashPrefix.h">
-    </ClInclude>
-    <ClInclude Include="..\..\src\ripple\module\data\protocol\KnownFormats.h">
-    </ClInclude>
-    <ClCompile Include="..\..\src\ripple\module\data\protocol\LedgerFormats.cpp">
-      <ExcludedFromBuild>True</ExcludedFromBuild>
-    </ClCompile>
-    <ClInclude Include="..\..\src\ripple\module\data\protocol\LedgerFormats.h">
-    </ClInclude>
-    <ClInclude Include="..\..\src\ripple\module\data\protocol\Protocol.h">
-    </ClInclude>
-    <ClCompile Include="..\..\src\ripple\module\data\protocol\RippleAddress.cpp">
-      <ExcludedFromBuild>True</ExcludedFromBuild>
-    </ClCompile>
-    <ClInclude Include="..\..\src\ripple\module\data\protocol\RippleAddress.h">
-    </ClInclude>
-    <ClInclude Include="..\..\src\ripple\module\data\protocol\RippleSystem.h">
-    </ClInclude>
-    <ClInclude Include="..\..\src\ripple\module\data\protocol\SerializeDeclarations.h">
-    </ClInclude>
-    <ClCompile Include="..\..\src\ripple\module\data\protocol\SerializedObject.cpp">
-      <ExcludedFromBuild>True</ExcludedFromBuild>
-    </ClCompile>
-    <ClInclude Include="..\..\src\ripple\module\data\protocol\SerializedObject.h">
-    </ClInclude>
-    <ClCompile Include="..\..\src\ripple\module\data\protocol\SerializedObjectTemplate.cpp">
-      <ExcludedFromBuild>True</ExcludedFromBuild>
-    </ClCompile>
-    <ClInclude Include="..\..\src\ripple\module\data\protocol\SerializedObjectTemplate.h">
-    </ClInclude>
-    <ClInclude Include="..\..\src\ripple\module\data\protocol\SerializedType.h">
-    </ClInclude>
-    <ClCompile Include="..\..\src\ripple\module\data\protocol\SerializedTypes.cpp">
-      <ExcludedFromBuild>True</ExcludedFromBuild>
-    </ClCompile>
-    <ClInclude Include="..\..\src\ripple\module\data\protocol\SerializedTypes.h">
-    </ClInclude>
-    <ClCompile Include="..\..\src\ripple\module\data\protocol\Serializer.cpp">
-      <ExcludedFromBuild>True</ExcludedFromBuild>
-    </ClCompile>
-    <ClInclude Include="..\..\src\ripple\module\data\protocol\Serializer.h">
-    </ClInclude>
-    <ClCompile Include="..\..\src\ripple\module\data\protocol\STAmount.cpp">
-      <ExcludedFromBuild>True</ExcludedFromBuild>
-    </ClCompile>
-    <ClInclude Include="..\..\src\ripple\module\data\protocol\STAmount.h">
-    </ClInclude>
-    <ClCompile Include="..\..\src\ripple\module\data\protocol\STAmountRound.cpp">
-      <ExcludedFromBuild>True</ExcludedFromBuild>
-    </ClCompile>
-    <ClInclude Include="..\..\src\ripple\module\data\protocol\STBitString.h">
-    </ClInclude>
-    <ClCompile Include="..\..\src\ripple\module\data\protocol\STInteger.cpp">
-      <ExcludedFromBuild>True</ExcludedFromBuild>
-    </ClCompile>
-    <ClInclude Include="..\..\src\ripple\module\data\protocol\STInteger.h">
-    </ClInclude>
-    <ClCompile Include="..\..\src\ripple\module\data\protocol\STParsedJSON.cpp">
-      <ExcludedFromBuild>True</ExcludedFromBuild>
-    </ClCompile>
-    <ClInclude Include="..\..\src\ripple\module\data\protocol\STParsedJSON.h">
-    </ClInclude>
-    <ClCompile Include="..\..\src\ripple\module\data\protocol\TER.cpp">
-      <ExcludedFromBuild>True</ExcludedFromBuild>
-    </ClCompile>
-    <ClInclude Include="..\..\src\ripple\module\data\protocol\TER.h">
-    </ClInclude>
-    <ClInclude Include="..\..\src\ripple\module\data\protocol\TxFlags.h">
-    </ClInclude>
-    <ClCompile Include="..\..\src\ripple\module\data\protocol\TxFormats.cpp">
-      <ExcludedFromBuild>True</ExcludedFromBuild>
-    </ClCompile>
-    <ClInclude Include="..\..\src\ripple\module\data\protocol\TxFormats.h">
-    </ClInclude>
-    <ClInclude Include="..\..\src\ripple\module\data\utility\UptimeTimerAdapter.h">
-    </ClInclude>
-    <ClCompile Include="..\..\src\ripple\module\net\basics\HTTPClient.cpp">
-      <ExcludedFromBuild>True</ExcludedFromBuild>
-    </ClCompile>
-    <ClInclude Include="..\..\src\ripple\module\net\basics\HTTPClient.h">
-    </ClInclude>
-    <ClCompile Include="..\..\src\ripple\module\net\basics\HTTPRequest.cpp">
-      <ExcludedFromBuild>True</ExcludedFromBuild>
-    </ClCompile>
-    <ClInclude Include="..\..\src\ripple\module\net\basics\HTTPRequest.h">
-    </ClInclude>
-    <ClInclude Include="..\..\src\ripple\module\net\basics\impl\RPCServerImp.h">
-    </ClInclude>
-    <ClCompile Include="..\..\src\ripple\module\net\basics\RPCDoor.cpp">
-      <ExcludedFromBuild>True</ExcludedFromBuild>
-    </ClCompile>
-    <ClInclude Include="..\..\src\ripple\module\net\basics\RPCDoor.h">
-    </ClInclude>
-    <ClInclude Include="..\..\src\ripple\module\net\basics\RPCServer.h">
-    </ClInclude>
-    <ClCompile Include="..\..\src\ripple\module\net\basics\SNTPClient.cpp">
-      <ExcludedFromBuild>True</ExcludedFromBuild>
-    </ClCompile>
-    <ClInclude Include="..\..\src\ripple\module\net\basics\SNTPClient.h">
-    </ClInclude>
-    <ClCompile Include="..\..\src\ripple\module\net\rpc\InfoSub.cpp">
-      <ExcludedFromBuild>True</ExcludedFromBuild>
-    </ClCompile>
-    <ClInclude Include="..\..\src\ripple\module\net\rpc\InfoSub.h">
-    </ClInclude>
-    <ClCompile Include="..\..\src\ripple\module\net\rpc\RPCCall.cpp">
-      <ExcludedFromBuild>True</ExcludedFromBuild>
-    </ClCompile>
-    <ClInclude Include="..\..\src\ripple\module\net\rpc\RPCCall.h">
-    </ClInclude>
-    <ClCompile Include="..\..\src\ripple\module\net\rpc\RPCErr.cpp">
-      <ExcludedFromBuild>True</ExcludedFromBuild>
-    </ClCompile>
-    <ClInclude Include="..\..\src\ripple\module\net\rpc\RPCErr.h">
-    </ClInclude>
-    <ClCompile Include="..\..\src\ripple\module\net\rpc\RPCSub.cpp">
-      <ExcludedFromBuild>True</ExcludedFromBuild>
-    </ClCompile>
-    <ClInclude Include="..\..\src\ripple\module\net\rpc\RPCSub.h">
-    </ClInclude>
-    <ClCompile Include="..\..\src\ripple\module\net\rpc\RPCUtil.cpp">
-      <ExcludedFromBuild>True</ExcludedFromBuild>
-    </ClCompile>
-    <ClInclude Include="..\..\src\ripple\module\net\rpc\RPCUtil.h">
-    </ClInclude>
-    <ClInclude Include="..\..\src\ripple\module\rpc\ErrorCodes.h">
-    </ClInclude>
-    <ClCompile Include="..\..\src\ripple\module\rpc\handlers\AccountCurrencies.cpp">
-      <ExcludedFromBuild>True</ExcludedFromBuild>
-    </ClCompile>
-    <ClCompile Include="..\..\src\ripple\module\rpc\handlers\AccountInfo.cpp">
-      <ExcludedFromBuild>True</ExcludedFromBuild>
-    </ClCompile>
-    <ClCompile Include="..\..\src\ripple\module\rpc\handlers\AccountLines.cpp">
-      <ExcludedFromBuild>True</ExcludedFromBuild>
-    </ClCompile>
-    <ClCompile Include="..\..\src\ripple\module\rpc\handlers\AccountOffers.cpp">
-      <ExcludedFromBuild>True</ExcludedFromBuild>
-    </ClCompile>
-    <ClCompile Include="..\..\src\ripple\module\rpc\handlers\AccountTx.cpp">
-      <ExcludedFromBuild>True</ExcludedFromBuild>
-    </ClCompile>
-    <ClCompile Include="..\..\src\ripple\module\rpc\handlers\AccountTxOld.cpp">
-      <ExcludedFromBuild>True</ExcludedFromBuild>
-    </ClCompile>
-    <ClCompile Include="..\..\src\ripple\module\rpc\handlers\AccountTxSwitch.cpp">
-      <ExcludedFromBuild>True</ExcludedFromBuild>
-    </ClCompile>
-    <ClCompile Include="..\..\src\ripple\module\rpc\handlers\BlackList.cpp">
-      <ExcludedFromBuild>True</ExcludedFromBuild>
-    </ClCompile>
-    <ClCompile Include="..\..\src\ripple\module\rpc\handlers\BookOffers.cpp">
-      <ExcludedFromBuild>True</ExcludedFromBuild>
-    </ClCompile>
-    <ClCompile Include="..\..\src\ripple\module\rpc\handlers\Connect.cpp">
-      <ExcludedFromBuild>True</ExcludedFromBuild>
-    </ClCompile>
-    <ClCompile Include="..\..\src\ripple\module\rpc\handlers\ConsensusInfo.cpp">
-      <ExcludedFromBuild>True</ExcludedFromBuild>
-    </ClCompile>
-    <ClCompile Include="..\..\src\ripple\module\rpc\handlers\Feature.cpp">
-      <ExcludedFromBuild>True</ExcludedFromBuild>
-    </ClCompile>
-    <ClCompile Include="..\..\src\ripple\module\rpc\handlers\FetchInfo.cpp">
-      <ExcludedFromBuild>True</ExcludedFromBuild>
-    </ClCompile>
-    <ClCompile Include="..\..\src\ripple\module\rpc\handlers\GetCounts.cpp">
-      <ExcludedFromBuild>True</ExcludedFromBuild>
-    </ClCompile>
-    <ClInclude Include="..\..\src\ripple\module\rpc\handlers\Handlers.h">
-    </ClInclude>
-    <ClCompile Include="..\..\src\ripple\module\rpc\handlers\Ledger.cpp">
-      <ExcludedFromBuild>True</ExcludedFromBuild>
-    </ClCompile>
-    <ClCompile Include="..\..\src\ripple\module\rpc\handlers\LedgerAccept.cpp">
-      <ExcludedFromBuild>True</ExcludedFromBuild>
-    </ClCompile>
-    <ClCompile Include="..\..\src\ripple\module\rpc\handlers\LedgerCleaner.cpp">
-      <ExcludedFromBuild>True</ExcludedFromBuild>
-    </ClCompile>
-    <ClCompile Include="..\..\src\ripple\module\rpc\handlers\LedgerClosed.cpp">
-      <ExcludedFromBuild>True</ExcludedFromBuild>
-    </ClCompile>
-    <ClCompile Include="..\..\src\ripple\module\rpc\handlers\LedgerCurrent.cpp">
-      <ExcludedFromBuild>True</ExcludedFromBuild>
-    </ClCompile>
-    <ClCompile Include="..\..\src\ripple\module\rpc\handlers\LedgerData.cpp">
-      <ExcludedFromBuild>True</ExcludedFromBuild>
-    </ClCompile>
-    <ClCompile Include="..\..\src\ripple\module\rpc\handlers\LedgerEntry.cpp">
-      <ExcludedFromBuild>True</ExcludedFromBuild>
-    </ClCompile>
-    <ClCompile Include="..\..\src\ripple\module\rpc\handlers\LedgerHeader.cpp">
-      <ExcludedFromBuild>True</ExcludedFromBuild>
-    </ClCompile>
-    <ClCompile Include="..\..\src\ripple\module\rpc\handlers\LedgerRequest.cpp">
-      <ExcludedFromBuild>True</ExcludedFromBuild>
-    </ClCompile>
-    <ClCompile Include="..\..\src\ripple\module\rpc\handlers\LogLevel.cpp">
-      <ExcludedFromBuild>True</ExcludedFromBuild>
-    </ClCompile>
-    <ClCompile Include="..\..\src\ripple\module\rpc\handlers\LogRotate.cpp">
-      <ExcludedFromBuild>True</ExcludedFromBuild>
-    </ClCompile>
-    <ClCompile Include="..\..\src\ripple\module\rpc\handlers\NicknameInfo.cpp">
-      <ExcludedFromBuild>True</ExcludedFromBuild>
-    </ClCompile>
-    <ClCompile Include="..\..\src\ripple\module\rpc\handlers\OwnerInfo.cpp">
-      <ExcludedFromBuild>True</ExcludedFromBuild>
-    </ClCompile>
-    <ClCompile Include="..\..\src\ripple\module\rpc\handlers\PathFind.cpp">
-      <ExcludedFromBuild>True</ExcludedFromBuild>
-    </ClCompile>
-    <ClCompile Include="..\..\src\ripple\module\rpc\handlers\Peers.cpp">
-      <ExcludedFromBuild>True</ExcludedFromBuild>
-    </ClCompile>
-    <ClCompile Include="..\..\src\ripple\module\rpc\handlers\Ping.cpp">
-      <ExcludedFromBuild>True</ExcludedFromBuild>
-    </ClCompile>
-    <ClCompile Include="..\..\src\ripple\module\rpc\handlers\Print.cpp">
-      <ExcludedFromBuild>True</ExcludedFromBuild>
-    </ClCompile>
-    <ClCompile Include="..\..\src\ripple\module\rpc\handlers\Profile.cpp">
-      <ExcludedFromBuild>True</ExcludedFromBuild>
-    </ClCompile>
-    <ClCompile Include="..\..\src\ripple\module\rpc\handlers\ProofCreate.cpp">
-      <ExcludedFromBuild>True</ExcludedFromBuild>
-    </ClCompile>
-    <ClCompile Include="..\..\src\ripple\module\rpc\handlers\ProofSolve.cpp">
-      <ExcludedFromBuild>True</ExcludedFromBuild>
-    </ClCompile>
-    <ClCompile Include="..\..\src\ripple\module\rpc\handlers\ProofVerify.cpp">
-      <ExcludedFromBuild>True</ExcludedFromBuild>
-    </ClCompile>
-    <ClCompile Include="..\..\src\ripple\module\rpc\handlers\Random.cpp">
-      <ExcludedFromBuild>True</ExcludedFromBuild>
-    </ClCompile>
-    <ClCompile Include="..\..\src\ripple\module\rpc\handlers\RipplePathFind.cpp">
-      <ExcludedFromBuild>True</ExcludedFromBuild>
-    </ClCompile>
-    <ClCompile Include="..\..\src\ripple\module\rpc\handlers\ServerInfo.cpp">
-      <ExcludedFromBuild>True</ExcludedFromBuild>
-    </ClCompile>
-    <ClCompile Include="..\..\src\ripple\module\rpc\handlers\ServerState.cpp">
-      <ExcludedFromBuild>True</ExcludedFromBuild>
-    </ClCompile>
-    <ClCompile Include="..\..\src\ripple\module\rpc\handlers\Sign.cpp">
-      <ExcludedFromBuild>True</ExcludedFromBuild>
-    </ClCompile>
-    <ClCompile Include="..\..\src\ripple\module\rpc\handlers\SMS.cpp">
-      <ExcludedFromBuild>True</ExcludedFromBuild>
-    </ClCompile>
-    <ClCompile Include="..\..\src\ripple\module\rpc\handlers\Stop.cpp">
-      <ExcludedFromBuild>True</ExcludedFromBuild>
-    </ClCompile>
-    <ClCompile Include="..\..\src\ripple\module\rpc\handlers\Submit.cpp">
-      <ExcludedFromBuild>True</ExcludedFromBuild>
-    </ClCompile>
-    <ClCompile Include="..\..\src\ripple\module\rpc\handlers\Subscribe.cpp">
-      <ExcludedFromBuild>True</ExcludedFromBuild>
-    </ClCompile>
-    <ClCompile Include="..\..\src\ripple\module\rpc\handlers\TransactionEntry.cpp">
-      <ExcludedFromBuild>True</ExcludedFromBuild>
-    </ClCompile>
-    <ClCompile Include="..\..\src\ripple\module\rpc\handlers\Tx.cpp">
-      <ExcludedFromBuild>True</ExcludedFromBuild>
-    </ClCompile>
-    <ClCompile Include="..\..\src\ripple\module\rpc\handlers\TxHistory.cpp">
-      <ExcludedFromBuild>True</ExcludedFromBuild>
-    </ClCompile>
-    <ClCompile Include="..\..\src\ripple\module\rpc\handlers\UnlAdd.cpp">
-      <ExcludedFromBuild>True</ExcludedFromBuild>
-    </ClCompile>
-    <ClCompile Include="..\..\src\ripple\module\rpc\handlers\UnlDelete.cpp">
-      <ExcludedFromBuild>True</ExcludedFromBuild>
-    </ClCompile>
-    <ClCompile Include="..\..\src\ripple\module\rpc\handlers\UnlList.cpp">
-      <ExcludedFromBuild>True</ExcludedFromBuild>
-    </ClCompile>
-    <ClCompile Include="..\..\src\ripple\module\rpc\handlers\UnlLoad.cpp">
-      <ExcludedFromBuild>True</ExcludedFromBuild>
-    </ClCompile>
-    <ClCompile Include="..\..\src\ripple\module\rpc\handlers\UnlNetwork.cpp">
-      <ExcludedFromBuild>True</ExcludedFromBuild>
-    </ClCompile>
-    <ClCompile Include="..\..\src\ripple\module\rpc\handlers\UnlReset.cpp">
-      <ExcludedFromBuild>True</ExcludedFromBuild>
-    </ClCompile>
-    <ClCompile Include="..\..\src\ripple\module\rpc\handlers\UnlScore.cpp">
-      <ExcludedFromBuild>True</ExcludedFromBuild>
-    </ClCompile>
-    <ClCompile Include="..\..\src\ripple\module\rpc\handlers\Unsubscribe.cpp">
-      <ExcludedFromBuild>True</ExcludedFromBuild>
-    </ClCompile>
-    <ClCompile Include="..\..\src\ripple\module\rpc\handlers\ValidationCreate.cpp">
-      <ExcludedFromBuild>True</ExcludedFromBuild>
-    </ClCompile>
-    <ClCompile Include="..\..\src\ripple\module\rpc\handlers\ValidationSeed.cpp">
-      <ExcludedFromBuild>True</ExcludedFromBuild>
-    </ClCompile>
-    <ClCompile Include="..\..\src\ripple\module\rpc\handlers\WalletAccounts.cpp">
-      <ExcludedFromBuild>True</ExcludedFromBuild>
-    </ClCompile>
-    <ClCompile Include="..\..\src\ripple\module\rpc\handlers\WalletPropose.cpp">
-      <ExcludedFromBuild>True</ExcludedFromBuild>
-    </ClCompile>
-    <ClCompile Include="..\..\src\ripple\module\rpc\handlers\WalletSeed.cpp">
-      <ExcludedFromBuild>True</ExcludedFromBuild>
-    </ClCompile>
-    <ClCompile Include="..\..\src\ripple\module\rpc\impl\AccountFromString.cpp">
-      <ExcludedFromBuild>True</ExcludedFromBuild>
-    </ClCompile>
-    <ClInclude Include="..\..\src\ripple\module\rpc\impl\AccountFromString.h">
-    </ClInclude>
-    <ClCompile Include="..\..\src\ripple\module\rpc\impl\Accounts.cpp">
-      <ExcludedFromBuild>True</ExcludedFromBuild>
-    </ClCompile>
-    <ClInclude Include="..\..\src\ripple\module\rpc\impl\Accounts.h">
-    </ClInclude>
-    <ClCompile Include="..\..\src\ripple\module\rpc\impl\Authorize.cpp">
-      <ExcludedFromBuild>True</ExcludedFromBuild>
-    </ClCompile>
-    <ClInclude Include="..\..\src\ripple\module\rpc\impl\Authorize.h">
-    </ClInclude>
-    <ClInclude Include="..\..\src\ripple\module\rpc\impl\Context.h">
-    </ClInclude>
-    <ClInclude Include="..\..\src\ripple\module\rpc\impl\DoPrint.h">
-    </ClInclude>
-    <ClCompile Include="..\..\src\ripple\module\rpc\impl\ErrorCodes.cpp">
-      <ExcludedFromBuild>True</ExcludedFromBuild>
-    </ClCompile>
-    <ClCompile Include="..\..\src\ripple\module\rpc\impl\GetMasterGenerator.cpp">
-      <ExcludedFromBuild>True</ExcludedFromBuild>
-    </ClCompile>
-    <ClInclude Include="..\..\src\ripple\module\rpc\impl\GetMasterGenerator.h">
-    </ClInclude>
-    <ClCompile Include="..\..\src\ripple\module\rpc\impl\Handler.cpp">
-      <ExcludedFromBuild>True</ExcludedFromBuild>
-    </ClCompile>
-    <ClInclude Include="..\..\src\ripple\module\rpc\impl\Handler.h">
-    </ClInclude>
-    <ClCompile Include="..\..\src\ripple\module\rpc\impl\LegacyPathFind.cpp">
-      <ExcludedFromBuild>True</ExcludedFromBuild>
-    </ClCompile>
-    <ClInclude Include="..\..\src\ripple\module\rpc\impl\LegacyPathFind.h">
-    </ClInclude>
-    <ClCompile Include="..\..\src\ripple\module\rpc\impl\LookupLedger.cpp">
-      <ExcludedFromBuild>True</ExcludedFromBuild>
-    </ClCompile>
-    <ClInclude Include="..\..\src\ripple\module\rpc\impl\LookupLedger.h">
-    </ClInclude>
-    <ClCompile Include="..\..\src\ripple\module\rpc\impl\Manager.cpp">
-      <ExcludedFromBuild>True</ExcludedFromBuild>
-    </ClCompile>
-    <ClCompile Include="..\..\src\ripple\module\rpc\impl\ParseAccountIds.cpp">
-      <ExcludedFromBuild>True</ExcludedFromBuild>
-    </ClCompile>
-    <ClInclude Include="..\..\src\ripple\module\rpc\impl\ParseAccountIds.h">
-    </ClInclude>
-    <ClCompile Include="..\..\src\ripple\module\rpc\impl\RPCHandler.cpp">
-      <ExcludedFromBuild>True</ExcludedFromBuild>
-    </ClCompile>
-    <ClCompile Include="..\..\src\ripple\module\rpc\impl\RPCServerHandler.cpp">
-      <ExcludedFromBuild>True</ExcludedFromBuild>
-    </ClCompile>
-    <ClCompile Include="..\..\src\ripple\module\rpc\impl\TransactionSign.cpp">
-      <ExcludedFromBuild>True</ExcludedFromBuild>
-    </ClCompile>
-    <ClInclude Include="..\..\src\ripple\module\rpc\impl\TransactionSign.h">
-    </ClInclude>
-    <ClInclude Include="..\..\src\ripple\module\rpc\Manager.h">
-    </ClInclude>
-    <ClInclude Include="..\..\src\ripple\module\rpc\Request.h">
-    </ClInclude>
-    <ClInclude Include="..\..\src\ripple\module\rpc\RPCHandler.h">
-    </ClInclude>
-    <ClInclude Include="..\..\src\ripple\module\rpc\RPCServerHandler.h">
-    </ClInclude>
-    <ClInclude Include="..\..\src\ripple\module\rpc\Tuning.h">
-    </ClInclude>
-    <ClCompile Include="..\..\src\ripple\module\websocket\autosocket\AutoSocket.cpp">
-      <ExcludedFromBuild>True</ExcludedFromBuild>
-    </ClCompile>
-    <ClInclude Include="..\..\src\ripple\module\websocket\autosocket\AutoSocket.h">
-    </ClInclude>
-    <ClCompile Include="..\..\src\ripple\module\websocket\autosocket\LogWebsockets.cpp">
-      <ExcludedFromBuild>True</ExcludedFromBuild>
-    </ClCompile>
-    <ClInclude Include="..\..\src\ripple\nodestore\Backend.h">
-    </ClInclude>
-    <ClCompile Include="..\..\src\ripple\nodestore\backend\HyperDBFactory.cpp">
-      <ExcludedFromBuild>True</ExcludedFromBuild>
-    </ClCompile>
-    <ClInclude Include="..\..\src\ripple\nodestore\backend\HyperDBFactory.h">
-    </ClInclude>
-    <ClCompile Include="..\..\src\ripple\nodestore\backend\LevelDBFactory.cpp">
-      <ExcludedFromBuild>True</ExcludedFromBuild>
-    </ClCompile>
-    <ClInclude Include="..\..\src\ripple\nodestore\backend\LevelDBFactory.h">
-    </ClInclude>
-    <ClCompile Include="..\..\src\ripple\nodestore\backend\MemoryFactory.cpp">
-      <ExcludedFromBuild>True</ExcludedFromBuild>
-    </ClCompile>
-    <ClInclude Include="..\..\src\ripple\nodestore\backend\MemoryFactory.h">
-    </ClInclude>
-    <ClCompile Include="..\..\src\ripple\nodestore\backend\NullFactory.cpp">
-      <ExcludedFromBuild>True</ExcludedFromBuild>
-    </ClCompile>
-    <ClInclude Include="..\..\src\ripple\nodestore\backend\NullFactory.h">
-    </ClInclude>
-    <ClCompile Include="..\..\src\ripple\nodestore\backend\RocksDBFactory.cpp">
-      <ExcludedFromBuild>True</ExcludedFromBuild>
-    </ClCompile>
-    <ClInclude Include="..\..\src\ripple\nodestore\backend\RocksDBFactory.h">
-    </ClInclude>
-    <ClInclude Include="..\..\src\ripple\nodestore\Database.h">
-    </ClInclude>
-    <ClInclude Include="..\..\src\ripple\nodestore\DummyScheduler.h">
-    </ClInclude>
-    <ClInclude Include="..\..\src\ripple\nodestore\Factory.h">
-    </ClInclude>
-    <ClCompile Include="..\..\src\ripple\nodestore\impl\Backend.cpp">
-      <ExcludedFromBuild>True</ExcludedFromBuild>
-    </ClCompile>
-    <ClCompile Include="..\..\src\ripple\nodestore\impl\BatchWriter.cpp">
-      <ExcludedFromBuild>True</ExcludedFromBuild>
-    </ClCompile>
-    <ClInclude Include="..\..\src\ripple\nodestore\impl\BatchWriter.h">
-    </ClInclude>
-    <ClCompile Include="..\..\src\ripple\nodestore\impl\Database.cpp">
-      <ExcludedFromBuild>True</ExcludedFromBuild>
-    </ClCompile>
-    <ClInclude Include="..\..\src\ripple\nodestore\impl\DatabaseImp.h">
-    </ClInclude>
-    <ClCompile Include="..\..\src\ripple\nodestore\impl\DecodedBlob.cpp">
-      <ExcludedFromBuild>True</ExcludedFromBuild>
-    </ClCompile>
-    <ClInclude Include="..\..\src\ripple\nodestore\impl\DecodedBlob.h">
-    </ClInclude>
-    <ClCompile Include="..\..\src\ripple\nodestore\impl\DummyScheduler.cpp">
-      <ExcludedFromBuild>True</ExcludedFromBuild>
-    </ClCompile>
-    <ClCompile Include="..\..\src\ripple\nodestore\impl\EncodedBlob.cpp">
-      <ExcludedFromBuild>True</ExcludedFromBuild>
-    </ClCompile>
-    <ClInclude Include="..\..\src\ripple\nodestore\impl\EncodedBlob.h">
-    </ClInclude>
-    <ClCompile Include="..\..\src\ripple\nodestore\impl\Factory.cpp">
-      <ExcludedFromBuild>True</ExcludedFromBuild>
-    </ClCompile>
-    <ClCompile Include="..\..\src\ripple\nodestore\impl\Manager.cpp">
-      <ExcludedFromBuild>True</ExcludedFromBuild>
-    </ClCompile>
-    <ClCompile Include="..\..\src\ripple\nodestore\impl\NodeObject.cpp">
-      <ExcludedFromBuild>True</ExcludedFromBuild>
-    </ClCompile>
-    <ClCompile Include="..\..\src\ripple\nodestore\impl\Scheduler.cpp">
-      <ExcludedFromBuild>True</ExcludedFromBuild>
-    </ClCompile>
-    <ClCompile Include="..\..\src\ripple\nodestore\impl\Task.cpp">
-      <ExcludedFromBuild>True</ExcludedFromBuild>
-    </ClCompile>
-    <ClInclude Include="..\..\src\ripple\nodestore\impl\Tuning.h">
-    </ClInclude>
-    <ClInclude Include="..\..\src\ripple\nodestore\Manager.h">
-    </ClInclude>
-    <ClInclude Include="..\..\src\ripple\nodestore\NodeObject.h">
-    </ClInclude>
-    <ClInclude Include="..\..\src\ripple\nodestore\Scheduler.h">
-    </ClInclude>
-    <ClInclude Include="..\..\src\ripple\nodestore\Task.h">
-    </ClInclude>
-    <ClCompile Include="..\..\src\ripple\nodestore\tests\BackendTests.cpp">
-      <ExcludedFromBuild>True</ExcludedFromBuild>
-    </ClCompile>
-    <ClCompile Include="..\..\src\ripple\nodestore\tests\BasicTests.cpp">
-      <ExcludedFromBuild>True</ExcludedFromBuild>
-    </ClCompile>
-    <ClCompile Include="..\..\src\ripple\nodestore\tests\DatabaseTests.cpp">
-      <ExcludedFromBuild>True</ExcludedFromBuild>
-    </ClCompile>
-    <ClInclude Include="..\..\src\ripple\nodestore\tests\TestBase.h">
-    </ClInclude>
-    <ClCompile Include="..\..\src\ripple\nodestore\tests\TimingTests.cpp">
-      <ExcludedFromBuild>True</ExcludedFromBuild>
-    </ClCompile>
-    <ClInclude Include="..\..\src\ripple\nodestore\Types.h">
-    </ClInclude>
-    <ClInclude Include="..\..\src\ripple\overlay\impl\abstract_protocol_handler.h">
-    </ClInclude>
-    <ClCompile Include="..\..\src\ripple\overlay\impl\Message.cpp">
-      <ExcludedFromBuild>True</ExcludedFromBuild>
-    </ClCompile>
-    <ClCompile Include="..\..\src\ripple\overlay\impl\message_name.cpp">
-      <ExcludedFromBuild>True</ExcludedFromBuild>
-    </ClCompile>
-    <ClInclude Include="..\..\src\ripple\overlay\impl\message_name.h">
-    </ClInclude>
-    <ClInclude Include="..\..\src\ripple\overlay\impl\message_stream.h">
-    </ClInclude>
-    <ClCompile Include="..\..\src\ripple\overlay\impl\OverlayImpl.cpp">
-      <ExcludedFromBuild>True</ExcludedFromBuild>
-    </ClCompile>
-    <ClInclude Include="..\..\src\ripple\overlay\impl\OverlayImpl.h">
-    </ClInclude>
-    <ClCompile Include="..\..\src\ripple\overlay\impl\PeerDoor.cpp">
-      <ExcludedFromBuild>True</ExcludedFromBuild>
-    </ClCompile>
-    <ClInclude Include="..\..\src\ripple\overlay\impl\PeerDoor.h">
-    </ClInclude>
-    <ClCompile Include="..\..\src\ripple\overlay\impl\PeerImp.cpp">
-      <ExcludedFromBuild>True</ExcludedFromBuild>
-    </ClCompile>
-    <ClInclude Include="..\..\src\ripple\overlay\impl\PeerImp.h">
-    </ClInclude>
-    <ClInclude Include="..\..\src\ripple\overlay\impl\peer_info.h">
-    </ClInclude>
-    <ClInclude Include="..\..\src\ripple\overlay\impl\peer_protocol_detector.h">
-    </ClInclude>
-    <ClInclude Include="..\..\src\ripple\overlay\impl\Tuning.h">
-    </ClInclude>
-    <ClInclude Include="..\..\src\ripple\overlay\make_Overlay.h">
-    </ClInclude>
-    <ClInclude Include="..\..\src\ripple\overlay\Message.h">
-    </ClInclude>
-    <ClInclude Include="..\..\src\ripple\overlay\Overlay.h">
-    </ClInclude>
-    <ClInclude Include="..\..\src\ripple\overlay\Peer.h">
-    </ClInclude>
-    <ClInclude Include="..\..\src\ripple\overlay\predicates.h">
-    </ClInclude>
-    <None Include="..\..\src\ripple\overlay\README.md">
-    </None>
-    <ClCompile Include="..\..\src\ripple\overlay\tests\peer_info.test.cpp">
-      <ExcludedFromBuild>True</ExcludedFromBuild>
-    </ClCompile>
-    <ClInclude Include="..\..\src\ripple\peerfinder\api\Callback.h">
-    </ClInclude>
-    <ClInclude Include="..\..\src\ripple\peerfinder\api\Config.h">
-    </ClInclude>
-    <ClInclude Include="..\..\src\ripple\peerfinder\api\Endpoint.h">
-    </ClInclude>
-    <ClInclude Include="..\..\src\ripple\peerfinder\api\Manager.h">
-    </ClInclude>
-    <ClInclude Include="..\..\src\ripple\peerfinder\api\Slot.h">
-    </ClInclude>
-    <ClInclude Include="..\..\src\ripple\peerfinder\api\Types.h">
-    </ClInclude>
-    <ClCompile Include="..\..\src\ripple\peerfinder\impl\Bootcache.cpp">
-      <ExcludedFromBuild>True</ExcludedFromBuild>
-    </ClCompile>
-    <ClInclude Include="..\..\src\ripple\peerfinder\impl\Bootcache.h">
-    </ClInclude>
-    <ClCompile Include="..\..\src\ripple\peerfinder\impl\Checker.cpp">
-      <ExcludedFromBuild>True</ExcludedFromBuild>
-    </ClCompile>
-    <ClInclude Include="..\..\src\ripple\peerfinder\impl\Checker.h">
-    </ClInclude>
-    <ClInclude Include="..\..\src\ripple\peerfinder\impl\CheckerAdapter.h">
-    </ClInclude>
-    <ClCompile Include="..\..\src\ripple\peerfinder\impl\Config.cpp">
-      <ExcludedFromBuild>True</ExcludedFromBuild>
-    </ClCompile>
-    <ClCompile Include="..\..\src\ripple\peerfinder\impl\ConnectHandouts.cpp">
-      <ExcludedFromBuild>True</ExcludedFromBuild>
-    </ClCompile>
-    <ClInclude Include="..\..\src\ripple\peerfinder\impl\ConnectHandouts.h">
-    </ClInclude>
-    <ClInclude Include="..\..\src\ripple\peerfinder\impl\Counts.h">
-    </ClInclude>
-    <ClCompile Include="..\..\src\ripple\peerfinder\impl\Endpoint.cpp">
-      <ExcludedFromBuild>True</ExcludedFromBuild>
-    </ClCompile>
-    <ClInclude Include="..\..\src\ripple\peerfinder\impl\Fixed.h">
-    </ClInclude>
-    <ClInclude Include="..\..\src\ripple\peerfinder\impl\handout.h">
-    </ClInclude>
-    <ClInclude Include="..\..\src\ripple\peerfinder\impl\iosformat.h">
-    </ClInclude>
-    <ClCompile Include="..\..\src\ripple\peerfinder\impl\Livecache.cpp">
-      <ExcludedFromBuild>True</ExcludedFromBuild>
-    </ClCompile>
-    <ClInclude Include="..\..\src\ripple\peerfinder\impl\Livecache.h">
-    </ClInclude>
-    <ClInclude Include="..\..\src\ripple\peerfinder\impl\Logic.h">
-    </ClInclude>
-    <ClCompile Include="..\..\src\ripple\peerfinder\impl\Manager.cpp">
-      <ExcludedFromBuild>True</ExcludedFromBuild>
-    </ClCompile>
-    <ClInclude Include="..\..\src\ripple\peerfinder\impl\PrivateTypes.h">
-    </ClInclude>
-    <ClCompile Include="..\..\src\ripple\peerfinder\impl\RedirectHandouts.cpp">
-      <ExcludedFromBuild>True</ExcludedFromBuild>
-    </ClCompile>
-    <ClInclude Include="..\..\src\ripple\peerfinder\impl\RedirectHandouts.h">
-    </ClInclude>
-    <ClInclude Include="..\..\src\ripple\peerfinder\impl\Reporting.h">
-    </ClInclude>
-    <ClCompile Include="..\..\src\ripple\peerfinder\impl\SlotHandouts.cpp">
-      <ExcludedFromBuild>True</ExcludedFromBuild>
-    </ClCompile>
-    <ClInclude Include="..\..\src\ripple\peerfinder\impl\SlotHandouts.h">
-    </ClInclude>
-    <ClCompile Include="..\..\src\ripple\peerfinder\impl\SlotImp.cpp">
-      <ExcludedFromBuild>True</ExcludedFromBuild>
-    </ClCompile>
-    <ClInclude Include="..\..\src\ripple\peerfinder\impl\SlotImp.h">
-    </ClInclude>
-    <ClInclude Include="..\..\src\ripple\peerfinder\impl\Source.h">
-    </ClInclude>
-    <ClCompile Include="..\..\src\ripple\peerfinder\impl\SourceStrings.cpp">
-      <ExcludedFromBuild>True</ExcludedFromBuild>
-    </ClCompile>
-    <ClInclude Include="..\..\src\ripple\peerfinder\impl\SourceStrings.h">
-    </ClInclude>
-    <ClInclude Include="..\..\src\ripple\peerfinder\impl\Store.h">
-    </ClInclude>
-    <ClInclude Include="..\..\src\ripple\peerfinder\impl\StoreSqdb.h">
-    </ClInclude>
-    <ClInclude Include="..\..\src\ripple\peerfinder\impl\Tuning.h">
-    </ClInclude>
-    <ClInclude Include="..\..\src\ripple\peerfinder\sim\FunctionQueue.h">
-    </ClInclude>
-    <ClInclude Include="..\..\src\ripple\peerfinder\sim\GraphAlgorithms.h">
-    </ClInclude>
-    <ClInclude Include="..\..\src\ripple\peerfinder\sim\Message.h">
-    </ClInclude>
-    <ClInclude Include="..\..\src\ripple\peerfinder\sim\NodeSnapshot.h">
-    </ClInclude>
-    <ClInclude Include="..\..\src\ripple\peerfinder\sim\Params.h">
-    </ClInclude>
-    <ClInclude Include="..\..\src\ripple\peerfinder\sim\Predicates.h">
-    </ClInclude>
-    <ClCompile Include="..\..\src\ripple\peerfinder\sim\Tests.cpp">
-      <ExcludedFromBuild>True</ExcludedFromBuild>
-    </ClCompile>
-    <ClInclude Include="..\..\src\ripple\peerfinder\sim\WrappedSink.h">
-    </ClInclude>
-    <CustomBuild Include="..\..\src\ripple\proto\ripple.proto">
-      <FileType>Document</FileType>
-      <Command Condition="'$(Configuration)|$(Platform)'=='debug|x64'">protoc --cpp_out=..\..\build\proto --proto_path=%(RelativeDir) %(Identity)</Command>
-      <Outputs Condition="'$(Configuration)|$(Platform)'=='debug|x64'">..\..\build\proto\ripple.pb.h;..\..\build\proto\ripple.pb.cc</Outputs>
-      <Message Condition="'$(Configuration)|$(Platform)'=='debug|x64'">protoc --cpp_out=..\..\build\proto --proto_path=%(RelativeDir) %(Identity)</Message>
-      <LinkObjects Condition="'$(Configuration)|$(Platform)'=='debug|x64'">false</LinkObjects>
-      <FileType>Document</FileType>
-      <Command Condition="'$(Configuration)|$(Platform)'=='release|x64'">protoc --cpp_out=..\..\build\proto --proto_path=%(RelativeDir) %(Identity)</Command>
-      <Outputs Condition="'$(Configuration)|$(Platform)'=='release|x64'">..\..\build\proto\ripple.pb.h;..\..\build\proto\ripple.pb.cc</Outputs>
-      <Message Condition="'$(Configuration)|$(Platform)'=='release|x64'">protoc --cpp_out=..\..\build\proto --proto_path=%(RelativeDir) %(Identity)</Message>
-      <LinkObjects Condition="'$(Configuration)|$(Platform)'=='release|x64'">false</LinkObjects>
-    </CustomBuild>
-    <ClInclude Include="..\..\src\ripple\radmap\api\BasicFullBelowCache.h">
-    </ClInclude>
-    <ClInclude Include="..\..\src\ripple\radmap\api\Tuning.h">
-    </ClInclude>
-    <ClCompile Include="..\..\src\ripple\radmap\impl\BasicFullBelowCache.cpp">
-      <ExcludedFromBuild>True</ExcludedFromBuild>
-    </ClCompile>
-    <ClInclude Include="..\..\src\ripple\resource\api\Charge.h">
-    </ClInclude>
-    <ClInclude Include="..\..\src\ripple\resource\api\Consumer.h">
-    </ClInclude>
-    <ClInclude Include="..\..\src\ripple\resource\api\Disposition.h">
-    </ClInclude>
-    <ClInclude Include="..\..\src\ripple\resource\api\Fees.h">
-    </ClInclude>
-    <ClInclude Include="..\..\src\ripple\resource\api\Gossip.h">
-    </ClInclude>
-    <ClInclude Include="..\..\src\ripple\resource\api\LegacyFees.h">
-    </ClInclude>
-    <ClInclude Include="..\..\src\ripple\resource\api\Manager.h">
-    </ClInclude>
-    <ClInclude Include="..\..\src\ripple\resource\api\Types.h">
-    </ClInclude>
-    <ClCompile Include="..\..\src\ripple\resource\impl\Charge.cpp">
-      <ExcludedFromBuild>True</ExcludedFromBuild>
-    </ClCompile>
-    <ClCompile Include="..\..\src\ripple\resource\impl\Consumer.cpp">
-      <ExcludedFromBuild>True</ExcludedFromBuild>
-    </ClCompile>
-    <ClInclude Include="..\..\src\ripple\resource\impl\Entry.h">
-    </ClInclude>
-    <ClCompile Include="..\..\src\ripple\resource\impl\Fees.cpp">
-      <ExcludedFromBuild>True</ExcludedFromBuild>
-    </ClCompile>
-    <ClInclude Include="..\..\src\ripple\resource\impl\Import.h">
-    </ClInclude>
-    <ClInclude Include="..\..\src\ripple\resource\impl\Key.h">
-    </ClInclude>
-    <ClInclude Include="..\..\src\ripple\resource\impl\Kind.h">
-    </ClInclude>
-    <ClCompile Include="..\..\src\ripple\resource\impl\LegacyFees.cpp">
-      <ExcludedFromBuild>True</ExcludedFromBuild>
-    </ClCompile>
-    <ClInclude Include="..\..\src\ripple\resource\impl\Logic.h">
-    </ClInclude>
-    <ClCompile Include="..\..\src\ripple\resource\impl\Manager.cpp">
-      <ExcludedFromBuild>True</ExcludedFromBuild>
-    </ClCompile>
-    <ClCompile Include="..\..\src\ripple\resource\impl\Tests.cpp">
-      <ExcludedFromBuild>True</ExcludedFromBuild>
-    </ClCompile>
-    <ClInclude Include="..\..\src\ripple\resource\impl\Tuning.h">
-    </ClInclude>
-    <ClInclude Include="..\..\src\ripple\sitefiles\api\Listener.h">
-    </ClInclude>
-    <ClInclude Include="..\..\src\ripple\sitefiles\api\Manager.h">
-    </ClInclude>
-    <ClInclude Include="..\..\src\ripple\sitefiles\api\Section.h">
-    </ClInclude>
-    <ClInclude Include="..\..\src\ripple\sitefiles\api\SiteFile.h">
-    </ClInclude>
-    <ClInclude Include="..\..\src\ripple\sitefiles\impl\Logic.h">
-    </ClInclude>
-    <ClCompile Include="..\..\src\ripple\sitefiles\impl\Manager.cpp">
-      <ExcludedFromBuild>True</ExcludedFromBuild>
-    </ClCompile>
-    <ClCompile Include="..\..\src\ripple\sitefiles\impl\Section.cpp">
-      <ExcludedFromBuild>True</ExcludedFromBuild>
-    </ClCompile>
-    <ClInclude Include="..\..\src\ripple\sitefiles\impl\Site.h">
-    </ClInclude>
-    <ClCompile Include="..\..\src\ripple\sitefiles\impl\SiteFile.cpp">
-      <ExcludedFromBuild>True</ExcludedFromBuild>
-    </ClCompile>
-    <ClInclude Include="..\..\src\ripple\sslutil\api\bignum_error.h">
-    </ClInclude>
-    <ClInclude Include="..\..\src\ripple\sslutil\api\CAutoBN_CTX.h">
-    </ClInclude>
-    <ClInclude Include="..\..\src\ripple\sslutil\api\CBigNum.h">
-    </ClInclude>
-    <ClInclude Include="..\..\src\ripple\sslutil\api\DHUtil.h">
-    </ClInclude>
-    <ClInclude Include="..\..\src\ripple\sslutil\api\ECDSACanonical.h">
-    </ClInclude>
-    <ClInclude Include="..\..\src\ripple\sslutil\api\HashUtilities.h">
-    </ClInclude>
-    <ClCompile Include="..\..\src\ripple\sslutil\impl\CBigNum.cpp">
-      <ExcludedFromBuild>True</ExcludedFromBuild>
-    </ClCompile>
-    <ClCompile Include="..\..\src\ripple\sslutil\impl\DHUtil.cpp">
-      <ExcludedFromBuild>True</ExcludedFromBuild>
-    </ClCompile>
-    <ClCompile Include="..\..\src\ripple\sslutil\impl\ECDSACanonical.cpp">
-      <ExcludedFromBuild>True</ExcludedFromBuild>
-    </ClCompile>
-    <ClCompile Include="..\..\src\ripple\sslutil\impl\HashUtilities.cpp">
-      <ExcludedFromBuild>True</ExcludedFromBuild>
-    </ClCompile>
-    <ClInclude Include="..\..\src\ripple\testoverlay\api\ConfigType.h">
-    </ClInclude>
-    <ClInclude Include="..\..\src\ripple\testoverlay\api\ConnectionType.h">
-    </ClInclude>
-    <ClInclude Include="..\..\src\ripple\testoverlay\api\InitPolicy.h">
-    </ClInclude>
-    <ClInclude Include="..\..\src\ripple\testoverlay\api\MessageType.h">
-    </ClInclude>
-    <ClInclude Include="..\..\src\ripple\testoverlay\api\NetworkType.h">
-    </ClInclude>
-    <ClInclude Include="..\..\src\ripple\testoverlay\api\PeerLogicBase.h">
-    </ClInclude>
-    <ClInclude Include="..\..\src\ripple\testoverlay\api\PeerType.h">
-    </ClInclude>
-    <ClInclude Include="..\..\src\ripple\testoverlay\api\Results.h">
-    </ClInclude>
-    <ClInclude Include="..\..\src\ripple\testoverlay\api\SimplePayload.h">
-    </ClInclude>
-    <ClInclude Include="..\..\src\ripple\testoverlay\api\StateBase.h">
-    </ClInclude>
-    <ClCompile Include="..\..\src\ripple\testoverlay\impl\TestOverlay.cpp">
-      <ExcludedFromBuild>True</ExcludedFromBuild>
-    </ClCompile>
-    <ClInclude Include="..\..\src\ripple\types\api\AgedHistory.h">
-    </ClInclude>
-    <ClInclude Include="..\..\src\ripple\types\api\Base58.h">
-    </ClInclude>
-    <ClInclude Include="..\..\src\ripple\types\api\base_uint.h">
-    </ClInclude>
-    <ClInclude Include="..\..\src\ripple\types\api\Blob.h">
-    </ClInclude>
-    <ClInclude Include="..\..\src\ripple\types\api\Book.h">
-    </ClInclude>
-    <ClInclude Include="..\..\src\ripple\types\api\ByteOrder.h">
-    </ClInclude>
-    <ClInclude Include="..\..\src\ripple\types\api\CryptoIdentifier.h">
-    </ClInclude>
-    <ClInclude Include="..\..\src\ripple\types\api\HashMaps.h">
-    </ClInclude>
-    <ClInclude Include="..\..\src\ripple\types\api\IdentifierStorage.h">
-    </ClInclude>
-    <ClInclude Include="..\..\src\ripple\types\api\IdentifierType.h">
-    </ClInclude>
-    <ClInclude Include="..\..\src\ripple\types\api\Issue.h">
-    </ClInclude>
-    <ClInclude Include="..\..\src\ripple\types\api\RandomNumbers.h">
-    </ClInclude>
-    <ClInclude Include="..\..\src\ripple\types\api\RippleAccountID.h">
-    </ClInclude>
-    <ClInclude Include="..\..\src\ripple\types\api\RippleAccountPrivateKey.h">
-    </ClInclude>
-    <ClInclude Include="..\..\src\ripple\types\api\RippleAccountPublicKey.h">
-    </ClInclude>
-    <ClInclude Include="..\..\src\ripple\types\api\RippleLedgerHash.h">
-    </ClInclude>
-    <ClInclude Include="..\..\src\ripple\types\api\RipplePrivateKey.h">
-    </ClInclude>
-    <ClInclude Include="..\..\src\ripple\types\api\RipplePublicKey.h">
-    </ClInclude>
-    <ClInclude Include="..\..\src\ripple\types\api\RipplePublicKeyHash.h">
-    </ClInclude>
-    <ClInclude Include="..\..\src\ripple\types\api\SimpleIdentifier.h">
-    </ClInclude>
-    <ClInclude Include="..\..\src\ripple\types\api\strHex.h">
-    </ClInclude>
-    <ClInclude Include="..\..\src\ripple\types\api\UInt160.h">
-    </ClInclude>
-    <ClInclude Include="..\..\src\ripple\types\api\UintTypes.h">
-    </ClInclude>
-    <ClCompile Include="..\..\src\ripple\types\impl\Base58.cpp">
-      <ExcludedFromBuild>True</ExcludedFromBuild>
-    </ClCompile>
-    <ClCompile Include="..\..\src\ripple\types\impl\ByteOrder.cpp">
-      <ExcludedFromBuild>True</ExcludedFromBuild>
-    </ClCompile>
-    <ClCompile Include="..\..\src\ripple\types\impl\Issue.cpp">
-      <ExcludedFromBuild>True</ExcludedFromBuild>
-    </ClCompile>
-    <ClCompile Include="..\..\src\ripple\types\impl\RandomNumbers.cpp">
-      <ExcludedFromBuild>True</ExcludedFromBuild>
-    </ClCompile>
-    <ClCompile Include="..\..\src\ripple\types\impl\RippleIdentifierTests.cpp">
-      <ExcludedFromBuild>True</ExcludedFromBuild>
-    </ClCompile>
-    <ClCompile Include="..\..\src\ripple\types\impl\strHex.cpp">
-      <ExcludedFromBuild>True</ExcludedFromBuild>
-    </ClCompile>
-    <ClCompile Include="..\..\src\ripple\types\impl\UintTypes.cpp">
-      <ExcludedFromBuild>True</ExcludedFromBuild>
-    </ClCompile>
-    <ClCompile Include="..\..\src\ripple\unity\app.cpp">
-    </ClCompile>
-    <ClInclude Include="..\..\src\ripple\unity\app.h">
-    </ClInclude>
-    <ClCompile Include="..\..\src\ripple\unity\app1.cpp">
-    </ClCompile>
-    <ClCompile Include="..\..\src\ripple\unity\app2.cpp">
-    </ClCompile>
-    <ClCompile Include="..\..\src\ripple\unity\app3.cpp">
-    </ClCompile>
-    <ClCompile Include="..\..\src\ripple\unity\app4.cpp">
-    </ClCompile>
-    <ClCompile Include="..\..\src\ripple\unity\app5.cpp">
-    </ClCompile>
-    <ClCompile Include="..\..\src\ripple\unity\app6.cpp">
-    </ClCompile>
-    <ClCompile Include="..\..\src\ripple\unity\app7.cpp">
-    </ClCompile>
-    <ClCompile Include="..\..\src\ripple\unity\app8.cpp">
-    </ClCompile>
-    <ClCompile Include="..\..\src\ripple\unity\app9.cpp">
-    </ClCompile>
-    <ClCompile Include="..\..\src\ripple\unity\basics.cpp">
-    </ClCompile>
-    <ClInclude Include="..\..\src\ripple\unity\basics.h">
-    </ClInclude>
-    <ClCompile Include="..\..\src\ripple\unity\beast.cpp">
-    </ClCompile>
-    <ClCompile Include="..\..\src\ripple\unity\beastc.c">
-    </ClCompile>
-    <ClCompile Include="..\..\src\ripple\unity\common.cpp">
-    </ClCompile>
-    <ClCompile Include="..\..\src\ripple\unity\core.cpp">
-    </ClCompile>
-    <ClInclude Include="..\..\src\ripple\unity\core.h">
-    </ClInclude>
-    <ClCompile Include="..\..\src\ripple\unity\data.cpp">
-    </ClCompile>
-    <ClInclude Include="..\..\src\ripple\unity\data.h">
-    </ClInclude>
-    <ClCompile Include="..\..\src\ripple\unity\http.cpp">
-    </ClCompile>
-    <ClCompile Include="..\..\src\ripple\unity\hyperleveldb.cpp">
-      <AdditionalIncludeDirectories Condition="'$(Configuration)|$(Platform)'=='debug|x64'">..\..\src\hyperleveldb;..\..\src\snappy\config;..\..\src\snappy\snappy;%(AdditionalIncludeDirectories)</AdditionalIncludeDirectories>
-      <AdditionalIncludeDirectories Condition="'$(Configuration)|$(Platform)'=='release|x64'">..\..\src\hyperleveldb;..\..\src\snappy\config;..\..\src\snappy\snappy;%(AdditionalIncludeDirectories)</AdditionalIncludeDirectories>
-    </ClCompile>
-    <ClInclude Include="..\..\src\ripple\unity\hyperleveldb.h">
-    </ClInclude>
-    <ClCompile Include="..\..\src\ripple\unity\json.cpp">
-    </ClCompile>
-    <ClInclude Include="..\..\src\ripple\unity\json.h">
-    </ClInclude>
-    <ClCompile Include="..\..\src\ripple\unity\leveldb.cpp">
-      <AdditionalIncludeDirectories Condition="'$(Configuration)|$(Platform)'=='debug|x64'">..\..\src\leveldb;..\..\src\leveldb\include;..\..\src\snappy\config;..\..\src\snappy\snappy;%(AdditionalIncludeDirectories)</AdditionalIncludeDirectories>
-      <AdditionalIncludeDirectories Condition="'$(Configuration)|$(Platform)'=='release|x64'">..\..\src\leveldb;..\..\src\leveldb\include;..\..\src\snappy\config;..\..\src\snappy\snappy;%(AdditionalIncludeDirectories)</AdditionalIncludeDirectories>
-    </ClCompile>
-    <ClInclude Include="..\..\src\ripple\unity\leveldb.h">
-    </ClInclude>
-    <ClCompile Include="..\..\src\ripple\unity\net.cpp">
-    </ClCompile>
-    <ClInclude Include="..\..\src\ripple\unity\net.h">
-    </ClInclude>
-    <ClCompile Include="..\..\src\ripple\unity\nodestore.cpp">
-      <AdditionalIncludeDirectories Condition="'$(Configuration)|$(Platform)'=='debug|x64'">..\..\src\leveldb\include;..\..\src\rocksdb\include;%(AdditionalIncludeDirectories)</AdditionalIncludeDirectories>
-      <AdditionalIncludeDirectories Condition="'$(Configuration)|$(Platform)'=='release|x64'">..\..\src\leveldb\include;..\..\src\rocksdb\include;%(AdditionalIncludeDirectories)</AdditionalIncludeDirectories>
-    </ClCompile>
-    <ClCompile Include="..\..\src\ripple\unity\overlay.cpp">
-    </ClCompile>
-    <ClCompile Include="..\..\src\ripple\unity\peerfinder.cpp">
-    </ClCompile>
-    <ClInclude Include="..\..\src\ripple\unity\peerfinder.h">
-    </ClInclude>
-    <ClCompile Include="..\..\src\ripple\unity\protobuf.cpp">
-    </ClCompile>
-    <ClCompile Include="..\..\src\ripple\unity\radmap.cpp">
-    </ClCompile>
-    <ClInclude Include="..\..\src\ripple\unity\radmap.h">
-    </ClInclude>
-    <ClCompile Include="..\..\src\ripple\unity\resource.cpp">
-    </ClCompile>
-    <ClInclude Include="..\..\src\ripple\unity\resource.h">
-    </ClInclude>
-    <ClCompile Include="..\..\src\ripple\unity\ripple.proto.cpp">
-    </ClCompile>
-    <ClCompile Include="..\..\src\ripple\unity\rocksdb.cpp">
-      <AdditionalIncludeDirectories Condition="'$(Configuration)|$(Platform)'=='debug|x64'">..\..\src\rocksdb;..\..\src\rocksdb\include;..\..\src\snappy\config;..\..\src\snappy\snappy;%(AdditionalIncludeDirectories)</AdditionalIncludeDirectories>
-      <AdditionalIncludeDirectories Condition="'$(Configuration)|$(Platform)'=='release|x64'">..\..\src\rocksdb;..\..\src\rocksdb\include;..\..\src\snappy\config;..\..\src\snappy\snappy;%(AdditionalIncludeDirectories)</AdditionalIncludeDirectories>
-    </ClCompile>
-    <ClInclude Include="..\..\src\ripple\unity\rocksdb.h">
-    </ClInclude>
-    <ClCompile Include="..\..\src\ripple\unity\rpcx.cpp">
-    </ClCompile>
-    <ClInclude Include="..\..\src\ripple\unity\rpcx.h">
-    </ClInclude>
-    <ClCompile Include="..\..\src\ripple\unity\sitefiles.cpp">
-    </ClCompile>
-    <ClInclude Include="..\..\src\ripple\unity\sitefiles.h">
-    </ClInclude>
-    <ClCompile Include="..\..\src\ripple\unity\snappy.cpp">
-      <AdditionalIncludeDirectories Condition="'$(Configuration)|$(Platform)'=='debug|x64'">..\..\src\snappy\config;..\..\src\snappy\snappy;%(AdditionalIncludeDirectories)</AdditionalIncludeDirectories>
-      <AdditionalIncludeDirectories Condition="'$(Configuration)|$(Platform)'=='release|x64'">..\..\src\snappy\config;..\..\src\snappy\snappy;%(AdditionalIncludeDirectories)</AdditionalIncludeDirectories>
-    </ClCompile>
-    <ClCompile Include="..\..\src\ripple\unity\sslutil.cpp">
-    </ClCompile>
-    <ClInclude Include="..\..\src\ripple\unity\sslutil.h">
-    </ClInclude>
-    <ClCompile Include="..\..\src\ripple\unity\testoverlay.cpp">
-    </ClCompile>
-    <ClInclude Include="..\..\src\ripple\unity\testoverlay.h">
-    </ClInclude>
-    <ClCompile Include="..\..\src\ripple\unity\types.cpp">
-    </ClCompile>
-    <ClInclude Include="..\..\src\ripple\unity\types.h">
-    </ClInclude>
-    <ClCompile Include="..\..\src\ripple\unity\validators.cpp">
-    </ClCompile>
-    <ClInclude Include="..\..\src\ripple\unity\validators.h">
-    </ClInclude>
-    <ClCompile Include="..\..\src\ripple\unity\websocket.cpp">
-    </ClCompile>
-    <ClInclude Include="..\..\src\ripple\unity\websocket.h">
-    </ClInclude>
-    <ClInclude Include="..\..\src\ripple\validators\api\Manager.h">
-    </ClInclude>
-    <ClInclude Include="..\..\src\ripple\validators\api\Source.h">
-    </ClInclude>
-    <ClInclude Include="..\..\src\ripple\validators\api\Types.h">
-    </ClInclude>
-    <ClInclude Include="..\..\src\ripple\validators\impl\ChosenList.h">
-    </ClInclude>
-    <ClInclude Include="..\..\src\ripple\validators\impl\Count.h">
-    </ClInclude>
-    <ClInclude Include="..\..\src\ripple\validators\impl\Logic.h">
-    </ClInclude>
-    <ClCompile Include="..\..\src\ripple\validators\impl\Manager.cpp">
-      <ExcludedFromBuild>True</ExcludedFromBuild>
-    </ClCompile>
-    <ClCompile Include="..\..\src\ripple\validators\impl\Source.cpp">
-      <ExcludedFromBuild>True</ExcludedFromBuild>
-    </ClCompile>
-    <ClInclude Include="..\..\src\ripple\validators\impl\SourceDesc.h">
-    </ClInclude>
-    <ClCompile Include="..\..\src\ripple\validators\impl\SourceFile.cpp">
-      <ExcludedFromBuild>True</ExcludedFromBuild>
-    </ClCompile>
-    <ClInclude Include="..\..\src\ripple\validators\impl\SourceFile.h">
-    </ClInclude>
-    <ClCompile Include="..\..\src\ripple\validators\impl\SourceStrings.cpp">
-      <ExcludedFromBuild>True</ExcludedFromBuild>
-    </ClCompile>
-    <ClInclude Include="..\..\src\ripple\validators\impl\SourceStrings.h">
-    </ClInclude>
-    <ClCompile Include="..\..\src\ripple\validators\impl\SourceURL.cpp">
-      <ExcludedFromBuild>True</ExcludedFromBuild>
-    </ClCompile>
-    <ClInclude Include="..\..\src\ripple\validators\impl\SourceURL.h">
-    </ClInclude>
-    <ClInclude Include="..\..\src\ripple\validators\impl\Store.h">
-    </ClInclude>
-    <ClCompile Include="..\..\src\ripple\validators\impl\StoreSqdb.cpp">
-      <ExcludedFromBuild>True</ExcludedFromBuild>
-    </ClCompile>
-    <ClInclude Include="..\..\src\ripple\validators\impl\StoreSqdb.h">
-    </ClInclude>
-    <ClCompile Include="..\..\src\ripple\validators\impl\Tests.cpp">
-      <ExcludedFromBuild>True</ExcludedFromBuild>
-    </ClCompile>
-    <ClInclude Include="..\..\src\ripple\validators\impl\Tuning.h">
-    </ClInclude>
-    <ClCompile Include="..\..\src\ripple\validators\impl\Utilities.cpp">
-      <ExcludedFromBuild>True</ExcludedFromBuild>
-    </ClCompile>
-    <ClInclude Include="..\..\src\ripple\validators\impl\Utilities.h">
-    </ClInclude>
-    <ClInclude Include="..\..\src\ripple\validators\impl\Validation.h">
-    </ClInclude>
-    <ClInclude Include="..\..\src\ripple\validators\impl\Validator.h">
-    </ClInclude>
-    <ClCompile Include="..\..\src\rocksdb\db\builder.cc">
-      <ExcludedFromBuild>True</ExcludedFromBuild>
-    </ClCompile>
-    <ClInclude Include="..\..\src\rocksdb\db\builder.h">
-    </ClInclude>
-    <ClCompile Include="..\..\src\rocksdb\db\column_family.cc">
-      <ExcludedFromBuild>True</ExcludedFromBuild>
-    </ClCompile>
-    <ClInclude Include="..\..\src\rocksdb\db\column_family.h">
-    </ClInclude>
-    <ClCompile Include="..\..\src\rocksdb\db\compaction.cc">
-      <ExcludedFromBuild>True</ExcludedFromBuild>
-    </ClCompile>
-    <ClInclude Include="..\..\src\rocksdb\db\compaction.h">
-    </ClInclude>
-    <ClCompile Include="..\..\src\rocksdb\db\compaction_picker.cc">
-      <ExcludedFromBuild>True</ExcludedFromBuild>
-    </ClCompile>
-    <ClInclude Include="..\..\src\rocksdb\db\compaction_picker.h">
-    </ClInclude>
-    <ClCompile Include="..\..\src\rocksdb\db\dbformat.cc">
-      <ExcludedFromBuild>True</ExcludedFromBuild>
-    </ClCompile>
-    <ClInclude Include="..\..\src\rocksdb\db\dbformat.h">
-    </ClInclude>
-    <ClCompile Include="..\..\src\rocksdb\db\db_filesnapshot.cc">
-      <ExcludedFromBuild>True</ExcludedFromBuild>
-    </ClCompile>
-    <ClCompile Include="..\..\src\rocksdb\db\db_impl.cc">
-      <ExcludedFromBuild>True</ExcludedFromBuild>
-    </ClCompile>
-    <ClInclude Include="..\..\src\rocksdb\db\db_impl.h">
-    </ClInclude>
-    <ClCompile Include="..\..\src\rocksdb\db\db_impl_debug.cc">
-      <ExcludedFromBuild>True</ExcludedFromBuild>
-    </ClCompile>
-    <ClCompile Include="..\..\src\rocksdb\db\db_impl_readonly.cc">
-      <ExcludedFromBuild>True</ExcludedFromBuild>
-    </ClCompile>
-    <ClInclude Include="..\..\src\rocksdb\db\db_impl_readonly.h">
-    </ClInclude>
-    <ClCompile Include="..\..\src\rocksdb\db\db_iter.cc">
-      <ExcludedFromBuild>True</ExcludedFromBuild>
-    </ClCompile>
-    <ClInclude Include="..\..\src\rocksdb\db\db_iter.h">
-    </ClInclude>
-    <ClCompile Include="..\..\src\rocksdb\db\db_stats_logger.cc">
-      <ExcludedFromBuild>True</ExcludedFromBuild>
-    </ClCompile>
-    <ClCompile Include="..\..\src\rocksdb\db\filename.cc">
-      <ExcludedFromBuild>True</ExcludedFromBuild>
-    </ClCompile>
-    <ClInclude Include="..\..\src\rocksdb\db\filename.h">
-    </ClInclude>
-    <ClCompile Include="..\..\src\rocksdb\db\file_indexer.cc">
-      <ExcludedFromBuild>True</ExcludedFromBuild>
-    </ClCompile>
-    <ClInclude Include="..\..\src\rocksdb\db\file_indexer.h">
-    </ClInclude>
-    <ClCompile Include="..\..\src\rocksdb\db\forward_iterator.cc">
-      <ExcludedFromBuild>True</ExcludedFromBuild>
-    </ClCompile>
-    <ClInclude Include="..\..\src\rocksdb\db\forward_iterator.h">
-    </ClInclude>
-    <ClCompile Include="..\..\src\rocksdb\db\internal_stats.cc">
-      <ExcludedFromBuild>True</ExcludedFromBuild>
-    </ClCompile>
-    <ClInclude Include="..\..\src\rocksdb\db\internal_stats.h">
-    </ClInclude>
-    <ClInclude Include="..\..\src\rocksdb\db\log_format.h">
-    </ClInclude>
-    <ClCompile Include="..\..\src\rocksdb\db\log_reader.cc">
-      <ExcludedFromBuild>True</ExcludedFromBuild>
-    </ClCompile>
-    <ClInclude Include="..\..\src\rocksdb\db\log_reader.h">
-    </ClInclude>
-    <ClCompile Include="..\..\src\rocksdb\db\log_writer.cc">
-      <ExcludedFromBuild>True</ExcludedFromBuild>
-    </ClCompile>
-    <ClInclude Include="..\..\src\rocksdb\db\log_writer.h">
-    </ClInclude>
-    <ClCompile Include="..\..\src\rocksdb\db\memtable.cc">
-      <ExcludedFromBuild>True</ExcludedFromBuild>
-    </ClCompile>
-    <ClInclude Include="..\..\src\rocksdb\db\memtable.h">
-    </ClInclude>
-    <ClCompile Include="..\..\src\rocksdb\db\memtable_list.cc">
-      <ExcludedFromBuild>True</ExcludedFromBuild>
-    </ClCompile>
-    <ClInclude Include="..\..\src\rocksdb\db\memtable_list.h">
-    </ClInclude>
-    <ClInclude Include="..\..\src\rocksdb\db\merge_context.h">
-    </ClInclude>
-    <ClCompile Include="..\..\src\rocksdb\db\merge_helper.cc">
-      <ExcludedFromBuild>True</ExcludedFromBuild>
-    </ClCompile>
-    <ClInclude Include="..\..\src\rocksdb\db\merge_helper.h">
-    </ClInclude>
-    <ClCompile Include="..\..\src\rocksdb\db\merge_operator.cc">
-      <ExcludedFromBuild>True</ExcludedFromBuild>
-    </ClCompile>
-    <ClCompile Include="..\..\src\rocksdb\db\repair.cc">
-      <ExcludedFromBuild>True</ExcludedFromBuild>
-    </ClCompile>
-    <ClInclude Include="..\..\src\rocksdb\db\skiplist.h">
-    </ClInclude>
-    <ClInclude Include="..\..\src\rocksdb\db\snapshot.h">
-    </ClInclude>
-    <ClCompile Include="..\..\src\rocksdb\db\table_cache.cc">
-      <ExcludedFromBuild>True</ExcludedFromBuild>
-    </ClCompile>
-    <ClInclude Include="..\..\src\rocksdb\db\table_cache.h">
-    </ClInclude>
-    <ClCompile Include="..\..\src\rocksdb\db\table_properties_collector.cc">
-      <ExcludedFromBuild>True</ExcludedFromBuild>
-    </ClCompile>
-    <ClInclude Include="..\..\src\rocksdb\db\table_properties_collector.h">
-    </ClInclude>
-    <ClCompile Include="..\..\src\rocksdb\db\tailing_iter.cc">
-      <ExcludedFromBuild>True</ExcludedFromBuild>
-    </ClCompile>
-    <ClInclude Include="..\..\src\rocksdb\db\tailing_iter.h">
-    </ClInclude>
-    <ClCompile Include="..\..\src\rocksdb\db\transaction_log_impl.cc">
-      <ExcludedFromBuild>True</ExcludedFromBuild>
-    </ClCompile>
-    <ClInclude Include="..\..\src\rocksdb\db\transaction_log_impl.h">
-    </ClInclude>
-    <ClCompile Include="..\..\src\rocksdb\db\version_edit.cc">
-      <ExcludedFromBuild>True</ExcludedFromBuild>
-    </ClCompile>
-    <ClInclude Include="..\..\src\rocksdb\db\version_edit.h">
-    </ClInclude>
-    <ClCompile Include="..\..\src\rocksdb\db\version_set.cc">
-      <ExcludedFromBuild>True</ExcludedFromBuild>
-    </ClCompile>
-    <ClInclude Include="..\..\src\rocksdb\db\version_set.h">
-    </ClInclude>
-    <ClCompile Include="..\..\src\rocksdb\db\write_batch.cc">
-      <ExcludedFromBuild>True</ExcludedFromBuild>
-    </ClCompile>
-    <ClInclude Include="..\..\src\rocksdb\db\write_batch_internal.h">
-    </ClInclude>
-    <ClInclude Include="..\..\src\rocksdb\include\rocksdb\cache.h">
-    </ClInclude>
-    <ClInclude Include="..\..\src\rocksdb\include\rocksdb\compaction_filter.h">
-    </ClInclude>
-    <ClInclude Include="..\..\src\rocksdb\include\rocksdb\comparator.h">
-    </ClInclude>
-    <ClInclude Include="..\..\src\rocksdb\include\rocksdb\db.h">
-    </ClInclude>
-    <ClInclude Include="..\..\src\rocksdb\include\rocksdb\env.h">
-    </ClInclude>
-    <ClInclude Include="..\..\src\rocksdb\include\rocksdb\filter_policy.h">
-    </ClInclude>
-    <ClInclude Include="..\..\src\rocksdb\include\rocksdb\flush_block_policy.h">
-    </ClInclude>
-    <ClInclude Include="..\..\src\rocksdb\include\rocksdb\iostats_context.h">
-    </ClInclude>
-    <ClInclude Include="..\..\src\rocksdb\include\rocksdb\iterator.h">
-    </ClInclude>
-    <ClInclude Include="..\..\src\rocksdb\include\rocksdb\memtablerep.h">
-    </ClInclude>
-    <ClInclude Include="..\..\src\rocksdb\include\rocksdb\merge_operator.h">
-    </ClInclude>
-    <ClInclude Include="..\..\src\rocksdb\include\rocksdb\options.h">
-    </ClInclude>
-    <ClInclude Include="..\..\src\rocksdb\include\rocksdb\perf_context.h">
-    </ClInclude>
-    <ClInclude Include="..\..\src\rocksdb\include\rocksdb\slice.h">
-    </ClInclude>
-    <ClInclude Include="..\..\src\rocksdb\include\rocksdb\slice_transform.h">
-    </ClInclude>
-    <ClInclude Include="..\..\src\rocksdb\include\rocksdb\statistics.h">
-    </ClInclude>
-    <ClInclude Include="..\..\src\rocksdb\include\rocksdb\status.h">
-    </ClInclude>
-    <ClInclude Include="..\..\src\rocksdb\include\rocksdb\table.h">
-    </ClInclude>
-    <ClInclude Include="..\..\src\rocksdb\include\rocksdb\table_properties.h">
-    </ClInclude>
-    <ClInclude Include="..\..\src\rocksdb\include\rocksdb\transaction_log.h">
-    </ClInclude>
-    <ClInclude Include="..\..\src\rocksdb\include\rocksdb\types.h">
-    </ClInclude>
-    <ClInclude Include="..\..\src\rocksdb\include\rocksdb\universal_compaction.h">
-    </ClInclude>
-    <ClInclude Include="..\..\src\rocksdb\include\rocksdb\version.h">
-    </ClInclude>
-    <ClInclude Include="..\..\src\rocksdb\include\rocksdb\write_batch.h">
-    </ClInclude>
-    <ClInclude Include="..\..\src\rocksdb\port\atomic_pointer.h">
-    </ClInclude>
-    <ClInclude Include="..\..\src\rocksdb\port\likely.h">
-    </ClInclude>
-    <ClInclude Include="..\..\src\rocksdb\port\port.h">
-    </ClInclude>
-    <ClCompile Include="..\..\src\rocksdb\port\port_posix.cc">
-      <ExcludedFromBuild>True</ExcludedFromBuild>
-    </ClCompile>
-    <ClInclude Include="..\..\src\rocksdb\port\port_posix.h">
-    </ClInclude>
-    <ClCompile Include="..\..\src\rocksdb\table\block.cc">
-      <ExcludedFromBuild>True</ExcludedFromBuild>
-    </ClCompile>
-    <ClInclude Include="..\..\src\rocksdb\table\block.h">
-    </ClInclude>
-    <ClCompile Include="..\..\src\rocksdb\table\block_based_table_builder.cc">
-      <ExcludedFromBuild>True</ExcludedFromBuild>
-    </ClCompile>
-    <ClInclude Include="..\..\src\rocksdb\table\block_based_table_builder.h">
-    </ClInclude>
-    <ClCompile Include="..\..\src\rocksdb\table\block_based_table_factory.cc">
-      <ExcludedFromBuild>True</ExcludedFromBuild>
-    </ClCompile>
-    <ClInclude Include="..\..\src\rocksdb\table\block_based_table_factory.h">
-    </ClInclude>
-    <ClCompile Include="..\..\src\rocksdb\table\block_based_table_reader.cc">
-      <ExcludedFromBuild>True</ExcludedFromBuild>
-    </ClCompile>
-    <ClInclude Include="..\..\src\rocksdb\table\block_based_table_reader.h">
-    </ClInclude>
-    <ClCompile Include="..\..\src\rocksdb\table\block_builder.cc">
-      <ExcludedFromBuild>True</ExcludedFromBuild>
-    </ClCompile>
-    <ClInclude Include="..\..\src\rocksdb\table\block_builder.h">
-    </ClInclude>
-    <ClCompile Include="..\..\src\rocksdb\table\block_hash_index.cc">
-      <ExcludedFromBuild>True</ExcludedFromBuild>
-    </ClCompile>
-    <ClInclude Include="..\..\src\rocksdb\table\block_hash_index.h">
-    </ClInclude>
-    <ClCompile Include="..\..\src\rocksdb\table\block_prefix_index.cc">
-      <ExcludedFromBuild>True</ExcludedFromBuild>
-    </ClCompile>
-    <ClInclude Include="..\..\src\rocksdb\table\block_prefix_index.h">
-    </ClInclude>
-    <ClCompile Include="..\..\src\rocksdb\table\filter_block.cc">
-      <ExcludedFromBuild>True</ExcludedFromBuild>
-    </ClCompile>
-    <ClInclude Include="..\..\src\rocksdb\table\filter_block.h">
-    </ClInclude>
-    <ClCompile Include="..\..\src\rocksdb\table\flush_block_policy.cc">
-      <ExcludedFromBuild>True</ExcludedFromBuild>
-    </ClCompile>
-    <ClCompile Include="..\..\src\rocksdb\table\format.cc">
-      <ExcludedFromBuild>True</ExcludedFromBuild>
-    </ClCompile>
-    <ClInclude Include="..\..\src\rocksdb\table\format.h">
-    </ClInclude>
-    <ClCompile Include="..\..\src\rocksdb\table\iterator.cc">
-      <ExcludedFromBuild>True</ExcludedFromBuild>
-    </ClCompile>
-    <ClInclude Include="..\..\src\rocksdb\table\iterator_wrapper.h">
-    </ClInclude>
-    <ClInclude Include="..\..\src\rocksdb\table\iter_heap.h">
-    </ClInclude>
-    <ClCompile Include="..\..\src\rocksdb\table\merger.cc">
-      <ExcludedFromBuild>True</ExcludedFromBuild>
-    </ClCompile>
-    <ClInclude Include="..\..\src\rocksdb\table\merger.h">
-    </ClInclude>
-    <ClCompile Include="..\..\src\rocksdb\table\meta_blocks.cc">
-      <ExcludedFromBuild>True</ExcludedFromBuild>
-    </ClCompile>
-    <ClInclude Include="..\..\src\rocksdb\table\meta_blocks.h">
-    </ClInclude>
-    <ClCompile Include="..\..\src\rocksdb\table\plain_table_builder.cc">
-      <ExcludedFromBuild>True</ExcludedFromBuild>
-    </ClCompile>
-    <ClInclude Include="..\..\src\rocksdb\table\plain_table_builder.h">
-    </ClInclude>
-    <ClCompile Include="..\..\src\rocksdb\table\plain_table_factory.cc">
-      <ExcludedFromBuild>True</ExcludedFromBuild>
-    </ClCompile>
-    <ClInclude Include="..\..\src\rocksdb\table\plain_table_factory.h">
-    </ClInclude>
-    <ClCompile Include="..\..\src\rocksdb\table\plain_table_key_coding.cc">
-      <ExcludedFromBuild>True</ExcludedFromBuild>
-    </ClCompile>
-    <ClInclude Include="..\..\src\rocksdb\table\plain_table_key_coding.h">
-    </ClInclude>
-    <ClCompile Include="..\..\src\rocksdb\table\plain_table_reader.cc">
-      <ExcludedFromBuild>True</ExcludedFromBuild>
-    </ClCompile>
-    <ClInclude Include="..\..\src\rocksdb\table\plain_table_reader.h">
-    </ClInclude>
-    <ClInclude Include="..\..\src\rocksdb\table\table_builder.h">
-    </ClInclude>
-    <ClCompile Include="..\..\src\rocksdb\table\table_properties.cc">
-      <ExcludedFromBuild>True</ExcludedFromBuild>
-    </ClCompile>
-    <ClInclude Include="..\..\src\rocksdb\table\table_reader.h">
-    </ClInclude>
-    <ClCompile Include="..\..\src\rocksdb\table\two_level_iterator.cc">
-      <ExcludedFromBuild>True</ExcludedFromBuild>
-    </ClCompile>
-    <ClInclude Include="..\..\src\rocksdb\table\two_level_iterator.h">
-    </ClInclude>
-    <ClCompile Include="..\..\src\rocksdb\util\arena.cc">
-      <ExcludedFromBuild>True</ExcludedFromBuild>
-    </ClCompile>
-    <ClInclude Include="..\..\src\rocksdb\util\arena.h">
-    </ClInclude>
-    <ClInclude Include="..\..\src\rocksdb\util\autovector.h">
-    </ClInclude>
-    <ClCompile Include="..\..\src\rocksdb\util\auto_roll_logger.cc">
-      <ExcludedFromBuild>True</ExcludedFromBuild>
-    </ClCompile>
-    <ClInclude Include="..\..\src\rocksdb\util\auto_roll_logger.h">
-    </ClInclude>
-    <ClCompile Include="..\..\src\rocksdb\util\blob_store.cc">
-      <ExcludedFromBuild>True</ExcludedFromBuild>
-    </ClCompile>
-    <ClInclude Include="..\..\src\rocksdb\util\blob_store.h">
-    </ClInclude>
-    <ClCompile Include="..\..\src\rocksdb\util\bloom.cc">
-      <ExcludedFromBuild>True</ExcludedFromBuild>
-    </ClCompile>
-    <ClInclude Include="..\..\src\rocksdb\util\build_version.h">
-    </ClInclude>
-    <ClCompile Include="..\..\src\rocksdb\util\cache.cc">
-      <ExcludedFromBuild>True</ExcludedFromBuild>
-    </ClCompile>
-    <ClCompile Include="..\..\src\rocksdb\util\coding.cc">
-      <ExcludedFromBuild>True</ExcludedFromBuild>
-    </ClCompile>
-    <ClInclude Include="..\..\src\rocksdb\util\coding.h">
-    </ClInclude>
-    <ClCompile Include="..\..\src\rocksdb\util\comparator.cc">
-      <ExcludedFromBuild>True</ExcludedFromBuild>
-    </ClCompile>
-    <ClCompile Include="..\..\src\rocksdb\util\crc32c.cc">
-      <ExcludedFromBuild>True</ExcludedFromBuild>
-    </ClCompile>
-    <ClInclude Include="..\..\src\rocksdb\util\crc32c.h">
-    </ClInclude>
-    <ClCompile Include="..\..\src\rocksdb\util\dynamic_bloom.cc">
-      <ExcludedFromBuild>True</ExcludedFromBuild>
-    </ClCompile>
-    <ClInclude Include="..\..\src\rocksdb\util\dynamic_bloom.h">
-    </ClInclude>
-    <ClCompile Include="..\..\src\rocksdb\util\env.cc">
-      <ExcludedFromBuild>True</ExcludedFromBuild>
-    </ClCompile>
-    <ClCompile Include="..\..\src\rocksdb\util\env_posix.cc">
-      <ExcludedFromBuild>True</ExcludedFromBuild>
-    </ClCompile>
-    <ClCompile Include="..\..\src\rocksdb\util\filter_policy.cc">
-      <ExcludedFromBuild>True</ExcludedFromBuild>
-    </ClCompile>
-    <ClCompile Include="..\..\src\rocksdb\util\hash.cc">
-      <ExcludedFromBuild>True</ExcludedFromBuild>
-    </ClCompile>
-    <ClInclude Include="..\..\src\rocksdb\util\hash.h">
-    </ClInclude>
-    <ClCompile Include="..\..\src\rocksdb\util\hash_cuckoo_rep.cc">
-      <ExcludedFromBuild>True</ExcludedFromBuild>
-    </ClCompile>
-    <ClInclude Include="..\..\src\rocksdb\util\hash_cuckoo_rep.h">
-    </ClInclude>
-    <ClCompile Include="..\..\src\rocksdb\util\hash_linklist_rep.cc">
-      <ExcludedFromBuild>True</ExcludedFromBuild>
-    </ClCompile>
-    <ClInclude Include="..\..\src\rocksdb\util\hash_linklist_rep.h">
-    </ClInclude>
-    <ClCompile Include="..\..\src\rocksdb\util\hash_skiplist_rep.cc">
-      <ExcludedFromBuild>True</ExcludedFromBuild>
-    </ClCompile>
-    <ClInclude Include="..\..\src\rocksdb\util\hash_skiplist_rep.h">
-    </ClInclude>
-    <ClCompile Include="..\..\src\rocksdb\util\histogram.cc">
-      <ExcludedFromBuild>True</ExcludedFromBuild>
-    </ClCompile>
-    <ClInclude Include="..\..\src\rocksdb\util\histogram.h">
-    </ClInclude>
-    <ClCompile Include="..\..\src\rocksdb\util\iostats_context.cc">
-      <ExcludedFromBuild>True</ExcludedFromBuild>
-    </ClCompile>
-    <ClInclude Include="..\..\src\rocksdb\util\iostats_context_imp.h">
-    </ClInclude>
-    <ClCompile Include="..\..\src\rocksdb\util\logging.cc">
-      <ExcludedFromBuild>True</ExcludedFromBuild>
-    </ClCompile>
-    <ClInclude Include="..\..\src\rocksdb\util\logging.h">
-    </ClInclude>
-    <ClCompile Include="..\..\src\rocksdb\util\log_buffer.cc">
-      <ExcludedFromBuild>True</ExcludedFromBuild>
-    </ClCompile>
-    <ClInclude Include="..\..\src\rocksdb\util\log_buffer.h">
-    </ClInclude>
-    <ClCompile Include="..\..\src\rocksdb\util\murmurhash.cc">
-      <ExcludedFromBuild>True</ExcludedFromBuild>
-    </ClCompile>
-    <ClInclude Include="..\..\src\rocksdb\util\murmurhash.h">
-    </ClInclude>
-    <ClInclude Include="..\..\src\rocksdb\util\mutexlock.h">
-    </ClInclude>
-    <ClCompile Include="..\..\src\rocksdb\util\options.cc">
-      <ExcludedFromBuild>True</ExcludedFromBuild>
-    </ClCompile>
-    <ClCompile Include="..\..\src\rocksdb\util\perf_context.cc">
-      <ExcludedFromBuild>True</ExcludedFromBuild>
-    </ClCompile>
-    <ClInclude Include="..\..\src\rocksdb\util\perf_context_imp.h">
-    </ClInclude>
-    <ClInclude Include="..\..\src\rocksdb\util\posix_logger.h">
-    </ClInclude>
-    <ClInclude Include="..\..\src\rocksdb\util\random.h">
-    </ClInclude>
-    <ClCompile Include="..\..\src\rocksdb\util\skiplistrep.cc">
-      <ExcludedFromBuild>True</ExcludedFromBuild>
-    </ClCompile>
-    <ClCompile Include="..\..\src\rocksdb\util\slice.cc">
-      <ExcludedFromBuild>True</ExcludedFromBuild>
-    </ClCompile>
-    <ClCompile Include="..\..\src\rocksdb\util\statistics.cc">
-      <ExcludedFromBuild>True</ExcludedFromBuild>
-    </ClCompile>
-    <ClInclude Include="..\..\src\rocksdb\util\statistics.h">
-    </ClInclude>
-    <ClInclude Include="..\..\src\rocksdb\util\stats_logger.h">
-    </ClInclude>
-    <ClCompile Include="..\..\src\rocksdb\util\status.cc">
-      <ExcludedFromBuild>True</ExcludedFromBuild>
-    </ClCompile>
-    <ClInclude Include="..\..\src\rocksdb\util\stl_wrappers.h">
-    </ClInclude>
-    <ClInclude Include="..\..\src\rocksdb\util\stop_watch.h">
-    </ClInclude>
-    <ClCompile Include="..\..\src\rocksdb\util\string_util.cc">
-      <ExcludedFromBuild>True</ExcludedFromBuild>
-    </ClCompile>
-    <ClInclude Include="..\..\src\rocksdb\util\string_util.h">
-    </ClInclude>
-    <ClCompile Include="..\..\src\rocksdb\util\sync_point.cc">
-      <ExcludedFromBuild>True</ExcludedFromBuild>
-    </ClCompile>
-    <ClInclude Include="..\..\src\rocksdb\util\sync_point.h">
-    </ClInclude>
-    <ClCompile Include="..\..\src\rocksdb\util\thread_local.cc">
-      <ExcludedFromBuild>True</ExcludedFromBuild>
-    </ClCompile>
-    <ClInclude Include="..\..\src\rocksdb\util\thread_local.h">
-    </ClInclude>
-    <ClCompile Include="..\..\src\rocksdb\util\vectorrep.cc">
-      <ExcludedFromBuild>True</ExcludedFromBuild>
-    </ClCompile>
-    <ClCompile Include="..\..\src\rocksdb\util\xxhash.cc">
-      <ExcludedFromBuild>True</ExcludedFromBuild>
-    </ClCompile>
-    <ClInclude Include="..\..\src\rocksdb\util\xxhash.h">
-    </ClInclude>
-    <ClInclude Include="..\..\src\snappy\config\snappy-stubs-public.h">
-    </ClInclude>
-    <ClInclude Include="..\..\src\snappy\snappy\snappy-internal.h">
-    </ClInclude>
-    <ClCompile Include="..\..\src\snappy\snappy\snappy-sinksource.cc">
-      <ExcludedFromBuild>True</ExcludedFromBuild>
-    </ClCompile>
-    <ClInclude Include="..\..\src\snappy\snappy\snappy-sinksource.h">
-    </ClInclude>
-    <ClCompile Include="..\..\src\snappy\snappy\snappy-stubs-internal.cc">
-      <ExcludedFromBuild>True</ExcludedFromBuild>
-    </ClCompile>
-    <ClInclude Include="..\..\src\snappy\snappy\snappy-stubs-internal.h">
-    </ClInclude>
-    <ClCompile Include="..\..\src\snappy\snappy\snappy.cc">
-      <ExcludedFromBuild>True</ExcludedFromBuild>
-    </ClCompile>
-    <ClInclude Include="..\..\src\snappy\snappy\snappy.h">
-    </ClInclude>
-    <ClCompile Include="..\..\src\websocket\src\base64\base64.cpp">
-      <ExcludedFromBuild>True</ExcludedFromBuild>
-    </ClCompile>
-    <ClInclude Include="..\..\src\websocket\src\base64\base64.h">
-    </ClInclude>
-    <ClInclude Include="..\..\src\websocket\src\common.hpp">
-    </ClInclude>
-    <ClInclude Include="..\..\src\websocket\src\connection.hpp">
-    </ClInclude>
-    <ClInclude Include="..\..\src\websocket\src\endpoint.hpp">
-    </ClInclude>
-    <ClInclude Include="..\..\src\websocket\src\http\constants.hpp">
-    </ClInclude>
-    <ClInclude Include="..\..\src\websocket\src\http\parser.hpp">
-    </ClInclude>
-    <ClInclude Include="..\..\src\websocket\src\logger\logger.hpp">
-    </ClInclude>
-    <ClCompile Include="..\..\src\websocket\src\md5\md5.c">
-      <ExcludedFromBuild>True</ExcludedFromBuild>
-    </ClCompile>
-    <ClInclude Include="..\..\src\websocket\src\md5\md5.h">
-    </ClInclude>
-    <ClInclude Include="..\..\src\websocket\src\md5\md5.hpp">
-    </ClInclude>
-    <ClInclude Include="..\..\src\websocket\src\messages\control.hpp">
-    </ClInclude>
-    <ClCompile Include="..\..\src\websocket\src\messages\data.cpp">
-      <ExcludedFromBuild>True</ExcludedFromBuild>
-    </ClCompile>
-    <ClInclude Include="..\..\src\websocket\src\messages\data.hpp">
-    </ClInclude>
-    <ClCompile Include="..\..\src\websocket\src\network_utilities.cpp">
-      <ExcludedFromBuild>True</ExcludedFromBuild>
-    </ClCompile>
-    <ClInclude Include="..\..\src\websocket\src\network_utilities.hpp">
-    </ClInclude>
-    <ClInclude Include="..\..\src\websocket\src\processors\hybi.hpp">
-    </ClInclude>
-    <ClCompile Include="..\..\src\websocket\src\processors\hybi_header.cpp">
-      <ExcludedFromBuild>True</ExcludedFromBuild>
-    </ClCompile>
-    <ClInclude Include="..\..\src\websocket\src\processors\hybi_header.hpp">
-    </ClInclude>
-    <ClInclude Include="..\..\src\websocket\src\processors\hybi_legacy.hpp">
-    </ClInclude>
-    <ClCompile Include="..\..\src\websocket\src\processors\hybi_util.cpp">
-      <ExcludedFromBuild>True</ExcludedFromBuild>
-    </ClCompile>
-    <ClInclude Include="..\..\src\websocket\src\processors\hybi_util.hpp">
-    </ClInclude>
-    <ClInclude Include="..\..\src\websocket\src\processors\processor.hpp">
-    </ClInclude>
-    <ClInclude Include="..\..\src\websocket\src\rng\blank_rng.hpp">
-    </ClInclude>
-    <ClInclude Include="..\..\src\websocket\src\roles\server.hpp">
-    </ClInclude>
-    <ClCompile Include="..\..\src\websocket\src\sha1\sha1.cpp">
-      <ExcludedFromBuild>True</ExcludedFromBuild>
-    </ClCompile>
-    <ClInclude Include="..\..\src\websocket\src\sha1\sha1.h">
-    </ClInclude>
-    <ClInclude Include="..\..\src\websocket\src\shared_const_buffer.hpp">
-    </ClInclude>
-    <ClInclude Include="..\..\src\websocket\src\sockets\multitls.hpp">
-    </ClInclude>
-    <ClInclude Include="..\..\src\websocket\src\sockets\socket_base.hpp">
-    </ClInclude>
-    <ClCompile Include="..\..\src\websocket\src\uri.cpp">
-      <ExcludedFromBuild>True</ExcludedFromBuild>
-    </ClCompile>
-    <ClInclude Include="..\..\src\websocket\src\uri.hpp">
-    </ClInclude>
-    <ClInclude Include="..\..\src\websocket\src\utf8_validator\utf8_validator.hpp">
-    </ClInclude>
-    <ClInclude Include="..\..\src\websocket\src\websocketpp.hpp">
-    </ClInclude>
-    <ClInclude Include="..\..\src\websocket\src\websocket_frame.hpp">
-    </ClInclude>
-  </ItemGroup>
-  <Import Project="$(VCTargetsPath)\Microsoft.Cpp.targets" />
-  <ImportGroup Label="ExtensionTargets">
-  </ImportGroup>
-</Project>
+﻿<?xml version="1.0" encoding="utf-8"?>
+<Project DefaultTargets="Build" ToolsVersion="12.0" xmlns="http://schemas.microsoft.com/developer/msbuild/2003">
+  <PropertyGroup Label="Globals">
+    <ProjectGuid>{26B7D9AC-1A80-8EF8-6703-D061F1BECB75}</ProjectGuid>
+    <Keyword>Win32Proj</Keyword>
+    <RootNamespace>RippleD</RootNamespace>
+    <IgnoreWarnCompileDuplicatedFilename>true</IgnoreWarnCompileDuplicatedFilename>
+  </PropertyGroup>
+  <ItemGroup Label="ProjectConfigurations">
+    <ProjectConfiguration Include="debug|x64">
+      <Configuration>debug</Configuration>
+      <Platform>x64</Platform>
+    </ProjectConfiguration>
+    <ProjectConfiguration Include="release|x64">
+      <Configuration>release</Configuration>
+      <Platform>x64</Platform>
+    </ProjectConfiguration>
+  </ItemGroup>
+  <Import Project="$(VCTargetsPath)\Microsoft.Cpp.Default.props" />
+  <PropertyGroup Condition="'$(Configuration)|$(Platform)'=='debug|x64'" Label="Configuration">
+    <CharacterSet>MultiByte</CharacterSet>
+    <ConfigurationType>Application</ConfigurationType>
+    <PlatformToolset>v120</PlatformToolset>
+    <LinkIncremental>False</LinkIncremental>
+    <UseDebugLibraries>False</UseDebugLibraries>
+    <UseOfMfc>False</UseOfMfc>
+    <WholeProgramOptimization>false</WholeProgramOptimization>
+    <IntDir>..\..\build\msvc.debug\src\</IntDir>
+    <OutDir>..\..\build\msvc.debug\</OutDir>
+  </PropertyGroup>
+  <PropertyGroup Condition="'$(Configuration)|$(Platform)'=='release|x64'" Label="Configuration">
+    <CharacterSet>MultiByte</CharacterSet>
+    <ConfigurationType>Application</ConfigurationType>
+    <PlatformToolset>v120</PlatformToolset>
+    <LinkIncremental>False</LinkIncremental>
+    <UseDebugLibraries>False</UseDebugLibraries>
+    <UseOfMfc>False</UseOfMfc>
+    <WholeProgramOptimization>false</WholeProgramOptimization>
+    <IntDir>..\..\build\msvc.release\src\</IntDir>
+    <OutDir>..\..\build\msvc.release\</OutDir>
+  </PropertyGroup>
+  <Import Project="$(VCTargetsPath)\Microsoft.Cpp.props" />
+  <ImportGroup Label="ExtensionSettings" />
+  <ImportGroup Condition="'$(Configuration)|$(Platform)'=='debug|x64'" Label="PropertySheets">
+    <Import Project="$(UserRootDir)\Microsoft.Cpp.$(Platform).user.props" Condition="exists('$(UserRootDir)\Microsoft.Cpp.$(Platform).user.props')" Label="LocalAppDataPlatform" />
+  </ImportGroup>
+  <ImportGroup Condition="'$(Configuration)|$(Platform)'=='release|x64'" Label="PropertySheets">
+    <Import Project="$(UserRootDir)\Microsoft.Cpp.$(Platform).user.props" Condition="exists('$(UserRootDir)\Microsoft.Cpp.$(Platform).user.props')" Label="LocalAppDataPlatform" />
+  </ImportGroup>
+  <PropertyGroup Label="UserMacros" />
+  <ItemDefinitionGroup Condition="'$(Configuration)|$(Platform)'=='debug|x64'">
+    <ClCompile>
+      <PreprocessorDefinitions>_WIN32_WINNT=0x6000;DEBUG;OPENSSL_NO_SSL2;WIN32_CONSOLE;_CRTDBG_MAP_ALLOC;_CRT_SECURE_NO_WARNINGS;_DEBUG;_SCL_SECURE_NO_WARNINGS;%(PreprocessorDefinitions)</PreprocessorDefinitions>
+      <AdditionalIncludeDirectories>..\..\build\proto;..\..\src;..\..\src\beast;..\..\src\protobuf\src;..\..\src\protobuf\vsprojects;%(AdditionalIncludeDirectories)</AdditionalIncludeDirectories>
+      <DisableSpecificWarnings>4800;4244;4267;4018</DisableSpecificWarnings>
+      <ExceptionHandling>Async</ExceptionHandling>
+      <RuntimeLibrary>MultiThreadedDebug</RuntimeLibrary>
+      <FloatingPointModel>Precise</FloatingPointModel>
+      <MinimalRebuild>False</MinimalRebuild>
+      <BasicRuntimeChecks>EnableFastChecks</BasicRuntimeChecks>
+      <ErrorReporting>None</ErrorReporting>
+      <BufferSecurityCheck>True</BufferSecurityCheck>
+      <RuntimeTypeInfo>True</RuntimeTypeInfo>
+      <MultiProcessorCompilation>True</MultiProcessorCompilation>
+      <FunctionLevelLinking>False</FunctionLevelLinking>
+      <SuppressStartupBanner>True</SuppressStartupBanner>
+      <Optimization>Disabled</Optimization>
+      <OpenMPSupport>False</OpenMPSupport>
+      <TreatWarningAsError>False</TreatWarningAsError>
+      <DebugInformationFormat>ProgramDatabase</DebugInformationFormat>
+      <CallingConvention>Cdecl</CallingConvention>
+      <ForceConformanceInForLoopScope>True</ForceConformanceInForLoopScope>
+      <WarningLevel>Level3</WarningLevel>
+      <AdditionalOptions>/bigobj /FS %(AdditionalOptions)</AdditionalOptions>
+    </ClCompile>
+    <Link>
+      <AdditionalDependencies>advapi32.lib;comdlg32.lib;gdi32.lib;kernel32.lib;libeay32MT.lib;odbc32.lib;odbccp32.lib;ole32.lib;oleaut32.lib;shell32.lib;Shlwapi.lib;ssleay32MT.lib;user32.lib;uuid.lib;winspool.lib;%(AdditionalDependencies)</AdditionalDependencies>
+      <SuppressStartupBanner>True</SuppressStartupBanner>
+      <ErrorReporting>NoErrorReport</ErrorReporting>
+      <SubSystem>Console</SubSystem>
+      <RandomizedBaseAddress>True</RandomizedBaseAddress>
+      <DataExecutionPrevention>true</DataExecutionPrevention>
+      <GenerateDebugInformation>True</GenerateDebugInformation>
+      <TargetMachine>MachineX64</TargetMachine>
+      <AdditionalOptions>/MANIFEST /TLBID:1 %(AdditionalOptions)</AdditionalOptions>
+    </Link>
+  </ItemDefinitionGroup>
+  <ItemDefinitionGroup Condition="'$(Configuration)|$(Platform)'=='release|x64'">
+    <ClCompile>
+      <PreprocessorDefinitions>_WIN32_WINNT=0x6000;NDEBUG;OPENSSL_NO_SSL2;WIN32_CONSOLE;_CRT_SECURE_NO_WARNINGS;_SCL_SECURE_NO_WARNINGS;%(PreprocessorDefinitions)</PreprocessorDefinitions>
+      <AdditionalIncludeDirectories>..\..\build\proto;..\..\src;..\..\src\beast;..\..\src\protobuf\src;..\..\src\protobuf\vsprojects;%(AdditionalIncludeDirectories)</AdditionalIncludeDirectories>
+      <DisableSpecificWarnings>4800;4244;4267;4018</DisableSpecificWarnings>
+      <ExceptionHandling>Async</ExceptionHandling>
+      <FloatingPointModel>Precise</FloatingPointModel>
+      <MinimalRebuild>False</MinimalRebuild>
+      <ErrorReporting>None</ErrorReporting>
+      <RuntimeTypeInfo>True</RuntimeTypeInfo>
+      <MultiProcessorCompilation>True</MultiProcessorCompilation>
+      <RuntimeLibrary>MultiThreaded</RuntimeLibrary>
+      <FunctionLevelLinking>False</FunctionLevelLinking>
+      <SuppressStartupBanner>True</SuppressStartupBanner>
+      <OpenMPSupport>False</OpenMPSupport>
+      <TreatWarningAsError>False</TreatWarningAsError>
+      <DebugInformationFormat>ProgramDatabase</DebugInformationFormat>
+      <CallingConvention>Cdecl</CallingConvention>
+      <ForceConformanceInForLoopScope>True</ForceConformanceInForLoopScope>
+      <Optimization>Full</Optimization>
+      <WarningLevel>Level3</WarningLevel>
+      <AdditionalOptions>/bigobj /FS %(AdditionalOptions)</AdditionalOptions>
+    </ClCompile>
+    <Link>
+      <AdditionalDependencies>advapi32.lib;comdlg32.lib;gdi32.lib;kernel32.lib;libeay32MT.lib;odbc32.lib;odbccp32.lib;ole32.lib;oleaut32.lib;shell32.lib;Shlwapi.lib;ssleay32MT.lib;user32.lib;uuid.lib;winspool.lib;%(AdditionalDependencies)</AdditionalDependencies>
+      <SuppressStartupBanner>True</SuppressStartupBanner>
+      <ErrorReporting>NoErrorReport</ErrorReporting>
+      <SubSystem>Console</SubSystem>
+      <RandomizedBaseAddress>True</RandomizedBaseAddress>
+      <DataExecutionPrevention>true</DataExecutionPrevention>
+      <GenerateDebugInformation>True</GenerateDebugInformation>
+      <TargetMachine>MachineX64</TargetMachine>
+      <AdditionalOptions>/MANIFEST /TLBID:1 %(AdditionalOptions)</AdditionalOptions>
+    </Link>
+  </ItemDefinitionGroup>
+  <ItemGroup>
+    <ClCompile Include="..\..\build\proto\ripple.pb.cc">
+      <ExcludedFromBuild>True</ExcludedFromBuild>
+    </ClCompile>
+    <ClInclude Include="..\..\build\proto\ripple.pb.h">
+    </ClInclude>
+    <ClInclude Include="..\..\src\BeastConfig.h">
+    </ClInclude>
+    <ClInclude Include="..\..\src\beast\beast\Arithmetic.h">
+    </ClInclude>
+    <ClCompile Include="..\..\src\beast\beast\asio\abstract_socket.cpp">
+      <ExcludedFromBuild>True</ExcludedFromBuild>
+    </ClCompile>
+    <ClInclude Include="..\..\src\beast\beast\asio\abstract_socket.h">
+    </ClInclude>
+    <ClCompile Include="..\..\src\beast\beast\asio\Asio.unity.cpp">
+      <ExcludedFromBuild>True</ExcludedFromBuild>
+    </ClCompile>
+    <ClInclude Include="..\..\src\beast\beast\asio\bind_handler.h">
+    </ClInclude>
+    <ClInclude Include="..\..\src\beast\beast\asio\buffer_sequence.h">
+    </ClInclude>
+    <ClInclude Include="..\..\src\beast\beast\asio\enable_wait_for_async.h">
+    </ClInclude>
+    <ClCompile Include="..\..\src\beast\beast\asio\impl\IPAddressConversion.cpp">
+      <ExcludedFromBuild>True</ExcludedFromBuild>
+    </ClCompile>
+    <ClInclude Include="..\..\src\beast\beast\asio\io_latency_probe.h">
+    </ClInclude>
+    <ClInclude Include="..\..\src\beast\beast\asio\IPAddressConversion.h">
+    </ClInclude>
+    <ClInclude Include="..\..\src\beast\beast\asio\memory_buffer.h">
+    </ClInclude>
+    <ClInclude Include="..\..\src\beast\beast\asio\placeholders.h">
+    </ClInclude>
+    <ClInclude Include="..\..\src\beast\beast\asio\shared_handler.h">
+    </ClInclude>
+    <ClInclude Include="..\..\src\beast\beast\asio\socket_wrapper.h">
+    </ClInclude>
+    <ClCompile Include="..\..\src\beast\beast\asio\tests\bind_handler.test.cpp">
+      <ExcludedFromBuild>True</ExcludedFromBuild>
+    </ClCompile>
+    <ClCompile Include="..\..\src\beast\beast\asio\tests\enable_wait_for_async.test.cpp">
+      <ExcludedFromBuild>True</ExcludedFromBuild>
+    </ClCompile>
+    <ClCompile Include="..\..\src\beast\beast\asio\tests\shared_handler.test.cpp">
+      <ExcludedFromBuild>True</ExcludedFromBuild>
+    </ClCompile>
+    <ClCompile Include="..\..\src\beast\beast\asio\tests\wrap_handler.test.cpp">
+      <ExcludedFromBuild>True</ExcludedFromBuild>
+    </ClCompile>
+    <ClInclude Include="..\..\src\beast\beast\asio\wrap_handler.h">
+    </ClInclude>
+    <ClInclude Include="..\..\src\beast\beast\Atomic.h">
+    </ClInclude>
+    <ClCompile Include="..\..\src\beast\beast\boost\Boost.unity.cpp">
+      <ExcludedFromBuild>True</ExcludedFromBuild>
+    </ClCompile>
+    <ClInclude Include="..\..\src\beast\beast\boost\ErrorCode.h">
+    </ClInclude>
+    <ClInclude Include="..\..\src\beast\beast\boost\get_pointer.h">
+    </ClInclude>
+    <ClInclude Include="..\..\src\beast\beast\ByteOrder.h">
+    </ClInclude>
+    <ClInclude Include="..\..\src\beast\beast\chrono\abstract_clock.h">
+    </ClInclude>
+    <ClInclude Include="..\..\src\beast\beast\chrono\abstract_clock_io.h">
+    </ClInclude>
+    <ClInclude Include="..\..\src\beast\beast\chrono\basic_seconds_clock.h">
+    </ClInclude>
+    <ClCompile Include="..\..\src\beast\beast\chrono\Chrono.unity.cpp">
+      <ExcludedFromBuild>True</ExcludedFromBuild>
+    </ClCompile>
+    <ClInclude Include="..\..\src\beast\beast\chrono\chrono_io.h">
+    </ClInclude>
+    <ClInclude Include="..\..\src\beast\beast\chrono\chrono_util.h">
+    </ClInclude>
+    <ClCompile Include="..\..\src\beast\beast\chrono\impl\chrono_io.cpp">
+      <ExcludedFromBuild>True</ExcludedFromBuild>
+    </ClCompile>
+    <ClCompile Include="..\..\src\beast\beast\chrono\impl\RelativeTime.cpp">
+      <ExcludedFromBuild>True</ExcludedFromBuild>
+    </ClCompile>
+    <ClInclude Include="..\..\src\beast\beast\chrono\manual_clock.h">
+    </ClInclude>
+    <ClInclude Include="..\..\src\beast\beast\chrono\ratio_io.h">
+    </ClInclude>
+    <ClInclude Include="..\..\src\beast\beast\chrono\RelativeTime.h">
+    </ClInclude>
+    <ClCompile Include="..\..\src\beast\beast\chrono\tests\abstract_clock.test.cpp">
+      <ExcludedFromBuild>True</ExcludedFromBuild>
+    </ClCompile>
+    <ClCompile Include="..\..\src\beast\beast\chrono\tests\basic_seconds_clock.test.cpp">
+      <ExcludedFromBuild>True</ExcludedFromBuild>
+    </ClCompile>
+    <ClInclude Include="..\..\src\beast\beast\Config.h">
+    </ClInclude>
+    <ClInclude Include="..\..\src\beast\beast\config\CompilerConfig.h">
+    </ClInclude>
+    <ClInclude Include="..\..\src\beast\beast\config\ConfigCheck.h">
+    </ClInclude>
+    <ClInclude Include="..\..\src\beast\beast\config\ContractChecks.h">
+    </ClInclude>
+    <ClInclude Include="..\..\src\beast\beast\config\PlatformConfig.h">
+    </ClInclude>
+    <ClInclude Include="..\..\src\beast\beast\config\SelectCompilerConfig.h">
+    </ClInclude>
+    <ClInclude Include="..\..\src\beast\beast\config\SelectStdlibConfig.h">
+    </ClInclude>
+    <ClInclude Include="..\..\src\beast\beast\config\StandardConfig.h">
+    </ClInclude>
+    <ClInclude Include="..\..\src\beast\beast\config\Suffix.h">
+    </ClInclude>
+    <ClInclude Include="..\..\src\beast\beast\container\aged_container.h">
+    </ClInclude>
+    <ClInclude Include="..\..\src\beast\beast\container\aged_container_utility.h">
+    </ClInclude>
+    <ClInclude Include="..\..\src\beast\beast\container\aged_map.h">
+    </ClInclude>
+    <ClInclude Include="..\..\src\beast\beast\container\aged_multimap.h">
+    </ClInclude>
+    <ClInclude Include="..\..\src\beast\beast\container\aged_multiset.h">
+    </ClInclude>
+    <ClInclude Include="..\..\src\beast\beast\container\aged_set.h">
+    </ClInclude>
+    <ClInclude Include="..\..\src\beast\beast\container\aged_unordered_map.h">
+    </ClInclude>
+    <ClInclude Include="..\..\src\beast\beast\container\aged_unordered_multimap.h">
+    </ClInclude>
+    <ClInclude Include="..\..\src\beast\beast\container\aged_unordered_multiset.h">
+    </ClInclude>
+    <ClInclude Include="..\..\src\beast\beast\container\aged_unordered_set.h">
+    </ClInclude>
+    <ClInclude Include="..\..\src\beast\beast\container\buffer_view.h">
+    </ClInclude>
+    <ClInclude Include="..\..\src\beast\beast\container\const_container.h">
+    </ClInclude>
+    <ClCompile Include="..\..\src\beast\beast\container\Container.unity.cpp">
+      <ExcludedFromBuild>True</ExcludedFromBuild>
+    </ClCompile>
+    <ClInclude Include="..\..\src\beast\beast\container\detail\aged_associative_container.h">
+    </ClInclude>
+    <ClInclude Include="..\..\src\beast\beast\container\detail\aged_container_iterator.h">
+    </ClInclude>
+    <ClInclude Include="..\..\src\beast\beast\container\detail\aged_ordered_container.h">
+    </ClInclude>
+    <ClInclude Include="..\..\src\beast\beast\container\detail\aged_unordered_container.h">
+    </ClInclude>
+    <ClInclude Include="..\..\src\beast\beast\container\hardened_hash.h">
+    </ClInclude>
+    <ClInclude Include="..\..\src\beast\beast\container\hash_append.h">
+    </ClInclude>
+    <ClCompile Include="..\..\src\beast\beast\container\impl\siphash.cpp">
+      <ExcludedFromBuild>True</ExcludedFromBuild>
+    </ClCompile>
+    <ClCompile Include="..\..\src\beast\beast\container\impl\spookyv2.cpp">
+      <ExcludedFromBuild>True</ExcludedFromBuild>
+    </ClCompile>
+    <ClInclude Include="..\..\src\beast\beast\container\impl\spookyv2.h">
+    </ClInclude>
+    <ClCompile Include="..\..\src\beast\beast\container\tests\aged_associative_container.test.cpp">
+      <ExcludedFromBuild>True</ExcludedFromBuild>
+    </ClCompile>
+    <ClCompile Include="..\..\src\beast\beast\container\tests\buffer_view.test.cpp">
+      <ExcludedFromBuild>True</ExcludedFromBuild>
+    </ClCompile>
+    <ClCompile Include="..\..\src\beast\beast\container\tests\hardened_hash.test.cpp">
+      <ExcludedFromBuild>True</ExcludedFromBuild>
+    </ClCompile>
+    <ClCompile Include="..\..\src\beast\beast\container\tests\hash_append.test.cpp">
+      <ExcludedFromBuild>True</ExcludedFromBuild>
+    </ClCompile>
+    <ClInclude Include="..\..\src\beast\beast\container\tests\hash_metrics.h">
+    </ClInclude>
+    <ClInclude Include="..\..\src\beast\beast\Crypto.h">
+    </ClInclude>
+    <ClInclude Include="..\..\src\beast\beast\crypto\BinaryEncoding.h">
+    </ClInclude>
+    <ClCompile Include="..\..\src\beast\beast\crypto\Crypto.unity.cpp">
+      <ExcludedFromBuild>True</ExcludedFromBuild>
+    </ClCompile>
+    <ClCompile Include="..\..\src\beast\beast\crypto\impl\MurmurHash.cpp">
+      <ExcludedFromBuild>True</ExcludedFromBuild>
+    </ClCompile>
+    <ClCompile Include="..\..\src\beast\beast\crypto\impl\Sha256.cpp">
+      <ExcludedFromBuild>True</ExcludedFromBuild>
+    </ClCompile>
+    <ClCompile Include="..\..\src\beast\beast\crypto\impl\sha2\sha2.c">
+      <ExcludedFromBuild>True</ExcludedFromBuild>
+    </ClCompile>
+    <ClInclude Include="..\..\src\beast\beast\crypto\impl\sha2\sha2.h">
+    </ClInclude>
+    <ClCompile Include="..\..\src\beast\beast\crypto\impl\UnsignedInteger.cpp">
+      <ExcludedFromBuild>True</ExcludedFromBuild>
+    </ClCompile>
+    <ClInclude Include="..\..\src\beast\beast\crypto\MurmurHash.h">
+    </ClInclude>
+    <ClInclude Include="..\..\src\beast\beast\crypto\Sha256.h">
+    </ClInclude>
+    <ClCompile Include="..\..\src\beast\beast\crypto\tests\BinaryEncoding.cpp">
+      <ExcludedFromBuild>True</ExcludedFromBuild>
+    </ClCompile>
+    <ClCompile Include="..\..\src\beast\beast\crypto\tests\UnsignedInteger.test.cpp">
+      <ExcludedFromBuild>True</ExcludedFromBuild>
+    </ClCompile>
+    <ClInclude Include="..\..\src\beast\beast\crypto\UnsignedInteger.h">
+    </ClInclude>
+    <ClInclude Include="..\..\src\beast\beast\crypto\UnsignedIntegerCalc.h">
+    </ClInclude>
+    <ClInclude Include="..\..\src\beast\beast\cxx14\algorithm.h">
+    </ClInclude>
+    <ClInclude Include="..\..\src\beast\beast\cxx14\config.h">
+    </ClInclude>
+    <ClCompile Include="..\..\src\beast\beast\cxx14\cxx14.unity.cpp">
+      <ExcludedFromBuild>True</ExcludedFromBuild>
+    </ClCompile>
+    <ClInclude Include="..\..\src\beast\beast\cxx14\functional.h">
+    </ClInclude>
+    <ClInclude Include="..\..\src\beast\beast\cxx14\iterator.h">
+    </ClInclude>
+    <ClInclude Include="..\..\src\beast\beast\cxx14\memory.h">
+    </ClInclude>
+    <ClCompile Include="..\..\src\beast\beast\cxx14\tests\integer_sequence.test.cpp">
+      <ExcludedFromBuild>True</ExcludedFromBuild>
+    </ClCompile>
+    <ClInclude Include="..\..\src\beast\beast\cxx14\type_traits.h">
+    </ClInclude>
+    <ClInclude Include="..\..\src\beast\beast\cxx14\utility.h">
+    </ClInclude>
+    <ClInclude Include="..\..\src\beast\beast\HeapBlock.h">
+    </ClInclude>
+    <ClInclude Include="..\..\src\beast\beast\http\basic_message.h">
+    </ClInclude>
+    <ClInclude Include="..\..\src\beast\beast\http\basic_url.h">
+    </ClInclude>
+    <ClInclude Include="..\..\src\beast\beast\http\client_session.h">
+    </ClInclude>
+    <ClInclude Include="..\..\src\beast\beast\http\detail\header_traits.h">
+    </ClInclude>
+    <ClInclude Include="..\..\src\beast\beast\http\get.h">
+    </ClInclude>
+    <ClCompile Include="..\..\src\beast\beast\http\HTTP.unity.cpp">
+      <ExcludedFromBuild>True</ExcludedFromBuild>
+    </ClCompile>
+    <ClCompile Include="..\..\src\beast\beast\http\impl\basic_url.cpp">
+      <ExcludedFromBuild>True</ExcludedFromBuild>
+    </ClCompile>
+    <ClCompile Include="..\..\src\beast\beast\http\impl\get.cpp">
+      <ExcludedFromBuild>True</ExcludedFromBuild>
+    </ClCompile>
+    <ClCompile Include="..\..\src\beast\beast\http\impl\http-parser\http_parser.c">
+      <ExcludedFromBuild>True</ExcludedFromBuild>
+    </ClCompile>
+    <ClInclude Include="..\..\src\beast\beast\http\impl\http-parser\http_parser.h">
+    </ClInclude>
+    <ClCompile Include="..\..\src\beast\beast\http\impl\joyent_parser.cpp">
+      <ExcludedFromBuild>True</ExcludedFromBuild>
+    </ClCompile>
+    <ClInclude Include="..\..\src\beast\beast\http\impl\joyent_parser.h">
+    </ClInclude>
+    <ClCompile Include="..\..\src\beast\beast\http\impl\method.cpp">
+      <ExcludedFromBuild>True</ExcludedFromBuild>
+    </ClCompile>
+    <ClCompile Include="..\..\src\beast\beast\http\impl\ParsedURL.cpp">
+      <ExcludedFromBuild>True</ExcludedFromBuild>
+    </ClCompile>
+    <ClCompile Include="..\..\src\beast\beast\http\impl\parser.cpp">
+      <ExcludedFromBuild>True</ExcludedFromBuild>
+    </ClCompile>
+    <ClCompile Include="..\..\src\beast\beast\http\impl\raw_parser.cpp">
+      <ExcludedFromBuild>True</ExcludedFromBuild>
+    </ClCompile>
+    <ClCompile Include="..\..\src\beast\beast\http\impl\URL.cpp">
+      <ExcludedFromBuild>True</ExcludedFromBuild>
+    </ClCompile>
+    <ClInclude Include="..\..\src\beast\beast\http\method.h">
+    </ClInclude>
+    <ClInclude Include="..\..\src\beast\beast\http\ParsedURL.h">
+    </ClInclude>
+    <ClInclude Include="..\..\src\beast\beast\http\parser.h">
+    </ClInclude>
+    <ClInclude Include="..\..\src\beast\beast\http\raw_parser.h">
+    </ClInclude>
+    <ClInclude Include="..\..\src\beast\beast\http\rfc2616.h">
+    </ClInclude>
+    <ClCompile Include="..\..\src\beast\beast\http\tests\basic_message.test.cpp">
+      <ExcludedFromBuild>True</ExcludedFromBuild>
+    </ClCompile>
+    <ClCompile Include="..\..\src\beast\beast\http\tests\basic_url.test.cpp">
+      <ExcludedFromBuild>True</ExcludedFromBuild>
+    </ClCompile>
+    <ClCompile Include="..\..\src\beast\beast\http\tests\client_session.test.cpp">
+      <ExcludedFromBuild>True</ExcludedFromBuild>
+    </ClCompile>
+    <ClCompile Include="..\..\src\beast\beast\http\tests\ParsedURL.cpp">
+      <ExcludedFromBuild>True</ExcludedFromBuild>
+    </ClCompile>
+    <ClCompile Include="..\..\src\beast\beast\http\tests\rfc2616.test.cpp">
+      <ExcludedFromBuild>True</ExcludedFromBuild>
+    </ClCompile>
+    <ClCompile Include="..\..\src\beast\beast\http\tests\urls_large_data.cpp">
+      <ExcludedFromBuild>True</ExcludedFromBuild>
+    </ClCompile>
+    <ClInclude Include="..\..\src\beast\beast\http\tests\urls_large_data.h">
+    </ClInclude>
+    <ClInclude Include="..\..\src\beast\beast\http\URL.h">
+    </ClInclude>
+    <ClInclude Include="..\..\src\beast\beast\Insight.h">
+    </ClInclude>
+    <ClInclude Include="..\..\src\beast\beast\insight\Base.h">
+    </ClInclude>
+    <ClInclude Include="..\..\src\beast\beast\insight\BaseImpl.h">
+    </ClInclude>
+    <ClInclude Include="..\..\src\beast\beast\insight\Collector.h">
+    </ClInclude>
+    <ClInclude Include="..\..\src\beast\beast\insight\Counter.h">
+    </ClInclude>
+    <ClInclude Include="..\..\src\beast\beast\insight\CounterImpl.h">
+    </ClInclude>
+    <ClInclude Include="..\..\src\beast\beast\insight\Event.h">
+    </ClInclude>
+    <ClInclude Include="..\..\src\beast\beast\insight\EventImpl.h">
+    </ClInclude>
+    <ClInclude Include="..\..\src\beast\beast\insight\Gauge.h">
+    </ClInclude>
+    <ClInclude Include="..\..\src\beast\beast\insight\GaugeImpl.h">
+    </ClInclude>
+    <ClInclude Include="..\..\src\beast\beast\insight\Group.h">
+    </ClInclude>
+    <ClInclude Include="..\..\src\beast\beast\insight\Groups.h">
+    </ClInclude>
+    <ClInclude Include="..\..\src\beast\beast\insight\Hook.h">
+    </ClInclude>
+    <ClInclude Include="..\..\src\beast\beast\insight\HookImpl.h">
+    </ClInclude>
+    <ClCompile Include="..\..\src\beast\beast\insight\impl\Collector.cpp">
+      <ExcludedFromBuild>True</ExcludedFromBuild>
+    </ClCompile>
+    <ClCompile Include="..\..\src\beast\beast\insight\impl\Group.cpp">
+      <ExcludedFromBuild>True</ExcludedFromBuild>
+    </ClCompile>
+    <ClCompile Include="..\..\src\beast\beast\insight\impl\Groups.cpp">
+      <ExcludedFromBuild>True</ExcludedFromBuild>
+    </ClCompile>
+    <ClCompile Include="..\..\src\beast\beast\insight\impl\Hook.cpp">
+      <ExcludedFromBuild>True</ExcludedFromBuild>
+    </ClCompile>
+    <ClCompile Include="..\..\src\beast\beast\insight\impl\Metric.cpp">
+      <ExcludedFromBuild>True</ExcludedFromBuild>
+    </ClCompile>
+    <ClCompile Include="..\..\src\beast\beast\insight\impl\NullCollector.cpp">
+      <ExcludedFromBuild>True</ExcludedFromBuild>
+    </ClCompile>
+    <ClCompile Include="..\..\src\beast\beast\insight\impl\StatsDCollector.cpp">
+      <ExcludedFromBuild>True</ExcludedFromBuild>
+    </ClCompile>
+    <ClCompile Include="..\..\src\beast\beast\insight\Insight.unity.cpp">
+      <ExcludedFromBuild>True</ExcludedFromBuild>
+    </ClCompile>
+    <ClInclude Include="..\..\src\beast\beast\insight\Meter.h">
+    </ClInclude>
+    <ClInclude Include="..\..\src\beast\beast\insight\MeterImpl.h">
+    </ClInclude>
+    <ClInclude Include="..\..\src\beast\beast\insight\NullCollector.h">
+    </ClInclude>
+    <ClInclude Include="..\..\src\beast\beast\insight\StatsDCollector.h">
+    </ClInclude>
+    <ClInclude Include="..\..\src\beast\beast\Intrusive.h">
+    </ClInclude>
+    <ClInclude Include="..\..\src\beast\beast\intrusive\List.h">
+    </ClInclude>
+    <ClInclude Include="..\..\src\beast\beast\intrusive\LockFreeStack.h">
+    </ClInclude>
+    <ClInclude Include="..\..\src\beast\beast\Memory.h">
+    </ClInclude>
+    <ClInclude Include="..\..\src\beast\beast\module\asio\asio.h">
+    </ClInclude>
+    <ClCompile Include="..\..\src\beast\beast\module\asio\asio.unity.cpp">
+      <ExcludedFromBuild>True</ExcludedFromBuild>
+    </ClCompile>
+    <ClInclude Include="..\..\src\beast\beast\module\asio\async\AsyncObject.h">
+    </ClInclude>
+    <ClInclude Include="..\..\src\beast\beast\module\asio\basics\FixedInputBuffer.h">
+    </ClInclude>
+    <ClCompile Include="..\..\src\beast\beast\module\asio\basics\PeerRole.cpp">
+      <ExcludedFromBuild>True</ExcludedFromBuild>
+    </ClCompile>
+    <ClInclude Include="..\..\src\beast\beast\module\asio\basics\PeerRole.h">
+    </ClInclude>
+    <ClInclude Include="..\..\src\beast\beast\module\asio\basics\SharedArg.h">
+    </ClInclude>
+    <ClCompile Include="..\..\src\beast\beast\module\asio\basics\SSLContext.cpp">
+      <ExcludedFromBuild>True</ExcludedFromBuild>
+    </ClCompile>
+    <ClInclude Include="..\..\src\beast\beast\module\asio\basics\SSLContext.h">
+    </ClInclude>
+    <ClCompile Include="..\..\src\beast\beast\module\asio\http\HTTPClientType.cpp">
+      <ExcludedFromBuild>True</ExcludedFromBuild>
+    </ClCompile>
+    <ClInclude Include="..\..\src\beast\beast\module\asio\http\HTTPClientType.h">
+    </ClInclude>
+    <ClCompile Include="..\..\src\beast\beast\module\asio\http\HTTPField.cpp">
+      <ExcludedFromBuild>True</ExcludedFromBuild>
+    </ClCompile>
+    <ClInclude Include="..\..\src\beast\beast\module\asio\http\HTTPField.h">
+    </ClInclude>
+    <ClCompile Include="..\..\src\beast\beast\module\asio\http\HTTPHeaders.cpp">
+      <ExcludedFromBuild>True</ExcludedFromBuild>
+    </ClCompile>
+    <ClInclude Include="..\..\src\beast\beast\module\asio\http\HTTPHeaders.h">
+    </ClInclude>
+    <ClCompile Include="..\..\src\beast\beast\module\asio\http\HTTPMessage.cpp">
+      <ExcludedFromBuild>True</ExcludedFromBuild>
+    </ClCompile>
+    <ClInclude Include="..\..\src\beast\beast\module\asio\http\HTTPMessage.h">
+    </ClInclude>
+    <ClCompile Include="..\..\src\beast\beast\module\asio\http\HTTPParser.cpp">
+      <ExcludedFromBuild>True</ExcludedFromBuild>
+    </ClCompile>
+    <ClInclude Include="..\..\src\beast\beast\module\asio\http\HTTPParser.h">
+    </ClInclude>
+    <ClInclude Include="..\..\src\beast\beast\module\asio\http\HTTPParserImpl.h">
+    </ClInclude>
+    <ClCompile Include="..\..\src\beast\beast\module\asio\http\HTTPRequest.cpp">
+      <ExcludedFromBuild>True</ExcludedFromBuild>
+    </ClCompile>
+    <ClInclude Include="..\..\src\beast\beast\module\asio\http\HTTPRequest.h">
+    </ClInclude>
+    <ClCompile Include="..\..\src\beast\beast\module\asio\http\HTTPRequestParser.cpp">
+      <ExcludedFromBuild>True</ExcludedFromBuild>
+    </ClCompile>
+    <ClInclude Include="..\..\src\beast\beast\module\asio\http\HTTPRequestParser.h">
+    </ClInclude>
+    <ClCompile Include="..\..\src\beast\beast\module\asio\http\HTTPResponse.cpp">
+      <ExcludedFromBuild>True</ExcludedFromBuild>
+    </ClCompile>
+    <ClInclude Include="..\..\src\beast\beast\module\asio\http\HTTPResponse.h">
+    </ClInclude>
+    <ClCompile Include="..\..\src\beast\beast\module\asio\http\HTTPResponseParser.cpp">
+      <ExcludedFromBuild>True</ExcludedFromBuild>
+    </ClCompile>
+    <ClInclude Include="..\..\src\beast\beast\module\asio\http\HTTPResponseParser.h">
+    </ClInclude>
+    <ClCompile Include="..\..\src\beast\beast\module\asio\http\HTTPVersion.cpp">
+      <ExcludedFromBuild>True</ExcludedFromBuild>
+    </ClCompile>
+    <ClInclude Include="..\..\src\beast\beast\module\asio\http\HTTPVersion.h">
+    </ClInclude>
+    <ClInclude Include="..\..\src\beast\beast\module\asio\protocol\HandshakeDetectLogic.h">
+    </ClInclude>
+    <ClCompile Include="..\..\src\beast\beast\module\asio\protocol\HandshakeDetectLogicPROXY.cpp">
+      <ExcludedFromBuild>True</ExcludedFromBuild>
+    </ClCompile>
+    <ClInclude Include="..\..\src\beast\beast\module\asio\protocol\HandshakeDetectLogicPROXY.h">
+    </ClInclude>
+    <ClInclude Include="..\..\src\beast\beast\module\asio\protocol\HandshakeDetectLogicSSL2.h">
+    </ClInclude>
+    <ClInclude Include="..\..\src\beast\beast\module\asio\protocol\HandshakeDetectLogicSSL3.h">
+    </ClInclude>
+    <ClInclude Include="..\..\src\beast\beast\module\asio\protocol\HandshakeDetector.h">
+    </ClInclude>
+    <ClInclude Include="..\..\src\beast\beast\module\asio\protocol\InputParser.h">
+    </ClInclude>
+    <ClInclude Include="..\..\src\beast\beast\module\asio\protocol\PrefilledReadStream.h">
+    </ClInclude>
+    <ClInclude Include="..\..\src\beast\beast\module\asio\system\BoostIncludes.h">
+    </ClInclude>
+    <ClInclude Include="..\..\src\beast\beast\module\asio\system\OpenSSLIncludes.h">
+    </ClInclude>
+    <ClCompile Include="..\..\src\beast\beast\module\asio\tests\PeerTest.cpp">
+      <ExcludedFromBuild>True</ExcludedFromBuild>
+    </ClCompile>
+    <ClInclude Include="..\..\src\beast\beast\module\asio\tests\PeerTest.h">
+    </ClInclude>
+    <ClInclude Include="..\..\src\beast\beast\module\asio\tests\TestPeer.h">
+    </ClInclude>
+    <ClCompile Include="..\..\src\beast\beast\module\asio\tests\TestPeerBasics.cpp">
+      <ExcludedFromBuild>True</ExcludedFromBuild>
+    </ClCompile>
+    <ClInclude Include="..\..\src\beast\beast\module\asio\tests\TestPeerBasics.h">
+    </ClInclude>
+    <ClInclude Include="..\..\src\beast\beast\module\asio\tests\TestPeerDetails.h">
+    </ClInclude>
+    <ClInclude Include="..\..\src\beast\beast\module\asio\tests\TestPeerDetailsTcp.h">
+    </ClInclude>
+    <ClCompile Include="..\..\src\beast\beast\module\asio\tests\TestPeerLogic.cpp">
+      <ExcludedFromBuild>True</ExcludedFromBuild>
+    </ClCompile>
+    <ClInclude Include="..\..\src\beast\beast\module\asio\tests\TestPeerLogic.h">
+    </ClInclude>
+    <ClCompile Include="..\..\src\beast\beast\module\asio\tests\TestPeerLogicAsyncClient.cpp">
+      <ExcludedFromBuild>True</ExcludedFromBuild>
+    </ClCompile>
+    <ClInclude Include="..\..\src\beast\beast\module\asio\tests\TestPeerLogicAsyncClient.h">
+    </ClInclude>
+    <ClCompile Include="..\..\src\beast\beast\module\asio\tests\TestPeerLogicAsyncServer.cpp">
+      <ExcludedFromBuild>True</ExcludedFromBuild>
+    </ClCompile>
+    <ClInclude Include="..\..\src\beast\beast\module\asio\tests\TestPeerLogicAsyncServer.h">
+    </ClInclude>
+    <ClCompile Include="..\..\src\beast\beast\module\asio\tests\TestPeerLogicProxyClient.cpp">
+      <ExcludedFromBuild>True</ExcludedFromBuild>
+    </ClCompile>
+    <ClInclude Include="..\..\src\beast\beast\module\asio\tests\TestPeerLogicProxyClient.h">
+    </ClInclude>
+    <ClCompile Include="..\..\src\beast\beast\module\asio\tests\TestPeerLogicSyncClient.cpp">
+      <ExcludedFromBuild>True</ExcludedFromBuild>
+    </ClCompile>
+    <ClInclude Include="..\..\src\beast\beast\module\asio\tests\TestPeerLogicSyncClient.h">
+    </ClInclude>
+    <ClCompile Include="..\..\src\beast\beast\module\asio\tests\TestPeerLogicSyncServer.cpp">
+      <ExcludedFromBuild>True</ExcludedFromBuild>
+    </ClCompile>
+    <ClInclude Include="..\..\src\beast\beast\module\asio\tests\TestPeerLogicSyncServer.h">
+    </ClInclude>
+    <ClInclude Include="..\..\src\beast\beast\module\asio\tests\TestPeerType.h">
+    </ClInclude>
+    <ClCompile Include="..\..\src\beast\beast\module\asio\tests\TestPeerUnitTests.cpp">
+      <ExcludedFromBuild>True</ExcludedFromBuild>
+    </ClCompile>
+    <ClInclude Include="..\..\src\beast\beast\module\core\containers\Array.h">
+    </ClInclude>
+    <ClInclude Include="..\..\src\beast\beast\module\core\containers\ArrayAllocationBase.h">
+    </ClInclude>
+    <ClInclude Include="..\..\src\beast\beast\module\core\containers\ElementComparator.h">
+    </ClInclude>
+    <ClInclude Include="..\..\src\beast\beast\module\core\containers\LinkedListPointer.h">
+    </ClInclude>
+    <ClInclude Include="..\..\src\beast\beast\module\core\containers\ScopedValueSetter.h">
+    </ClInclude>
+    <ClInclude Include="..\..\src\beast\beast\module\core\core.h">
+    </ClInclude>
+    <ClCompile Include="..\..\src\beast\beast\module\core\core.unity.cpp">
+      <ExcludedFromBuild>True</ExcludedFromBuild>
+    </ClCompile>
+    <ClCompile Include="..\..\src\beast\beast\module\core\diagnostic\FatalError.cpp">
+      <ExcludedFromBuild>True</ExcludedFromBuild>
+    </ClCompile>
+    <ClInclude Include="..\..\src\beast\beast\module\core\diagnostic\FatalError.h">
+    </ClInclude>
+    <ClInclude Include="..\..\src\beast\beast\module\core\diagnostic\MeasureFunctionCallTime.h">
+    </ClInclude>
+    <ClCompile Include="..\..\src\beast\beast\module\core\diagnostic\SemanticVersion.cpp">
+      <ExcludedFromBuild>True</ExcludedFromBuild>
+    </ClCompile>
+    <ClInclude Include="..\..\src\beast\beast\module\core\diagnostic\SemanticVersion.h">
+    </ClInclude>
+    <ClCompile Include="..\..\src\beast\beast\module\core\diagnostic\UnitTestUtilities.cpp">
+      <ExcludedFromBuild>True</ExcludedFromBuild>
+    </ClCompile>
+    <ClInclude Include="..\..\src\beast\beast\module\core\diagnostic\UnitTestUtilities.h">
+    </ClInclude>
+    <ClCompile Include="..\..\src\beast\beast\module\core\files\DirectoryIterator.cpp">
+      <ExcludedFromBuild>True</ExcludedFromBuild>
+    </ClCompile>
+    <ClInclude Include="..\..\src\beast\beast\module\core\files\DirectoryIterator.h">
+    </ClInclude>
+    <ClCompile Include="..\..\src\beast\beast\module\core\files\File.cpp">
+      <ExcludedFromBuild>True</ExcludedFromBuild>
+    </ClCompile>
+    <ClInclude Include="..\..\src\beast\beast\module\core\files\File.h">
+    </ClInclude>
+    <ClCompile Include="..\..\src\beast\beast\module\core\files\FileInputStream.cpp">
+      <ExcludedFromBuild>True</ExcludedFromBuild>
+    </ClCompile>
+    <ClInclude Include="..\..\src\beast\beast\module\core\files\FileInputStream.h">
+    </ClInclude>
+    <ClCompile Include="..\..\src\beast\beast\module\core\files\FileOutputStream.cpp">
+      <ExcludedFromBuild>True</ExcludedFromBuild>
+    </ClCompile>
+    <ClInclude Include="..\..\src\beast\beast\module\core\files\FileOutputStream.h">
+    </ClInclude>
+    <ClCompile Include="..\..\src\beast\beast\module\core\files\FileSearchPath.cpp">
+      <ExcludedFromBuild>True</ExcludedFromBuild>
+    </ClCompile>
+    <ClInclude Include="..\..\src\beast\beast\module\core\files\FileSearchPath.h">
+    </ClInclude>
+    <ClCompile Include="..\..\src\beast\beast\module\core\files\RandomAccessFile.cpp">
+      <ExcludedFromBuild>True</ExcludedFromBuild>
+    </ClCompile>
+    <ClInclude Include="..\..\src\beast\beast\module\core\files\RandomAccessFile.h">
+    </ClInclude>
+    <ClCompile Include="..\..\src\beast\beast\module\core\files\TemporaryFile.cpp">
+      <ExcludedFromBuild>True</ExcludedFromBuild>
+    </ClCompile>
+    <ClInclude Include="..\..\src\beast\beast\module\core\files\TemporaryFile.h">
+    </ClInclude>
+    <ClCompile Include="..\..\src\beast\beast\module\core\logging\Logger.cpp">
+      <ExcludedFromBuild>True</ExcludedFromBuild>
+    </ClCompile>
+    <ClInclude Include="..\..\src\beast\beast\module\core\logging\Logger.h">
+    </ClInclude>
+    <ClInclude Include="..\..\src\beast\beast\module\core\maths\Math.h">
+    </ClInclude>
+    <ClCompile Include="..\..\src\beast\beast\module\core\maths\Random.cpp">
+      <ExcludedFromBuild>True</ExcludedFromBuild>
+    </ClCompile>
+    <ClInclude Include="..\..\src\beast\beast\module\core\maths\Random.h">
+    </ClInclude>
+    <ClInclude Include="..\..\src\beast\beast\module\core\maths\Range.h">
+    </ClInclude>
+    <ClCompile Include="..\..\src\beast\beast\module\core\memory\MemoryBlock.cpp">
+      <ExcludedFromBuild>True</ExcludedFromBuild>
+    </ClCompile>
+    <ClInclude Include="..\..\src\beast\beast\module\core\memory\MemoryBlock.h">
+    </ClInclude>
+    <ClInclude Include="..\..\src\beast\beast\module\core\memory\SharedSingleton.h">
+    </ClInclude>
+    <ClCompile Include="..\..\src\beast\beast\module\core\misc\Result.cpp">
+      <ExcludedFromBuild>True</ExcludedFromBuild>
+    </ClCompile>
+    <ClInclude Include="..\..\src\beast\beast\module\core\misc\Result.h">
+    </ClInclude>
+    <ClInclude Include="..\..\src\beast\beast\module\core\misc\WindowsRegistry.h">
+    </ClInclude>
+    <ClInclude Include="..\..\src\beast\beast\module\core\native\BasicNativeHeaders.h">
+    </ClInclude>
+    <ClCompile Include="..\..\src\beast\beast\module\core\native\bsd_Files.cpp">
+      <ExcludedFromBuild>True</ExcludedFromBuild>
+    </ClCompile>
+    <ClCompile Include="..\..\src\beast\beast\module\core\native\bsd_SystemStats.cpp">
+      <ExcludedFromBuild>True</ExcludedFromBuild>
+    </ClCompile>
+    <ClCompile Include="..\..\src\beast\beast\module\core\native\bsd_Threads.cpp">
+      <ExcludedFromBuild>True</ExcludedFromBuild>
+    </ClCompile>
+    <ClCompile Include="..\..\src\beast\beast\module\core\native\linux_Files.cpp">
+      <ExcludedFromBuild>True</ExcludedFromBuild>
+    </ClCompile>
+    <ClCompile Include="..\..\src\beast\beast\module\core\native\linux_SystemStats.cpp">
+      <ExcludedFromBuild>True</ExcludedFromBuild>
+    </ClCompile>
+    <ClCompile Include="..\..\src\beast\beast\module\core\native\linux_Threads.cpp">
+      <ExcludedFromBuild>True</ExcludedFromBuild>
+    </ClCompile>
+    <None Include="..\..\src\beast\beast\module\core\native\mac_Files.mm">
+    </None>
+    <None Include="..\..\src\beast\beast\module\core\native\mac_Strings.mm">
+    </None>
+    <None Include="..\..\src\beast\beast\module\core\native\mac_SystemStats.mm">
+    </None>
+    <None Include="..\..\src\beast\beast\module\core\native\mac_Threads.mm">
+    </None>
+    <ClInclude Include="..\..\src\beast\beast\module\core\native\osx_ObjCHelpers.h">
+    </ClInclude>
+    <ClInclude Include="..\..\src\beast\beast\module\core\native\posix_SharedCode.h">
+    </ClInclude>
+    <ClInclude Include="..\..\src\beast\beast\module\core\native\win32_ComSmartPtr.h">
+    </ClInclude>
+    <ClCompile Include="..\..\src\beast\beast\module\core\native\win32_Files.cpp">
+      <ExcludedFromBuild>True</ExcludedFromBuild>
+    </ClCompile>
+    <ClCompile Include="..\..\src\beast\beast\module\core\native\win32_Registry.cpp">
+      <ExcludedFromBuild>True</ExcludedFromBuild>
+    </ClCompile>
+    <ClCompile Include="..\..\src\beast\beast\module\core\native\win32_SystemStats.cpp">
+      <ExcludedFromBuild>True</ExcludedFromBuild>
+    </ClCompile>
+    <ClCompile Include="..\..\src\beast\beast\module\core\native\win32_Threads.cpp">
+      <ExcludedFromBuild>True</ExcludedFromBuild>
+    </ClCompile>
+    <ClCompile Include="..\..\src\beast\beast\module\core\streams\FileInputSource.cpp">
+      <ExcludedFromBuild>True</ExcludedFromBuild>
+    </ClCompile>
+    <ClInclude Include="..\..\src\beast\beast\module\core\streams\FileInputSource.h">
+    </ClInclude>
+    <ClInclude Include="..\..\src\beast\beast\module\core\streams\InputSource.h">
+    </ClInclude>
+    <ClCompile Include="..\..\src\beast\beast\module\core\streams\InputStream.cpp">
+      <ExcludedFromBuild>True</ExcludedFromBuild>
+    </ClCompile>
+    <ClInclude Include="..\..\src\beast\beast\module\core\streams\InputStream.h">
+    </ClInclude>
+    <ClCompile Include="..\..\src\beast\beast\module\core\streams\MemoryOutputStream.cpp">
+      <ExcludedFromBuild>True</ExcludedFromBuild>
+    </ClCompile>
+    <ClInclude Include="..\..\src\beast\beast\module\core\streams\MemoryOutputStream.h">
+    </ClInclude>
+    <ClCompile Include="..\..\src\beast\beast\module\core\streams\OutputStream.cpp">
+      <ExcludedFromBuild>True</ExcludedFromBuild>
+    </ClCompile>
+    <ClInclude Include="..\..\src\beast\beast\module\core\streams\OutputStream.h">
+    </ClInclude>
+    <ClInclude Include="..\..\src\beast\beast\module\core\system\StandardIncludes.h">
+    </ClInclude>
+    <ClCompile Include="..\..\src\beast\beast\module\core\system\SystemStats.cpp">
+      <ExcludedFromBuild>True</ExcludedFromBuild>
+    </ClCompile>
+    <ClInclude Include="..\..\src\beast\beast\module\core\system\SystemStats.h">
+    </ClInclude>
+    <ClCompile Include="..\..\src\beast\beast\module\core\text\LexicalCast.cpp">
+      <ExcludedFromBuild>True</ExcludedFromBuild>
+    </ClCompile>
+    <ClInclude Include="..\..\src\beast\beast\module\core\text\LexicalCast.h">
+    </ClInclude>
+    <ClCompile Include="..\..\src\beast\beast\module\core\text\StringArray.cpp">
+      <ExcludedFromBuild>True</ExcludedFromBuild>
+    </ClCompile>
+    <ClInclude Include="..\..\src\beast\beast\module\core\text\StringArray.h">
+    </ClInclude>
+    <ClCompile Include="..\..\src\beast\beast\module\core\text\StringPairArray.cpp">
+      <ExcludedFromBuild>True</ExcludedFromBuild>
+    </ClCompile>
+    <ClInclude Include="..\..\src\beast\beast\module\core\text\StringPairArray.h">
+    </ClInclude>
+    <ClInclude Include="..\..\src\beast\beast\module\core\threads\CriticalSection.h">
+    </ClInclude>
+    <ClInclude Include="..\..\src\beast\beast\module\core\threads\DynamicLibrary.h">
+    </ClInclude>
+    <ClInclude Include="..\..\src\beast\beast\module\core\threads\Process.h">
+    </ClInclude>
+    <ClInclude Include="..\..\src\beast\beast\module\core\threads\ScopedLock.h">
+    </ClInclude>
+    <ClCompile Include="..\..\src\beast\beast\module\core\thread\DeadlineTimer.cpp">
+      <ExcludedFromBuild>True</ExcludedFromBuild>
+    </ClCompile>
+    <ClInclude Include="..\..\src\beast\beast\module\core\thread\DeadlineTimer.h">
+    </ClInclude>
+    <ClInclude Include="..\..\src\beast\beast\module\core\thread\MutexTraits.h">
+    </ClInclude>
+    <ClCompile Include="..\..\src\beast\beast\module\core\thread\Workers.cpp">
+      <ExcludedFromBuild>True</ExcludedFromBuild>
+    </ClCompile>
+    <ClInclude Include="..\..\src\beast\beast\module\core\thread\Workers.h">
+    </ClInclude>
+    <ClCompile Include="..\..\src\beast\beast\module\core\time\AtExitHook.cpp">
+      <ExcludedFromBuild>True</ExcludedFromBuild>
+    </ClCompile>
+    <ClInclude Include="..\..\src\beast\beast\module\core\time\AtExitHook.h">
+    </ClInclude>
+    <ClCompile Include="..\..\src\beast\beast\module\core\time\Time.cpp">
+      <ExcludedFromBuild>True</ExcludedFromBuild>
+    </ClCompile>
+    <ClInclude Include="..\..\src\beast\beast\module\core\time\Time.h">
+    </ClInclude>
+    <ClInclude Include="..\..\src\beast\beast\module\sqdb\api\backend.h">
+    </ClInclude>
+    <ClInclude Include="..\..\src\beast\beast\module\sqdb\api\blob.h">
+    </ClInclude>
+    <ClInclude Include="..\..\src\beast\beast\module\sqdb\api\into.h">
+    </ClInclude>
+    <ClInclude Include="..\..\src\beast\beast\module\sqdb\api\session.h">
+    </ClInclude>
+    <ClInclude Include="..\..\src\beast\beast\module\sqdb\api\statement.h">
+    </ClInclude>
+    <ClInclude Include="..\..\src\beast\beast\module\sqdb\api\transaction.h">
+    </ClInclude>
+    <ClInclude Include="..\..\src\beast\beast\module\sqdb\api\type_conversion_traits.h">
+    </ClInclude>
+    <ClInclude Include="..\..\src\beast\beast\module\sqdb\api\use.h">
+    </ClInclude>
+    <ClInclude Include="..\..\src\beast\beast\module\sqdb\detail\error_codes.h">
+    </ClInclude>
+    <ClInclude Include="..\..\src\beast\beast\module\sqdb\detail\exchange_traits.h">
+    </ClInclude>
+    <ClInclude Include="..\..\src\beast\beast\module\sqdb\detail\into_type.h">
+    </ClInclude>
+    <ClInclude Include="..\..\src\beast\beast\module\sqdb\detail\once_temp_type.h">
+    </ClInclude>
+    <ClInclude Include="..\..\src\beast\beast\module\sqdb\detail\prepare_temp_type.h">
+    </ClInclude>
+    <ClInclude Include="..\..\src\beast\beast\module\sqdb\detail\ref_counted_prepare_info.h">
+    </ClInclude>
+    <ClInclude Include="..\..\src\beast\beast\module\sqdb\detail\ref_counted_statement.h">
+    </ClInclude>
+    <ClInclude Include="..\..\src\beast\beast\module\sqdb\detail\statement_imp.h">
+    </ClInclude>
+    <ClInclude Include="..\..\src\beast\beast\module\sqdb\detail\type_conversion.h">
+    </ClInclude>
+    <ClInclude Include="..\..\src\beast\beast\module\sqdb\detail\type_ptr.h">
+    </ClInclude>
+    <ClInclude Include="..\..\src\beast\beast\module\sqdb\detail\use_type.h">
+    </ClInclude>
+    <ClCompile Include="..\..\src\beast\beast\module\sqdb\source\blob.cpp">
+      <ExcludedFromBuild>True</ExcludedFromBuild>
+    </ClCompile>
+    <ClCompile Include="..\..\src\beast\beast\module\sqdb\source\error_codes.cpp">
+      <ExcludedFromBuild>True</ExcludedFromBuild>
+    </ClCompile>
+    <ClCompile Include="..\..\src\beast\beast\module\sqdb\source\into_type.cpp">
+      <ExcludedFromBuild>True</ExcludedFromBuild>
+    </ClCompile>
+    <ClCompile Include="..\..\src\beast\beast\module\sqdb\source\once_temp_type.cpp">
+      <ExcludedFromBuild>True</ExcludedFromBuild>
+    </ClCompile>
+    <ClCompile Include="..\..\src\beast\beast\module\sqdb\source\prepare_temp_type.cpp">
+      <ExcludedFromBuild>True</ExcludedFromBuild>
+    </ClCompile>
+    <ClCompile Include="..\..\src\beast\beast\module\sqdb\source\ref_counted_prepare_info.cpp">
+      <ExcludedFromBuild>True</ExcludedFromBuild>
+    </ClCompile>
+    <ClCompile Include="..\..\src\beast\beast\module\sqdb\source\ref_counted_statement.cpp">
+      <ExcludedFromBuild>True</ExcludedFromBuild>
+    </ClCompile>
+    <ClCompile Include="..\..\src\beast\beast\module\sqdb\source\session.cpp">
+      <ExcludedFromBuild>True</ExcludedFromBuild>
+    </ClCompile>
+    <ClCompile Include="..\..\src\beast\beast\module\sqdb\source\statement.cpp">
+      <ExcludedFromBuild>True</ExcludedFromBuild>
+    </ClCompile>
+    <ClCompile Include="..\..\src\beast\beast\module\sqdb\source\statement_imp.cpp">
+      <ExcludedFromBuild>True</ExcludedFromBuild>
+    </ClCompile>
+    <ClCompile Include="..\..\src\beast\beast\module\sqdb\source\transaction.cpp">
+      <ExcludedFromBuild>True</ExcludedFromBuild>
+    </ClCompile>
+    <ClCompile Include="..\..\src\beast\beast\module\sqdb\source\use_type.cpp">
+      <ExcludedFromBuild>True</ExcludedFromBuild>
+    </ClCompile>
+    <ClInclude Include="..\..\src\beast\beast\module\sqdb\sqdb.h">
+    </ClInclude>
+    <ClCompile Include="..\..\src\beast\beast\module\sqdb\sqdb.unity.cpp">
+      <ExcludedFromBuild>True</ExcludedFromBuild>
+    </ClCompile>
+    <ClInclude Include="..\..\src\beast\beast\module\sqlite\sqlite.h">
+    </ClInclude>
+    <ClCompile Include="..\..\src\beast\beast\module\sqlite\sqlite.unity.c">
+      <ExcludedFromBuild>True</ExcludedFromBuild>
+    </ClCompile>
+    <ClCompile Include="..\..\src\beast\beast\module\sqlite\sqlite\sqlite3.c">
+      <ExcludedFromBuild>True</ExcludedFromBuild>
+    </ClCompile>
+    <ClInclude Include="..\..\src\beast\beast\module\sqlite\sqlite\sqlite3.h">
+    </ClInclude>
+    <ClInclude Include="..\..\src\beast\beast\net\detail\Parse.h">
+    </ClInclude>
+    <ClInclude Include="..\..\src\beast\beast\net\DynamicBuffer.h">
+    </ClInclude>
+    <ClCompile Include="..\..\src\beast\beast\net\impl\DynamicBuffer.cpp">
+      <ExcludedFromBuild>True</ExcludedFromBuild>
+    </ClCompile>
+    <ClCompile Include="..\..\src\beast\beast\net\impl\IPAddressV4.cpp">
+      <ExcludedFromBuild>True</ExcludedFromBuild>
+    </ClCompile>
+    <ClCompile Include="..\..\src\beast\beast\net\impl\IPAddressV6.cpp">
+      <ExcludedFromBuild>True</ExcludedFromBuild>
+    </ClCompile>
+    <ClCompile Include="..\..\src\beast\beast\net\impl\IPEndpoint.cpp">
+      <ExcludedFromBuild>True</ExcludedFromBuild>
+    </ClCompile>
+    <ClInclude Include="..\..\src\beast\beast\net\IPAddress.h">
+    </ClInclude>
+    <ClInclude Include="..\..\src\beast\beast\net\IPAddressV4.h">
+    </ClInclude>
+    <ClInclude Include="..\..\src\beast\beast\net\IPAddressV6.h">
+    </ClInclude>
+    <ClInclude Include="..\..\src\beast\beast\net\IPEndpoint.h">
+    </ClInclude>
+    <ClCompile Include="..\..\src\beast\beast\net\Net.unity.cpp">
+      <ExcludedFromBuild>True</ExcludedFromBuild>
+    </ClCompile>
+    <ClCompile Include="..\..\src\beast\beast\net\tests\IPEndpoint.test.cpp">
+      <ExcludedFromBuild>True</ExcludedFromBuild>
+    </ClCompile>
+    <ClInclude Include="..\..\src\beast\beast\SmartPtr.h">
+    </ClInclude>
+    <ClInclude Include="..\..\src\beast\beast\smart_ptr\SharedObject.h">
+    </ClInclude>
+    <ClInclude Include="..\..\src\beast\beast\smart_ptr\SharedPtr.h">
+    </ClInclude>
+    <ClInclude Include="..\..\src\beast\beast\StaticAssert.h">
+    </ClInclude>
+    <ClInclude Include="..\..\src\beast\beast\streams\abstract_ostream.h">
+    </ClInclude>
+    <ClInclude Include="..\..\src\beast\beast\streams\basic_abstract_ostream.h">
+    </ClInclude>
+    <ClInclude Include="..\..\src\beast\beast\streams\basic_scoped_ostream.h">
+    </ClInclude>
+    <ClInclude Include="..\..\src\beast\beast\streams\basic_std_ostream.h">
+    </ClInclude>
+    <ClInclude Include="..\..\src\beast\beast\streams\debug_ostream.h">
+    </ClInclude>
+    <ClCompile Include="..\..\src\beast\beast\streams\streams.unity.cpp">
+      <ExcludedFromBuild>True</ExcludedFromBuild>
+    </ClCompile>
+    <ClCompile Include="..\..\src\beast\beast\streams\tests\basic_abstract_ostream.test.cpp">
+      <ExcludedFromBuild>True</ExcludedFromBuild>
+    </ClCompile>
+    <ClInclude Include="..\..\src\beast\beast\Strings.h">
+    </ClInclude>
+    <ClInclude Include="..\..\src\beast\beast\strings\CharacterFunctions.h">
+    </ClInclude>
+    <ClInclude Include="..\..\src\beast\beast\strings\CharPointer_ASCII.h">
+    </ClInclude>
+    <ClInclude Include="..\..\src\beast\beast\strings\CharPointer_UTF16.h">
+    </ClInclude>
+    <ClInclude Include="..\..\src\beast\beast\strings\CharPointer_UTF32.h">
+    </ClInclude>
+    <ClInclude Include="..\..\src\beast\beast\strings\CharPointer_UTF8.h">
+    </ClInclude>
+    <ClCompile Include="..\..\src\beast\beast\strings\impl\CharacterFunctions.cpp">
+      <ExcludedFromBuild>True</ExcludedFromBuild>
+    </ClCompile>
+    <ClCompile Include="..\..\src\beast\beast\strings\impl\String.cpp">
+      <ExcludedFromBuild>True</ExcludedFromBuild>
+    </ClCompile>
+    <ClInclude Include="..\..\src\beast\beast\strings\NewLine.h">
+    </ClInclude>
+    <ClInclude Include="..\..\src\beast\beast\strings\String.h">
+    </ClInclude>
+    <ClInclude Include="..\..\src\beast\beast\strings\StringCharPointerType.h">
+    </ClInclude>
+    <ClInclude Include="..\..\src\beast\beast\strings\StringFromNumber.h">
+    </ClInclude>
+    <ClCompile Include="..\..\src\beast\beast\strings\Strings.unity.cpp">
+      <ExcludedFromBuild>True</ExcludedFromBuild>
+    </ClCompile>
+    <ClInclude Include="..\..\src\beast\beast\Threads.h">
+    </ClInclude>
+    <ClInclude Include="..\..\src\beast\beast\threads\detail\BindHandler.h">
+    </ClInclude>
+    <ClInclude Include="..\..\src\beast\beast\threads\detail\DispatchedHandler.h">
+    </ClInclude>
+    <ClCompile Include="..\..\src\beast\beast\threads\impl\RecursiveMutex.cpp">
+      <ExcludedFromBuild>True</ExcludedFromBuild>
+    </ClCompile>
+    <ClCompile Include="..\..\src\beast\beast\threads\impl\ServiceQueue.cpp">
+      <ExcludedFromBuild>True</ExcludedFromBuild>
+    </ClCompile>
+    <ClCompile Include="..\..\src\beast\beast\threads\impl\Stoppable.cpp">
+      <ExcludedFromBuild>True</ExcludedFromBuild>
+    </ClCompile>
+    <ClCompile Include="..\..\src\beast\beast\threads\impl\Thread.cpp">
+      <ExcludedFromBuild>True</ExcludedFromBuild>
+    </ClCompile>
+    <ClCompile Include="..\..\src\beast\beast\threads\impl\WaitableEvent.cpp">
+      <ExcludedFromBuild>True</ExcludedFromBuild>
+    </ClCompile>
+    <ClInclude Include="..\..\src\beast\beast\threads\RecursiveMutex.h">
+    </ClInclude>
+    <ClInclude Include="..\..\src\beast\beast\threads\ScopedWrapperContext.h">
+    </ClInclude>
+    <ClInclude Include="..\..\src\beast\beast\threads\semaphore.h">
+    </ClInclude>
+    <ClInclude Include="..\..\src\beast\beast\threads\ServiceQueue.h">
+    </ClInclude>
+    <ClInclude Include="..\..\src\beast\beast\threads\SharedData.h">
+    </ClInclude>
+    <ClInclude Include="..\..\src\beast\beast\threads\SharedLockGuard.h">
+    </ClInclude>
+    <ClInclude Include="..\..\src\beast\beast\threads\SharedMutexAdapter.h">
+    </ClInclude>
+    <ClInclude Include="..\..\src\beast\beast\threads\SpinLock.h">
+    </ClInclude>
+    <ClInclude Include="..\..\src\beast\beast\threads\Stoppable.h">
+    </ClInclude>
+    <ClCompile Include="..\..\src\beast\beast\threads\tests\Atomic.test.cpp">
+      <ExcludedFromBuild>True</ExcludedFromBuild>
+    </ClCompile>
+    <ClCompile Include="..\..\src\beast\beast\threads\tests\ServiceQueue.cpp">
+      <ExcludedFromBuild>True</ExcludedFromBuild>
+    </ClCompile>
+    <ClInclude Include="..\..\src\beast\beast\threads\Thread.h">
+    </ClInclude>
+    <ClInclude Include="..\..\src\beast\beast\threads\ThreadLocalValue.h">
+    </ClInclude>
+    <ClCompile Include="..\..\src\beast\beast\threads\Threads.unity.cpp">
+      <ExcludedFromBuild>True</ExcludedFromBuild>
+    </ClCompile>
+    <ClInclude Include="..\..\src\beast\beast\threads\TryLockGuard.h">
+    </ClInclude>
+    <ClInclude Include="..\..\src\beast\beast\threads\UnlockGuard.h">
+    </ClInclude>
+    <ClInclude Include="..\..\src\beast\beast\threads\WaitableEvent.h">
+    </ClInclude>
+    <ClInclude Include="..\..\src\beast\beast\Uncopyable.h">
+    </ClInclude>
+    <ClInclude Include="..\..\src\beast\beast\unit_test.h">
+    </ClInclude>
+    <ClInclude Include="..\..\src\beast\beast\unit_test\amount.h">
+    </ClInclude>
+    <ClCompile Include="..\..\src\beast\beast\unit_test\define_print.cpp">
+      <ExcludedFromBuild>True</ExcludedFromBuild>
+    </ClCompile>
+    <ClInclude Include="..\..\src\beast\beast\unit_test\global_suites.h">
+    </ClInclude>
+    <ClInclude Include="..\..\src\beast\beast\unit_test\match.h">
+    </ClInclude>
+    <ClInclude Include="..\..\src\beast\beast\unit_test\print.h">
+    </ClInclude>
+    <ClInclude Include="..\..\src\beast\beast\unit_test\recorder.h">
+    </ClInclude>
+    <ClInclude Include="..\..\src\beast\beast\unit_test\reporter.h">
+    </ClInclude>
+    <ClInclude Include="..\..\src\beast\beast\unit_test\results.h">
+    </ClInclude>
+    <ClInclude Include="..\..\src\beast\beast\unit_test\runner.h">
+    </ClInclude>
+    <ClInclude Include="..\..\src\beast\beast\unit_test\suite.h">
+    </ClInclude>
+    <ClInclude Include="..\..\src\beast\beast\unit_test\suite_info.h">
+    </ClInclude>
+    <ClInclude Include="..\..\src\beast\beast\unit_test\suite_list.h">
+    </ClInclude>
+    <ClInclude Include="..\..\src\beast\beast\utility\ci_char_traits.h">
+    </ClInclude>
+    <ClInclude Include="..\..\src\beast\beast\utility\Debug.h">
+    </ClInclude>
+    <ClInclude Include="..\..\src\beast\beast\utility\empty_base_optimization.h">
+    </ClInclude>
+    <ClInclude Include="..\..\src\beast\beast\utility\Error.h">
+    </ClInclude>
+    <ClCompile Include="..\..\src\beast\beast\utility\impl\Debug.cpp">
+      <ExcludedFromBuild>True</ExcludedFromBuild>
+    </ClCompile>
+    <ClCompile Include="..\..\src\beast\beast\utility\impl\Error.cpp">
+      <ExcludedFromBuild>True</ExcludedFromBuild>
+    </ClCompile>
+    <ClCompile Include="..\..\src\beast\beast\utility\impl\Journal.cpp">
+      <ExcludedFromBuild>True</ExcludedFromBuild>
+    </ClCompile>
+    <ClCompile Include="..\..\src\beast\beast\utility\impl\LeakChecked.cpp">
+      <ExcludedFromBuild>True</ExcludedFromBuild>
+    </ClCompile>
+    <ClCompile Include="..\..\src\beast\beast\utility\impl\PropertyStream.cpp">
+      <ExcludedFromBuild>True</ExcludedFromBuild>
+    </ClCompile>
+    <ClCompile Include="..\..\src\beast\beast\utility\impl\StaticObject.cpp">
+      <ExcludedFromBuild>True</ExcludedFromBuild>
+    </ClCompile>
+    <ClInclude Include="..\..\src\beast\beast\utility\is_call_possible.h">
+    </ClInclude>
+    <ClInclude Include="..\..\src\beast\beast\utility\Journal.h">
+    </ClInclude>
+    <ClInclude Include="..\..\src\beast\beast\utility\LeakChecked.h">
+    </ClInclude>
+    <ClInclude Include="..\..\src\beast\beast\utility\maybe_const.h">
+    </ClInclude>
+    <ClInclude Include="..\..\src\beast\beast\utility\meta.h">
+    </ClInclude>
+    <ClInclude Include="..\..\src\beast\beast\utility\noexcept.h">
+    </ClInclude>
+    <ClInclude Include="..\..\src\beast\beast\utility\PropertyStream.h">
+    </ClInclude>
+    <ClInclude Include="..\..\src\beast\beast\utility\StaticObject.h">
+    </ClInclude>
+    <ClInclude Include="..\..\src\beast\beast\utility\static_initializer.h">
+    </ClInclude>
+    <ClInclude Include="..\..\src\beast\beast\utility\tagged_integer.h">
+    </ClInclude>
+    <ClCompile Include="..\..\src\beast\beast\utility\tests\bassert.test.cpp">
+      <ExcludedFromBuild>True</ExcludedFromBuild>
+    </ClCompile>
+    <ClCompile Include="..\..\src\beast\beast\utility\tests\empty_base_optimization.test.cpp">
+      <ExcludedFromBuild>True</ExcludedFromBuild>
+    </ClCompile>
+    <ClCompile Include="..\..\src\beast\beast\utility\tests\Journal.test.cpp">
+      <ExcludedFromBuild>True</ExcludedFromBuild>
+    </ClCompile>
+    <ClCompile Include="..\..\src\beast\beast\utility\tests\static_initializer.test.cpp">
+      <ExcludedFromBuild>True</ExcludedFromBuild>
+    </ClCompile>
+    <ClCompile Include="..\..\src\beast\beast\utility\tests\tagged_integer.test.cpp">
+      <ExcludedFromBuild>True</ExcludedFromBuild>
+    </ClCompile>
+    <ClCompile Include="..\..\src\beast\beast\utility\tests\Zero.test.cpp">
+      <ExcludedFromBuild>True</ExcludedFromBuild>
+    </ClCompile>
+    <ClInclude Include="..\..\src\beast\beast\utility\type_name.h">
+    </ClInclude>
+    <ClCompile Include="..\..\src\beast\beast\utility\Utility.unity.cpp">
+      <ExcludedFromBuild>True</ExcludedFromBuild>
+    </ClCompile>
+    <ClInclude Include="..\..\src\beast\beast\utility\Zero.h">
+    </ClInclude>
+    <ClInclude Include="..\..\src\beast\beast\Version.h">
+    </ClInclude>
+    <ClCompile Include="..\..\src\hyperleveldb\db\builder.cc">
+      <ExcludedFromBuild>True</ExcludedFromBuild>
+    </ClCompile>
+    <ClInclude Include="..\..\src\hyperleveldb\db\builder.h">
+    </ClInclude>
+    <ClCompile Include="..\..\src\hyperleveldb\db\dbformat.cc">
+      <ExcludedFromBuild>True</ExcludedFromBuild>
+    </ClCompile>
+    <ClInclude Include="..\..\src\hyperleveldb\db\dbformat.h">
+    </ClInclude>
+    <ClCompile Include="..\..\src\hyperleveldb\db\db_impl.cc">
+      <ExcludedFromBuild>True</ExcludedFromBuild>
+    </ClCompile>
+    <ClInclude Include="..\..\src\hyperleveldb\db\db_impl.h">
+    </ClInclude>
+    <ClCompile Include="..\..\src\hyperleveldb\db\db_iter.cc">
+      <ExcludedFromBuild>True</ExcludedFromBuild>
+    </ClCompile>
+    <ClInclude Include="..\..\src\hyperleveldb\db\db_iter.h">
+    </ClInclude>
+    <ClCompile Include="..\..\src\hyperleveldb\db\filename.cc">
+      <ExcludedFromBuild>True</ExcludedFromBuild>
+    </ClCompile>
+    <ClInclude Include="..\..\src\hyperleveldb\db\filename.h">
+    </ClInclude>
+    <ClInclude Include="..\..\src\hyperleveldb\db\log_format.h">
+    </ClInclude>
+    <ClCompile Include="..\..\src\hyperleveldb\db\log_reader.cc">
+      <ExcludedFromBuild>True</ExcludedFromBuild>
+    </ClCompile>
+    <ClInclude Include="..\..\src\hyperleveldb\db\log_reader.h">
+    </ClInclude>
+    <ClCompile Include="..\..\src\hyperleveldb\db\log_writer.cc">
+      <ExcludedFromBuild>True</ExcludedFromBuild>
+    </ClCompile>
+    <ClInclude Include="..\..\src\hyperleveldb\db\log_writer.h">
+    </ClInclude>
+    <ClCompile Include="..\..\src\hyperleveldb\db\memtable.cc">
+      <ExcludedFromBuild>True</ExcludedFromBuild>
+    </ClCompile>
+    <ClInclude Include="..\..\src\hyperleveldb\db\memtable.h">
+    </ClInclude>
+    <ClCompile Include="..\..\src\hyperleveldb\db\repair.cc">
+      <ExcludedFromBuild>True</ExcludedFromBuild>
+    </ClCompile>
+    <ClCompile Include="..\..\src\hyperleveldb\db\replay_iterator.cc">
+      <ExcludedFromBuild>True</ExcludedFromBuild>
+    </ClCompile>
+    <ClInclude Include="..\..\src\hyperleveldb\db\replay_iterator.h">
+    </ClInclude>
+    <ClInclude Include="..\..\src\hyperleveldb\db\skiplist.h">
+    </ClInclude>
+    <ClInclude Include="..\..\src\hyperleveldb\db\snapshot.h">
+    </ClInclude>
+    <ClCompile Include="..\..\src\hyperleveldb\db\table_cache.cc">
+      <ExcludedFromBuild>True</ExcludedFromBuild>
+    </ClCompile>
+    <ClInclude Include="..\..\src\hyperleveldb\db\table_cache.h">
+    </ClInclude>
+    <ClCompile Include="..\..\src\hyperleveldb\db\version_edit.cc">
+      <ExcludedFromBuild>True</ExcludedFromBuild>
+    </ClCompile>
+    <ClInclude Include="..\..\src\hyperleveldb\db\version_edit.h">
+    </ClInclude>
+    <ClCompile Include="..\..\src\hyperleveldb\db\version_set.cc">
+      <ExcludedFromBuild>True</ExcludedFromBuild>
+    </ClCompile>
+    <ClInclude Include="..\..\src\hyperleveldb\db\version_set.h">
+    </ClInclude>
+    <ClCompile Include="..\..\src\hyperleveldb\db\write_batch.cc">
+      <ExcludedFromBuild>True</ExcludedFromBuild>
+    </ClCompile>
+    <ClInclude Include="..\..\src\hyperleveldb\db\write_batch_internal.h">
+    </ClInclude>
+    <ClInclude Include="..\..\src\hyperleveldb\hyperleveldb\cache.h">
+    </ClInclude>
+    <ClInclude Include="..\..\src\hyperleveldb\hyperleveldb\comparator.h">
+    </ClInclude>
+    <ClInclude Include="..\..\src\hyperleveldb\hyperleveldb\db.h">
+    </ClInclude>
+    <ClInclude Include="..\..\src\hyperleveldb\hyperleveldb\env.h">
+    </ClInclude>
+    <ClInclude Include="..\..\src\hyperleveldb\hyperleveldb\filter_policy.h">
+    </ClInclude>
+    <ClInclude Include="..\..\src\hyperleveldb\hyperleveldb\iterator.h">
+    </ClInclude>
+    <ClInclude Include="..\..\src\hyperleveldb\hyperleveldb\options.h">
+    </ClInclude>
+    <ClInclude Include="..\..\src\hyperleveldb\hyperleveldb\replay_iterator.h">
+    </ClInclude>
+    <ClInclude Include="..\..\src\hyperleveldb\hyperleveldb\slice.h">
+    </ClInclude>
+    <ClInclude Include="..\..\src\hyperleveldb\hyperleveldb\status.h">
+    </ClInclude>
+    <ClInclude Include="..\..\src\hyperleveldb\hyperleveldb\table.h">
+    </ClInclude>
+    <ClInclude Include="..\..\src\hyperleveldb\hyperleveldb\table_builder.h">
+    </ClInclude>
+    <ClInclude Include="..\..\src\hyperleveldb\hyperleveldb\write_batch.h">
+    </ClInclude>
+    <ClInclude Include="..\..\src\hyperleveldb\port\atomic_pointer.h">
+    </ClInclude>
+    <ClInclude Include="..\..\src\hyperleveldb\port\port.h">
+    </ClInclude>
+    <ClCompile Include="..\..\src\hyperleveldb\port\port_posix.cc">
+      <ExcludedFromBuild>True</ExcludedFromBuild>
+    </ClCompile>
+    <ClInclude Include="..\..\src\hyperleveldb\port\port_posix.h">
+    </ClInclude>
+    <ClInclude Include="..\..\src\hyperleveldb\port\thread_annotations.h">
+    </ClInclude>
+    <ClCompile Include="..\..\src\hyperleveldb\table\block.cc">
+      <ExcludedFromBuild>True</ExcludedFromBuild>
+    </ClCompile>
+    <ClInclude Include="..\..\src\hyperleveldb\table\block.h">
+    </ClInclude>
+    <ClCompile Include="..\..\src\hyperleveldb\table\block_builder.cc">
+      <ExcludedFromBuild>True</ExcludedFromBuild>
+    </ClCompile>
+    <ClInclude Include="..\..\src\hyperleveldb\table\block_builder.h">
+    </ClInclude>
+    <ClCompile Include="..\..\src\hyperleveldb\table\filter_block.cc">
+      <ExcludedFromBuild>True</ExcludedFromBuild>
+    </ClCompile>
+    <ClInclude Include="..\..\src\hyperleveldb\table\filter_block.h">
+    </ClInclude>
+    <ClCompile Include="..\..\src\hyperleveldb\table\format.cc">
+      <ExcludedFromBuild>True</ExcludedFromBuild>
+    </ClCompile>
+    <ClInclude Include="..\..\src\hyperleveldb\table\format.h">
+    </ClInclude>
+    <ClCompile Include="..\..\src\hyperleveldb\table\iterator.cc">
+      <ExcludedFromBuild>True</ExcludedFromBuild>
+    </ClCompile>
+    <ClInclude Include="..\..\src\hyperleveldb\table\iterator_wrapper.h">
+    </ClInclude>
+    <ClCompile Include="..\..\src\hyperleveldb\table\merger.cc">
+      <ExcludedFromBuild>True</ExcludedFromBuild>
+    </ClCompile>
+    <ClInclude Include="..\..\src\hyperleveldb\table\merger.h">
+    </ClInclude>
+    <ClCompile Include="..\..\src\hyperleveldb\table\table.cc">
+      <ExcludedFromBuild>True</ExcludedFromBuild>
+    </ClCompile>
+    <ClCompile Include="..\..\src\hyperleveldb\table\table_builder.cc">
+      <ExcludedFromBuild>True</ExcludedFromBuild>
+    </ClCompile>
+    <ClCompile Include="..\..\src\hyperleveldb\table\two_level_iterator.cc">
+      <ExcludedFromBuild>True</ExcludedFromBuild>
+    </ClCompile>
+    <ClInclude Include="..\..\src\hyperleveldb\table\two_level_iterator.h">
+    </ClInclude>
+    <ClCompile Include="..\..\src\hyperleveldb\util\arena.cc">
+      <ExcludedFromBuild>True</ExcludedFromBuild>
+    </ClCompile>
+    <ClInclude Include="..\..\src\hyperleveldb\util\arena.h">
+    </ClInclude>
+    <ClCompile Include="..\..\src\hyperleveldb\util\bloom.cc">
+      <ExcludedFromBuild>True</ExcludedFromBuild>
+    </ClCompile>
+    <ClCompile Include="..\..\src\hyperleveldb\util\cache.cc">
+      <ExcludedFromBuild>True</ExcludedFromBuild>
+    </ClCompile>
+    <ClCompile Include="..\..\src\hyperleveldb\util\coding.cc">
+      <ExcludedFromBuild>True</ExcludedFromBuild>
+    </ClCompile>
+    <ClInclude Include="..\..\src\hyperleveldb\util\coding.h">
+    </ClInclude>
+    <ClCompile Include="..\..\src\hyperleveldb\util\comparator.cc">
+      <ExcludedFromBuild>True</ExcludedFromBuild>
+    </ClCompile>
+    <ClCompile Include="..\..\src\hyperleveldb\util\crc32c.cc">
+      <ExcludedFromBuild>True</ExcludedFromBuild>
+    </ClCompile>
+    <ClInclude Include="..\..\src\hyperleveldb\util\crc32c.h">
+    </ClInclude>
+    <ClCompile Include="..\..\src\hyperleveldb\util\env.cc">
+      <ExcludedFromBuild>True</ExcludedFromBuild>
+    </ClCompile>
+    <ClCompile Include="..\..\src\hyperleveldb\util\env_posix.cc">
+      <ExcludedFromBuild>True</ExcludedFromBuild>
+    </ClCompile>
+    <ClCompile Include="..\..\src\hyperleveldb\util\filter_policy.cc">
+      <ExcludedFromBuild>True</ExcludedFromBuild>
+    </ClCompile>
+    <ClCompile Include="..\..\src\hyperleveldb\util\hash.cc">
+      <ExcludedFromBuild>True</ExcludedFromBuild>
+    </ClCompile>
+    <ClInclude Include="..\..\src\hyperleveldb\util\hash.h">
+    </ClInclude>
+    <ClCompile Include="..\..\src\hyperleveldb\util\histogram.cc">
+      <ExcludedFromBuild>True</ExcludedFromBuild>
+    </ClCompile>
+    <ClInclude Include="..\..\src\hyperleveldb\util\histogram.h">
+    </ClInclude>
+    <ClCompile Include="..\..\src\hyperleveldb\util\logging.cc">
+      <ExcludedFromBuild>True</ExcludedFromBuild>
+    </ClCompile>
+    <ClInclude Include="..\..\src\hyperleveldb\util\logging.h">
+    </ClInclude>
+    <ClInclude Include="..\..\src\hyperleveldb\util\mutexlock.h">
+    </ClInclude>
+    <ClCompile Include="..\..\src\hyperleveldb\util\options.cc">
+      <ExcludedFromBuild>True</ExcludedFromBuild>
+    </ClCompile>
+    <ClInclude Include="..\..\src\hyperleveldb\util\posix_logger.h">
+    </ClInclude>
+    <ClInclude Include="..\..\src\hyperleveldb\util\random.h">
+    </ClInclude>
+    <ClCompile Include="..\..\src\hyperleveldb\util\status.cc">
+      <ExcludedFromBuild>True</ExcludedFromBuild>
+    </ClCompile>
+    <ClCompile Include="..\..\src\leveldb\db\builder.cc">
+      <ExcludedFromBuild>True</ExcludedFromBuild>
+    </ClCompile>
+    <ClInclude Include="..\..\src\leveldb\db\builder.h">
+    </ClInclude>
+    <ClCompile Include="..\..\src\leveldb\db\dbformat.cc">
+      <ExcludedFromBuild>True</ExcludedFromBuild>
+    </ClCompile>
+    <ClInclude Include="..\..\src\leveldb\db\dbformat.h">
+    </ClInclude>
+    <ClCompile Include="..\..\src\leveldb\db\db_impl.cc">
+      <ExcludedFromBuild>True</ExcludedFromBuild>
+    </ClCompile>
+    <ClInclude Include="..\..\src\leveldb\db\db_impl.h">
+    </ClInclude>
+    <ClCompile Include="..\..\src\leveldb\db\db_iter.cc">
+      <ExcludedFromBuild>True</ExcludedFromBuild>
+    </ClCompile>
+    <ClInclude Include="..\..\src\leveldb\db\db_iter.h">
+    </ClInclude>
+    <ClCompile Include="..\..\src\leveldb\db\filename.cc">
+      <ExcludedFromBuild>True</ExcludedFromBuild>
+    </ClCompile>
+    <ClInclude Include="..\..\src\leveldb\db\filename.h">
+    </ClInclude>
+    <ClInclude Include="..\..\src\leveldb\db\log_format.h">
+    </ClInclude>
+    <ClCompile Include="..\..\src\leveldb\db\log_reader.cc">
+      <ExcludedFromBuild>True</ExcludedFromBuild>
+    </ClCompile>
+    <ClInclude Include="..\..\src\leveldb\db\log_reader.h">
+    </ClInclude>
+    <ClCompile Include="..\..\src\leveldb\db\log_writer.cc">
+      <ExcludedFromBuild>True</ExcludedFromBuild>
+    </ClCompile>
+    <ClInclude Include="..\..\src\leveldb\db\log_writer.h">
+    </ClInclude>
+    <ClCompile Include="..\..\src\leveldb\db\memtable.cc">
+      <ExcludedFromBuild>True</ExcludedFromBuild>
+    </ClCompile>
+    <ClInclude Include="..\..\src\leveldb\db\memtable.h">
+    </ClInclude>
+    <ClCompile Include="..\..\src\leveldb\db\repair.cc">
+      <ExcludedFromBuild>True</ExcludedFromBuild>
+    </ClCompile>
+    <ClInclude Include="..\..\src\leveldb\db\skiplist.h">
+    </ClInclude>
+    <ClInclude Include="..\..\src\leveldb\db\snapshot.h">
+    </ClInclude>
+    <ClCompile Include="..\..\src\leveldb\db\table_cache.cc">
+      <ExcludedFromBuild>True</ExcludedFromBuild>
+    </ClCompile>
+    <ClInclude Include="..\..\src\leveldb\db\table_cache.h">
+    </ClInclude>
+    <ClCompile Include="..\..\src\leveldb\db\version_edit.cc">
+      <ExcludedFromBuild>True</ExcludedFromBuild>
+    </ClCompile>
+    <ClInclude Include="..\..\src\leveldb\db\version_edit.h">
+    </ClInclude>
+    <ClCompile Include="..\..\src\leveldb\db\version_set.cc">
+      <ExcludedFromBuild>True</ExcludedFromBuild>
+    </ClCompile>
+    <ClInclude Include="..\..\src\leveldb\db\version_set.h">
+    </ClInclude>
+    <ClCompile Include="..\..\src\leveldb\db\write_batch.cc">
+      <ExcludedFromBuild>True</ExcludedFromBuild>
+    </ClCompile>
+    <ClInclude Include="..\..\src\leveldb\db\write_batch_internal.h">
+    </ClInclude>
+    <ClInclude Include="..\..\src\leveldb\include\leveldb\cache.h">
+    </ClInclude>
+    <ClInclude Include="..\..\src\leveldb\include\leveldb\comparator.h">
+    </ClInclude>
+    <ClInclude Include="..\..\src\leveldb\include\leveldb\db.h">
+    </ClInclude>
+    <ClInclude Include="..\..\src\leveldb\include\leveldb\env.h">
+    </ClInclude>
+    <ClInclude Include="..\..\src\leveldb\include\leveldb\filter_policy.h">
+    </ClInclude>
+    <ClInclude Include="..\..\src\leveldb\include\leveldb\iterator.h">
+    </ClInclude>
+    <ClInclude Include="..\..\src\leveldb\include\leveldb\options.h">
+    </ClInclude>
+    <ClInclude Include="..\..\src\leveldb\include\leveldb\slice.h">
+    </ClInclude>
+    <ClInclude Include="..\..\src\leveldb\include\leveldb\status.h">
+    </ClInclude>
+    <ClInclude Include="..\..\src\leveldb\include\leveldb\table.h">
+    </ClInclude>
+    <ClInclude Include="..\..\src\leveldb\include\leveldb\table_builder.h">
+    </ClInclude>
+    <ClInclude Include="..\..\src\leveldb\include\leveldb\write_batch.h">
+    </ClInclude>
+    <ClInclude Include="..\..\src\leveldb\port\atomic_pointer.h">
+    </ClInclude>
+    <ClInclude Include="..\..\src\leveldb\port\port.h">
+    </ClInclude>
+    <ClCompile Include="..\..\src\leveldb\port\port_posix.cc">
+      <ExcludedFromBuild>True</ExcludedFromBuild>
+    </ClCompile>
+    <ClInclude Include="..\..\src\leveldb\port\port_posix.h">
+    </ClInclude>
+    <ClCompile Include="..\..\src\leveldb\port\port_win.cc">
+      <ExcludedFromBuild>True</ExcludedFromBuild>
+    </ClCompile>
+    <ClInclude Include="..\..\src\leveldb\port\port_win.h">
+    </ClInclude>
+    <ClInclude Include="..\..\src\leveldb\port\thread_annotations.h">
+    </ClInclude>
+    <ClCompile Include="..\..\src\leveldb\table\block.cc">
+      <ExcludedFromBuild>True</ExcludedFromBuild>
+    </ClCompile>
+    <ClInclude Include="..\..\src\leveldb\table\block.h">
+    </ClInclude>
+    <ClCompile Include="..\..\src\leveldb\table\block_builder.cc">
+      <ExcludedFromBuild>True</ExcludedFromBuild>
+    </ClCompile>
+    <ClInclude Include="..\..\src\leveldb\table\block_builder.h">
+    </ClInclude>
+    <ClCompile Include="..\..\src\leveldb\table\filter_block.cc">
+      <ExcludedFromBuild>True</ExcludedFromBuild>
+    </ClCompile>
+    <ClInclude Include="..\..\src\leveldb\table\filter_block.h">
+    </ClInclude>
+    <ClCompile Include="..\..\src\leveldb\table\format.cc">
+      <ExcludedFromBuild>True</ExcludedFromBuild>
+    </ClCompile>
+    <ClInclude Include="..\..\src\leveldb\table\format.h">
+    </ClInclude>
+    <ClCompile Include="..\..\src\leveldb\table\iterator.cc">
+      <ExcludedFromBuild>True</ExcludedFromBuild>
+    </ClCompile>
+    <ClInclude Include="..\..\src\leveldb\table\iterator_wrapper.h">
+    </ClInclude>
+    <ClCompile Include="..\..\src\leveldb\table\merger.cc">
+      <ExcludedFromBuild>True</ExcludedFromBuild>
+    </ClCompile>
+    <ClInclude Include="..\..\src\leveldb\table\merger.h">
+    </ClInclude>
+    <ClCompile Include="..\..\src\leveldb\table\table.cc">
+      <ExcludedFromBuild>True</ExcludedFromBuild>
+    </ClCompile>
+    <ClCompile Include="..\..\src\leveldb\table\table_builder.cc">
+      <ExcludedFromBuild>True</ExcludedFromBuild>
+    </ClCompile>
+    <ClCompile Include="..\..\src\leveldb\table\two_level_iterator.cc">
+      <ExcludedFromBuild>True</ExcludedFromBuild>
+    </ClCompile>
+    <ClInclude Include="..\..\src\leveldb\table\two_level_iterator.h">
+    </ClInclude>
+    <ClCompile Include="..\..\src\leveldb\util\arena.cc">
+      <ExcludedFromBuild>True</ExcludedFromBuild>
+    </ClCompile>
+    <ClInclude Include="..\..\src\leveldb\util\arena.h">
+    </ClInclude>
+    <ClCompile Include="..\..\src\leveldb\util\bloom.cc">
+      <ExcludedFromBuild>True</ExcludedFromBuild>
+    </ClCompile>
+    <ClCompile Include="..\..\src\leveldb\util\cache.cc">
+      <ExcludedFromBuild>True</ExcludedFromBuild>
+    </ClCompile>
+    <ClCompile Include="..\..\src\leveldb\util\coding.cc">
+      <ExcludedFromBuild>True</ExcludedFromBuild>
+    </ClCompile>
+    <ClInclude Include="..\..\src\leveldb\util\coding.h">
+    </ClInclude>
+    <ClCompile Include="..\..\src\leveldb\util\comparator.cc">
+      <ExcludedFromBuild>True</ExcludedFromBuild>
+    </ClCompile>
+    <ClCompile Include="..\..\src\leveldb\util\crc32c.cc">
+      <ExcludedFromBuild>True</ExcludedFromBuild>
+    </ClCompile>
+    <ClInclude Include="..\..\src\leveldb\util\crc32c.h">
+    </ClInclude>
+    <ClCompile Include="..\..\src\leveldb\util\env.cc">
+      <ExcludedFromBuild>True</ExcludedFromBuild>
+    </ClCompile>
+    <ClCompile Include="..\..\src\leveldb\util\env_posix.cc">
+      <ExcludedFromBuild>True</ExcludedFromBuild>
+    </ClCompile>
+    <ClCompile Include="..\..\src\leveldb\util\env_win.cc">
+      <ExcludedFromBuild>True</ExcludedFromBuild>
+    </ClCompile>
+    <ClCompile Include="..\..\src\leveldb\util\filter_policy.cc">
+      <ExcludedFromBuild>True</ExcludedFromBuild>
+    </ClCompile>
+    <ClCompile Include="..\..\src\leveldb\util\hash.cc">
+      <ExcludedFromBuild>True</ExcludedFromBuild>
+    </ClCompile>
+    <ClInclude Include="..\..\src\leveldb\util\hash.h">
+    </ClInclude>
+    <ClCompile Include="..\..\src\leveldb\util\histogram.cc">
+      <ExcludedFromBuild>True</ExcludedFromBuild>
+    </ClCompile>
+    <ClInclude Include="..\..\src\leveldb\util\histogram.h">
+    </ClInclude>
+    <ClCompile Include="..\..\src\leveldb\util\logging.cc">
+      <ExcludedFromBuild>True</ExcludedFromBuild>
+    </ClCompile>
+    <ClInclude Include="..\..\src\leveldb\util\logging.h">
+    </ClInclude>
+    <ClInclude Include="..\..\src\leveldb\util\mutexlock.h">
+    </ClInclude>
+    <ClCompile Include="..\..\src\leveldb\util\options.cc">
+      <ExcludedFromBuild>True</ExcludedFromBuild>
+    </ClCompile>
+    <ClInclude Include="..\..\src\leveldb\util\posix_logger.h">
+    </ClInclude>
+    <ClInclude Include="..\..\src\leveldb\util\random.h">
+    </ClInclude>
+    <ClCompile Include="..\..\src\leveldb\util\status.cc">
+      <ExcludedFromBuild>True</ExcludedFromBuild>
+    </ClCompile>
+    <ClCompile Include="..\..\src\protobuf\src\google\protobuf\compiler\importer.cc">
+      <ExcludedFromBuild>True</ExcludedFromBuild>
+    </ClCompile>
+    <ClInclude Include="..\..\src\protobuf\src\google\protobuf\compiler\importer.h">
+    </ClInclude>
+    <ClCompile Include="..\..\src\protobuf\src\google\protobuf\compiler\parser.cc">
+      <ExcludedFromBuild>True</ExcludedFromBuild>
+    </ClCompile>
+    <ClInclude Include="..\..\src\protobuf\src\google\protobuf\compiler\parser.h">
+    </ClInclude>
+    <ClCompile Include="..\..\src\protobuf\src\google\protobuf\descriptor.cc">
+      <ExcludedFromBuild>True</ExcludedFromBuild>
+    </ClCompile>
+    <ClInclude Include="..\..\src\protobuf\src\google\protobuf\descriptor.h">
+    </ClInclude>
+    <ClCompile Include="..\..\src\protobuf\src\google\protobuf\descriptor.pb.cc">
+      <ExcludedFromBuild>True</ExcludedFromBuild>
+    </ClCompile>
+    <ClInclude Include="..\..\src\protobuf\src\google\protobuf\descriptor.pb.h">
+    </ClInclude>
+    <ClCompile Include="..\..\src\protobuf\src\google\protobuf\descriptor_database.cc">
+      <ExcludedFromBuild>True</ExcludedFromBuild>
+    </ClCompile>
+    <ClInclude Include="..\..\src\protobuf\src\google\protobuf\descriptor_database.h">
+    </ClInclude>
+    <ClCompile Include="..\..\src\protobuf\src\google\protobuf\dynamic_message.cc">
+      <ExcludedFromBuild>True</ExcludedFromBuild>
+    </ClCompile>
+    <ClInclude Include="..\..\src\protobuf\src\google\protobuf\dynamic_message.h">
+    </ClInclude>
+    <ClCompile Include="..\..\src\protobuf\src\google\protobuf\extension_set.cc">
+      <ExcludedFromBuild>True</ExcludedFromBuild>
+    </ClCompile>
+    <ClInclude Include="..\..\src\protobuf\src\google\protobuf\extension_set.h">
+    </ClInclude>
+    <ClCompile Include="..\..\src\protobuf\src\google\protobuf\extension_set_heavy.cc">
+      <ExcludedFromBuild>True</ExcludedFromBuild>
+    </ClCompile>
+    <ClInclude Include="..\..\src\protobuf\src\google\protobuf\generated_enum_reflection.h">
+    </ClInclude>
+    <ClCompile Include="..\..\src\protobuf\src\google\protobuf\generated_message_reflection.cc">
+      <ExcludedFromBuild>True</ExcludedFromBuild>
+    </ClCompile>
+    <ClInclude Include="..\..\src\protobuf\src\google\protobuf\generated_message_reflection.h">
+    </ClInclude>
+    <ClCompile Include="..\..\src\protobuf\src\google\protobuf\generated_message_util.cc">
+      <ExcludedFromBuild>True</ExcludedFromBuild>
+    </ClCompile>
+    <ClInclude Include="..\..\src\protobuf\src\google\protobuf\generated_message_util.h">
+    </ClInclude>
+    <ClCompile Include="..\..\src\protobuf\src\google\protobuf\io\coded_stream.cc">
+      <ExcludedFromBuild>True</ExcludedFromBuild>
+    </ClCompile>
+    <ClInclude Include="..\..\src\protobuf\src\google\protobuf\io\coded_stream.h">
+    </ClInclude>
+    <ClInclude Include="..\..\src\protobuf\src\google\protobuf\io\coded_stream_inl.h">
+    </ClInclude>
+    <ClCompile Include="..\..\src\protobuf\src\google\protobuf\io\gzip_stream.cc">
+      <ExcludedFromBuild>True</ExcludedFromBuild>
+    </ClCompile>
+    <ClInclude Include="..\..\src\protobuf\src\google\protobuf\io\gzip_stream.h">
+    </ClInclude>
+    <ClCompile Include="..\..\src\protobuf\src\google\protobuf\io\tokenizer.cc">
+      <ExcludedFromBuild>True</ExcludedFromBuild>
+    </ClCompile>
+    <ClInclude Include="..\..\src\protobuf\src\google\protobuf\io\tokenizer.h">
+    </ClInclude>
+    <ClCompile Include="..\..\src\protobuf\src\google\protobuf\io\zero_copy_stream.cc">
+      <ExcludedFromBuild>True</ExcludedFromBuild>
+    </ClCompile>
+    <ClInclude Include="..\..\src\protobuf\src\google\protobuf\io\zero_copy_stream.h">
+    </ClInclude>
+    <ClCompile Include="..\..\src\protobuf\src\google\protobuf\io\zero_copy_stream_impl.cc">
+      <ExcludedFromBuild>True</ExcludedFromBuild>
+    </ClCompile>
+    <ClInclude Include="..\..\src\protobuf\src\google\protobuf\io\zero_copy_stream_impl.h">
+    </ClInclude>
+    <ClCompile Include="..\..\src\protobuf\src\google\protobuf\io\zero_copy_stream_impl_lite.cc">
+      <ExcludedFromBuild>True</ExcludedFromBuild>
+    </ClCompile>
+    <ClInclude Include="..\..\src\protobuf\src\google\protobuf\io\zero_copy_stream_impl_lite.h">
+    </ClInclude>
+    <ClCompile Include="..\..\src\protobuf\src\google\protobuf\message.cc">
+      <ExcludedFromBuild>True</ExcludedFromBuild>
+    </ClCompile>
+    <ClInclude Include="..\..\src\protobuf\src\google\protobuf\message.h">
+    </ClInclude>
+    <ClCompile Include="..\..\src\protobuf\src\google\protobuf\message_lite.cc">
+      <ExcludedFromBuild>True</ExcludedFromBuild>
+    </ClCompile>
+    <ClInclude Include="..\..\src\protobuf\src\google\protobuf\message_lite.h">
+    </ClInclude>
+    <ClCompile Include="..\..\src\protobuf\src\google\protobuf\reflection_ops.cc">
+      <ExcludedFromBuild>True</ExcludedFromBuild>
+    </ClCompile>
+    <ClInclude Include="..\..\src\protobuf\src\google\protobuf\reflection_ops.h">
+    </ClInclude>
+    <ClCompile Include="..\..\src\protobuf\src\google\protobuf\repeated_field.cc">
+      <ExcludedFromBuild>True</ExcludedFromBuild>
+    </ClCompile>
+    <ClInclude Include="..\..\src\protobuf\src\google\protobuf\repeated_field.h">
+    </ClInclude>
+    <ClCompile Include="..\..\src\protobuf\src\google\protobuf\service.cc">
+      <ExcludedFromBuild>True</ExcludedFromBuild>
+    </ClCompile>
+    <ClInclude Include="..\..\src\protobuf\src\google\protobuf\service.h">
+    </ClInclude>
+    <ClInclude Include="..\..\src\protobuf\src\google\protobuf\stubs\atomicops.h">
+    </ClInclude>
+    <ClInclude Include="..\..\src\protobuf\src\google\protobuf\stubs\atomicops_internals_arm_gcc.h">
+    </ClInclude>
+    <ClInclude Include="..\..\src\protobuf\src\google\protobuf\stubs\atomicops_internals_arm_qnx.h">
+    </ClInclude>
+    <ClInclude Include="..\..\src\protobuf\src\google\protobuf\stubs\atomicops_internals_atomicword_compat.h">
+    </ClInclude>
+    <ClInclude Include="..\..\src\protobuf\src\google\protobuf\stubs\atomicops_internals_macosx.h">
+    </ClInclude>
+    <ClInclude Include="..\..\src\protobuf\src\google\protobuf\stubs\atomicops_internals_mips_gcc.h">
+    </ClInclude>
+    <ClInclude Include="..\..\src\protobuf\src\google\protobuf\stubs\atomicops_internals_pnacl.h">
+    </ClInclude>
+    <ClInclude Include="..\..\src\protobuf\src\google\protobuf\stubs\atomicops_internals_x86_gcc.h">
+    </ClInclude>
+    <ClCompile Include="..\..\src\protobuf\src\google\protobuf\stubs\atomicops_internals_x86_msvc.cc">
+      <ExcludedFromBuild>True</ExcludedFromBuild>
+    </ClCompile>
+    <ClInclude Include="..\..\src\protobuf\src\google\protobuf\stubs\atomicops_internals_x86_msvc.h">
+    </ClInclude>
+    <ClCompile Include="..\..\src\protobuf\src\google\protobuf\stubs\common.cc">
+      <ExcludedFromBuild>True</ExcludedFromBuild>
+    </ClCompile>
+    <ClInclude Include="..\..\src\protobuf\src\google\protobuf\stubs\common.h">
+    </ClInclude>
+    <ClInclude Include="..\..\src\protobuf\src\google\protobuf\stubs\hash.h">
+    </ClInclude>
+    <ClInclude Include="..\..\src\protobuf\src\google\protobuf\stubs\map-util.h">
+    </ClInclude>
+    <ClCompile Include="..\..\src\protobuf\src\google\protobuf\stubs\once.cc">
+      <ExcludedFromBuild>True</ExcludedFromBuild>
+    </ClCompile>
+    <ClInclude Include="..\..\src\protobuf\src\google\protobuf\stubs\once.h">
+    </ClInclude>
+    <ClInclude Include="..\..\src\protobuf\src\google\protobuf\stubs\platform_macros.h">
+    </ClInclude>
+    <ClInclude Include="..\..\src\protobuf\src\google\protobuf\stubs\stl_util.h">
+    </ClInclude>
+    <ClCompile Include="..\..\src\protobuf\src\google\protobuf\stubs\stringprintf.cc">
+      <ExcludedFromBuild>True</ExcludedFromBuild>
+    </ClCompile>
+    <ClInclude Include="..\..\src\protobuf\src\google\protobuf\stubs\stringprintf.h">
+    </ClInclude>
+    <ClCompile Include="..\..\src\protobuf\src\google\protobuf\stubs\structurally_valid.cc">
+      <ExcludedFromBuild>True</ExcludedFromBuild>
+    </ClCompile>
+    <ClCompile Include="..\..\src\protobuf\src\google\protobuf\stubs\strutil.cc">
+      <ExcludedFromBuild>True</ExcludedFromBuild>
+    </ClCompile>
+    <ClInclude Include="..\..\src\protobuf\src\google\protobuf\stubs\strutil.h">
+    </ClInclude>
+    <ClCompile Include="..\..\src\protobuf\src\google\protobuf\stubs\substitute.cc">
+      <ExcludedFromBuild>True</ExcludedFromBuild>
+    </ClCompile>
+    <ClInclude Include="..\..\src\protobuf\src\google\protobuf\stubs\substitute.h">
+    </ClInclude>
+    <ClInclude Include="..\..\src\protobuf\src\google\protobuf\stubs\template_util.h">
+    </ClInclude>
+    <ClInclude Include="..\..\src\protobuf\src\google\protobuf\stubs\type_traits.h">
+    </ClInclude>
+    <ClInclude Include="..\..\src\protobuf\src\google\protobuf\testing\googletest.h">
+    </ClInclude>
+    <ClCompile Include="..\..\src\protobuf\src\google\protobuf\text_format.cc">
+      <ExcludedFromBuild>True</ExcludedFromBuild>
+    </ClCompile>
+    <ClInclude Include="..\..\src\protobuf\src\google\protobuf\text_format.h">
+    </ClInclude>
+    <ClCompile Include="..\..\src\protobuf\src\google\protobuf\unknown_field_set.cc">
+      <ExcludedFromBuild>True</ExcludedFromBuild>
+    </ClCompile>
+    <ClInclude Include="..\..\src\protobuf\src\google\protobuf\unknown_field_set.h">
+    </ClInclude>
+    <ClCompile Include="..\..\src\protobuf\src\google\protobuf\wire_format.cc">
+      <ExcludedFromBuild>True</ExcludedFromBuild>
+    </ClCompile>
+    <ClInclude Include="..\..\src\protobuf\src\google\protobuf\wire_format.h">
+    </ClInclude>
+    <ClCompile Include="..\..\src\protobuf\src\google\protobuf\wire_format_lite.cc">
+      <ExcludedFromBuild>True</ExcludedFromBuild>
+    </ClCompile>
+    <ClInclude Include="..\..\src\protobuf\src\google\protobuf\wire_format_lite.h">
+    </ClInclude>
+    <ClInclude Include="..\..\src\protobuf\src\google\protobuf\wire_format_lite_inl.h">
+    </ClInclude>
+    <ClInclude Include="..\..\src\protobuf\vsprojects\config.h">
+    </ClInclude>
+    <ClInclude Include="..\..\src\ripple\algorithm\api\CycledSet.h">
+    </ClInclude>
+    <ClInclude Include="..\..\src\ripple\algorithm\api\DecayingSample.h">
+    </ClInclude>
+    <ClCompile Include="..\..\src\ripple\basics\containers\RangeSet.cpp">
+      <ExcludedFromBuild>True</ExcludedFromBuild>
+    </ClCompile>
+    <ClInclude Include="..\..\src\ripple\basics\containers\RangeSet.h">
+    </ClInclude>
+    <ClInclude Include="..\..\src\ripple\basics\containers\SyncUnorderedMap.h">
+    </ClInclude>
+    <ClCompile Include="..\..\src\ripple\basics\log\Log.cpp">
+      <ExcludedFromBuild>True</ExcludedFromBuild>
+    </ClCompile>
+    <ClInclude Include="..\..\src\ripple\basics\log\Log.h">
+    </ClInclude>
+    <ClInclude Include="..\..\src\ripple\basics\log\LoggedTimings.h">
+    </ClInclude>
+    <ClInclude Include="..\..\src\ripple\basics\system\BoostIncludes.h">
+    </ClInclude>
+    <ClCompile Include="..\..\src\ripple\basics\system\CheckLibraryVersions.cpp">
+      <ExcludedFromBuild>True</ExcludedFromBuild>
+    </ClCompile>
+    <ClInclude Include="..\..\src\ripple\basics\system\CheckLibraryVersions.h">
+    </ClInclude>
+    <ClInclude Include="..\..\src\ripple\basics\types\BasicTypes.h">
+    </ClInclude>
+    <ClCompile Include="..\..\src\ripple\basics\utility\CountedObject.cpp">
+      <ExcludedFromBuild>True</ExcludedFromBuild>
+    </ClCompile>
+    <ClInclude Include="..\..\src\ripple\basics\utility\CountedObject.h">
+    </ClInclude>
+    <ClCompile Include="..\..\src\ripple\basics\utility\IniFile.cpp">
+      <ExcludedFromBuild>True</ExcludedFromBuild>
+    </ClCompile>
+    <ClInclude Include="..\..\src\ripple\basics\utility\IniFile.h">
+    </ClInclude>
+    <ClInclude Include="..\..\src\ripple\basics\utility\PlatformMacros.h">
+    </ClInclude>
+    <ClInclude Include="..\..\src\ripple\basics\utility\StringConcat.h">
+    </ClInclude>
+    <ClCompile Include="..\..\src\ripple\basics\utility\StringUtilities.cpp">
+      <ExcludedFromBuild>True</ExcludedFromBuild>
+    </ClCompile>
+    <ClInclude Include="..\..\src\ripple\basics\utility\StringUtilities.h">
+    </ClInclude>
+    <ClCompile Include="..\..\src\ripple\basics\utility\Sustain.cpp">
+      <ExcludedFromBuild>True</ExcludedFromBuild>
+    </ClCompile>
+    <ClInclude Include="..\..\src\ripple\basics\utility\Sustain.h">
+    </ClInclude>
+    <ClCompile Include="..\..\src\ripple\basics\utility\ThreadName.cpp">
+      <ExcludedFromBuild>True</ExcludedFromBuild>
+    </ClCompile>
+    <ClInclude Include="..\..\src\ripple\basics\utility\ThreadName.h">
+    </ClInclude>
+    <ClCompile Include="..\..\src\ripple\basics\utility\Time.cpp">
+      <ExcludedFromBuild>True</ExcludedFromBuild>
+    </ClCompile>
+    <ClInclude Include="..\..\src\ripple\basics\utility\Time.h">
+    </ClInclude>
+    <ClInclude Include="..\..\src\ripple\basics\utility\ToString.h">
+    </ClInclude>
+    <ClCompile Include="..\..\src\ripple\basics\utility\UptimeTimer.cpp">
+      <ExcludedFromBuild>True</ExcludedFromBuild>
+    </ClCompile>
+    <ClInclude Include="..\..\src\ripple\basics\utility\UptimeTimer.h">
+    </ClInclude>
+    <ClInclude Include="..\..\src\ripple\common\byte_view.h">
+    </ClInclude>
+    <ClCompile Include="..\..\src\ripple\common\impl\KeyCache.cpp">
+      <ExcludedFromBuild>True</ExcludedFromBuild>
+    </ClCompile>
+    <ClCompile Include="..\..\src\ripple\common\impl\MultiSocket.cpp">
+      <ExcludedFromBuild>True</ExcludedFromBuild>
+    </ClCompile>
+    <ClInclude Include="..\..\src\ripple\common\impl\MultiSocketImpl.h">
+    </ClInclude>
+    <ClCompile Include="..\..\src\ripple\common\impl\ResolverAsio.cpp">
+      <ExcludedFromBuild>True</ExcludedFromBuild>
+    </ClCompile>
+    <ClCompile Include="..\..\src\ripple\common\impl\RippleSSLContext.cpp">
+      <ExcludedFromBuild>True</ExcludedFromBuild>
+    </ClCompile>
+    <ClCompile Include="..\..\src\ripple\common\impl\TaggedCache.cpp">
+      <ExcludedFromBuild>True</ExcludedFromBuild>
+    </ClCompile>
+    <ClInclude Include="..\..\src\ripple\common\jsonrpc_fields.h">
+    </ClInclude>
+    <ClInclude Include="..\..\src\ripple\common\KeyCache.h">
+    </ClInclude>
+    <ClInclude Include="..\..\src\ripple\common\MultiSocket.h">
+    </ClInclude>
+    <ClInclude Include="..\..\src\ripple\common\Resolver.h">
+    </ClInclude>
+    <ClInclude Include="..\..\src\ripple\common\ResolverAsio.h">
+    </ClInclude>
+    <ClInclude Include="..\..\src\ripple\common\RippleSSLContext.h">
+    </ClInclude>
+    <ClInclude Include="..\..\src\ripple\common\seconds_clock.h">
+    </ClInclude>
+    <ClInclude Include="..\..\src\ripple\common\TaggedCache.h">
+    </ClInclude>
+    <ClCompile Include="..\..\src\ripple\common\tests\cross_offer.test.cpp">
+      <ExcludedFromBuild>True</ExcludedFromBuild>
+    </ClCompile>
+    <ClInclude Include="..\..\src\ripple\common\UnorderedContainers.h">
+    </ClInclude>
+    <ClCompile Include="..\..\src\ripple\http\impl\Door.cpp">
+      <ExcludedFromBuild>True</ExcludedFromBuild>
+    </ClCompile>
+    <ClInclude Include="..\..\src\ripple\http\impl\Door.h">
+    </ClInclude>
+    <ClCompile Include="..\..\src\ripple\http\impl\Peer.cpp">
+      <ExcludedFromBuild>True</ExcludedFromBuild>
+    </ClCompile>
+    <ClInclude Include="..\..\src\ripple\http\impl\Peer.h">
+    </ClInclude>
+    <ClCompile Include="..\..\src\ripple\http\impl\Port.cpp">
+      <ExcludedFromBuild>True</ExcludedFromBuild>
+    </ClCompile>
+    <ClCompile Include="..\..\src\ripple\http\impl\ScopedStream.cpp">
+      <ExcludedFromBuild>True</ExcludedFromBuild>
+    </ClCompile>
+    <ClCompile Include="..\..\src\ripple\http\impl\Server.cpp">
+      <ExcludedFromBuild>True</ExcludedFromBuild>
+    </ClCompile>
+    <ClCompile Include="..\..\src\ripple\http\impl\ServerImpl.cpp">
+      <ExcludedFromBuild>True</ExcludedFromBuild>
+    </ClCompile>
+    <ClInclude Include="..\..\src\ripple\http\impl\ServerImpl.h">
+    </ClInclude>
+    <ClInclude Include="..\..\src\ripple\http\impl\Types.h">
+    </ClInclude>
+    <ClInclude Include="..\..\src\ripple\http\Server.h">
+    </ClInclude>
+    <ClInclude Include="..\..\src\ripple\http\Session.h">
+    </ClInclude>
+    <ClInclude Include="..\..\src\ripple\json\api\JsonPropertyStream.h">
+    </ClInclude>
+    <ClInclude Include="..\..\src\ripple\json\api\json_config.h">
+    </ClInclude>
+    <ClInclude Include="..\..\src\ripple\json\api\json_features.h">
+    </ClInclude>
+    <ClInclude Include="..\..\src\ripple\json\api\json_forwards.h">
+    </ClInclude>
+    <ClInclude Include="..\..\src\ripple\json\api\json_reader.h">
+    </ClInclude>
+    <ClInclude Include="..\..\src\ripple\json\api\json_value.h">
+    </ClInclude>
+    <ClInclude Include="..\..\src\ripple\json\api\json_writer.h">
+    </ClInclude>
+    <ClCompile Include="..\..\src\ripple\json\impl\JsonPropertyStream.cpp">
+      <ExcludedFromBuild>True</ExcludedFromBuild>
+    </ClCompile>
+    <ClInclude Include="..\..\src\ripple\json\impl\json_batchallocator.h">
+    </ClInclude>
+    <ClInclude Include="..\..\src\ripple\json\impl\json_internalarray.inl">
+    </ClInclude>
+    <ClInclude Include="..\..\src\ripple\json\impl\json_internalmap.inl">
+    </ClInclude>
+    <ClCompile Include="..\..\src\ripple\json\impl\json_reader.cpp">
+      <ExcludedFromBuild>True</ExcludedFromBuild>
+    </ClCompile>
+    <ClCompile Include="..\..\src\ripple\json\impl\json_value.cpp">
+      <ExcludedFromBuild>True</ExcludedFromBuild>
+    </ClCompile>
+    <ClInclude Include="..\..\src\ripple\json\impl\json_valueiterator.inl">
+    </ClInclude>
+    <ClCompile Include="..\..\src\ripple\json\impl\json_writer.cpp">
+      <ExcludedFromBuild>True</ExcludedFromBuild>
+    </ClCompile>
+    <ClCompile Include="..\..\src\ripple\json\impl\Tests.cpp">
+      <ExcludedFromBuild>True</ExcludedFromBuild>
+    </ClCompile>
+    <ClInclude Include="..\..\src\ripple\module\app\book\Amount.h">
+    </ClInclude>
+    <ClInclude Include="..\..\src\ripple\module\app\book\Amounts.h">
+    </ClInclude>
+    <ClInclude Include="..\..\src\ripple\module\app\book\BookTip.h">
+    </ClInclude>
+    <ClCompile Include="..\..\src\ripple\module\app\book\impl\BookTip.cpp">
+      <ExcludedFromBuild>True</ExcludedFromBuild>
+    </ClCompile>
+    <ClCompile Include="..\..\src\ripple\module\app\book\impl\OfferStream.cpp">
+      <ExcludedFromBuild>True</ExcludedFromBuild>
+    </ClCompile>
+    <ClCompile Include="..\..\src\ripple\module\app\book\impl\Quality.cpp">
+      <ExcludedFromBuild>True</ExcludedFromBuild>
+    </ClCompile>
+    <ClCompile Include="..\..\src\ripple\module\app\book\impl\Taker.cpp">
+      <ExcludedFromBuild>True</ExcludedFromBuild>
+    </ClCompile>
+    <ClInclude Include="..\..\src\ripple\module\app\book\Offer.h">
+    </ClInclude>
+    <ClInclude Include="..\..\src\ripple\module\app\book\OfferStream.h">
+    </ClInclude>
+    <ClInclude Include="..\..\src\ripple\module\app\book\Quality.h">
+    </ClInclude>
+    <ClInclude Include="..\..\src\ripple\module\app\book\Taker.h">
+    </ClInclude>
+    <ClCompile Include="..\..\src\ripple\module\app\book\tests\OfferStream.test.cpp">
+      <ExcludedFromBuild>True</ExcludedFromBuild>
+    </ClCompile>
+    <ClCompile Include="..\..\src\ripple\module\app\book\tests\Quality.test.cpp">
+      <ExcludedFromBuild>True</ExcludedFromBuild>
+    </ClCompile>
+    <ClInclude Include="..\..\src\ripple\module\app\book\Types.h">
+    </ClInclude>
+    <ClCompile Include="..\..\src\ripple\module\app\consensus\DisputedTx.cpp">
+      <ExcludedFromBuild>True</ExcludedFromBuild>
+    </ClCompile>
+    <ClInclude Include="..\..\src\ripple\module\app\consensus\DisputedTx.h">
+    </ClInclude>
+    <ClCompile Include="..\..\src\ripple\module\app\consensus\LedgerConsensus.cpp">
+      <ExcludedFromBuild>True</ExcludedFromBuild>
+    </ClCompile>
+    <ClInclude Include="..\..\src\ripple\module\app\consensus\LedgerConsensus.h">
+    </ClInclude>
+    <ClCompile Include="..\..\src\ripple\module\app\data\Database.cpp">
+      <ExcludedFromBuild>True</ExcludedFromBuild>
+    </ClCompile>
+    <ClInclude Include="..\..\src\ripple\module\app\data\Database.h">
+    </ClInclude>
+    <ClCompile Include="..\..\src\ripple\module\app\data\DatabaseCon.cpp">
+      <ExcludedFromBuild>True</ExcludedFromBuild>
+    </ClCompile>
+    <ClInclude Include="..\..\src\ripple\module\app\data\DatabaseCon.h">
+    </ClInclude>
+    <ClCompile Include="..\..\src\ripple\module\app\data\DBInit.cpp">
+      <ExcludedFromBuild>True</ExcludedFromBuild>
+    </ClCompile>
+    <ClInclude Include="..\..\src\ripple\module\app\data\DBInit.h">
+    </ClInclude>
+    <ClCompile Include="..\..\src\ripple\module\app\data\SqliteDatabase.cpp">
+      <ExcludedFromBuild>True</ExcludedFromBuild>
+    </ClCompile>
+    <ClInclude Include="..\..\src\ripple\module\app\data\SqliteDatabase.h">
+    </ClInclude>
+    <ClCompile Include="..\..\src\ripple\module\app\ledger\AcceptedLedger.cpp">
+      <ExcludedFromBuild>True</ExcludedFromBuild>
+    </ClCompile>
+    <ClInclude Include="..\..\src\ripple\module\app\ledger\AcceptedLedger.h">
+    </ClInclude>
+    <ClCompile Include="..\..\src\ripple\module\app\ledger\AcceptedLedgerTx.cpp">
+      <ExcludedFromBuild>True</ExcludedFromBuild>
+    </ClCompile>
+    <ClInclude Include="..\..\src\ripple\module\app\ledger\AcceptedLedgerTx.h">
+    </ClInclude>
+    <ClCompile Include="..\..\src\ripple\module\app\ledger\BookListeners.cpp">
+      <ExcludedFromBuild>True</ExcludedFromBuild>
+    </ClCompile>
+    <ClInclude Include="..\..\src\ripple\module\app\ledger\BookListeners.h">
+    </ClInclude>
+    <ClCompile Include="..\..\src\ripple\module\app\ledger\DirectoryEntryIterator.cpp">
+      <ExcludedFromBuild>True</ExcludedFromBuild>
+    </ClCompile>
+    <ClInclude Include="..\..\src\ripple\module\app\ledger\DirectoryEntryIterator.h">
+    </ClInclude>
+    <ClCompile Include="..\..\src\ripple\module\app\ledger\InboundLedger.cpp">
+      <ExcludedFromBuild>True</ExcludedFromBuild>
+    </ClCompile>
+    <ClInclude Include="..\..\src\ripple\module\app\ledger\InboundLedger.h">
+    </ClInclude>
+    <ClCompile Include="..\..\src\ripple\module\app\ledger\InboundLedgers.cpp">
+      <ExcludedFromBuild>True</ExcludedFromBuild>
+    </ClCompile>
+    <ClInclude Include="..\..\src\ripple\module\app\ledger\InboundLedgers.h">
+    </ClInclude>
+    <ClCompile Include="..\..\src\ripple\module\app\ledger\Ledger.cpp">
+      <ExcludedFromBuild>True</ExcludedFromBuild>
+    </ClCompile>
+    <ClInclude Include="..\..\src\ripple\module\app\ledger\Ledger.h">
+    </ClInclude>
+    <ClCompile Include="..\..\src\ripple\module\app\ledger\LedgerCleaner.cpp">
+      <ExcludedFromBuild>True</ExcludedFromBuild>
+    </ClCompile>
+    <ClInclude Include="..\..\src\ripple\module\app\ledger\LedgerCleaner.h">
+    </ClInclude>
+    <ClCompile Include="..\..\src\ripple\module\app\ledger\LedgerEntrySet.cpp">
+      <ExcludedFromBuild>True</ExcludedFromBuild>
+    </ClCompile>
+    <ClInclude Include="..\..\src\ripple\module\app\ledger\LedgerEntrySet.h">
+    </ClInclude>
+    <ClCompile Include="..\..\src\ripple\module\app\ledger\LedgerHistory.cpp">
+      <ExcludedFromBuild>True</ExcludedFromBuild>
+    </ClCompile>
+    <ClInclude Include="..\..\src\ripple\module\app\ledger\LedgerHistory.h">
+    </ClInclude>
+    <ClInclude Include="..\..\src\ripple\module\app\ledger\LedgerHolder.h">
+    </ClInclude>
+    <ClCompile Include="..\..\src\ripple\module\app\ledger\LedgerMaster.cpp">
+      <ExcludedFromBuild>True</ExcludedFromBuild>
+    </ClCompile>
+    <ClInclude Include="..\..\src\ripple\module\app\ledger\LedgerMaster.h">
+    </ClInclude>
+    <ClCompile Include="..\..\src\ripple\module\app\ledger\LedgerProposal.cpp">
+      <ExcludedFromBuild>True</ExcludedFromBuild>
+    </ClCompile>
+    <ClInclude Include="..\..\src\ripple\module\app\ledger\LedgerProposal.h">
+    </ClInclude>
+    <ClCompile Include="..\..\src\ripple\module\app\ledger\LedgerTiming.cpp">
+      <ExcludedFromBuild>True</ExcludedFromBuild>
+    </ClCompile>
+    <ClInclude Include="..\..\src\ripple\module\app\ledger\LedgerTiming.h">
+    </ClInclude>
+    <ClCompile Include="..\..\src\ripple\module\app\ledger\OrderBookDB.cpp">
+      <ExcludedFromBuild>True</ExcludedFromBuild>
+    </ClCompile>
+    <ClInclude Include="..\..\src\ripple\module\app\ledger\OrderBookDB.h">
+    </ClInclude>
+    <ClCompile Include="..\..\src\ripple\module\app\ledger\OrderBookIterator.cpp">
+      <ExcludedFromBuild>True</ExcludedFromBuild>
+    </ClCompile>
+    <ClInclude Include="..\..\src\ripple\module\app\ledger\OrderBookIterator.h">
+    </ClInclude>
+    <ClCompile Include="..\..\src\ripple\module\app\ledger\SerializedValidation.cpp">
+      <ExcludedFromBuild>True</ExcludedFromBuild>
+    </ClCompile>
+    <ClInclude Include="..\..\src\ripple\module\app\ledger\SerializedValidation.h">
+    </ClInclude>
+    <ClCompile Include="..\..\src\ripple\module\app\main\Application.cpp">
+      <ExcludedFromBuild>True</ExcludedFromBuild>
+    </ClCompile>
+    <ClInclude Include="..\..\src\ripple\module\app\main\Application.h">
+    </ClInclude>
+    <ClCompile Include="..\..\src\ripple\module\app\main\CollectorManager.cpp">
+      <ExcludedFromBuild>True</ExcludedFromBuild>
+    </ClCompile>
+    <ClInclude Include="..\..\src\ripple\module\app\main\CollectorManager.h">
+    </ClInclude>
+    <ClCompile Include="..\..\src\ripple\module\app\main\FatalErrorReporter.cpp">
+      <ExcludedFromBuild>True</ExcludedFromBuild>
+    </ClCompile>
+    <ClInclude Include="..\..\src\ripple\module\app\main\FatalErrorReporter.h">
+    </ClInclude>
+    <ClInclude Include="..\..\src\ripple\module\app\main\FullBelowCache.h">
+    </ClInclude>
+    <ClCompile Include="..\..\src\ripple\module\app\main\IoServicePool.cpp">
+      <ExcludedFromBuild>True</ExcludedFromBuild>
+    </ClCompile>
+    <ClInclude Include="..\..\src\ripple\module\app\main\IoServicePool.h">
+    </ClInclude>
+    <ClCompile Include="..\..\src\ripple\module\app\main\LoadManager.cpp">
+      <ExcludedFromBuild>True</ExcludedFromBuild>
+    </ClCompile>
+    <ClInclude Include="..\..\src\ripple\module\app\main\LoadManager.h">
+    </ClInclude>
+    <ClCompile Include="..\..\src\ripple\module\app\main\LocalCredentials.cpp">
+      <ExcludedFromBuild>True</ExcludedFromBuild>
+    </ClCompile>
+    <ClInclude Include="..\..\src\ripple\module\app\main\LocalCredentials.h">
+    </ClInclude>
+    <ClCompile Include="..\..\src\ripple\module\app\main\Main.cpp">
+      <ExcludedFromBuild>True</ExcludedFromBuild>
+    </ClCompile>
+    <ClCompile Include="..\..\src\ripple\module\app\main\NodeStoreScheduler.cpp">
+      <ExcludedFromBuild>True</ExcludedFromBuild>
+    </ClCompile>
+    <ClInclude Include="..\..\src\ripple\module\app\main\NodeStoreScheduler.h">
+    </ClInclude>
+    <ClCompile Include="..\..\src\ripple\module\app\main\ParameterTable.cpp">
+      <ExcludedFromBuild>True</ExcludedFromBuild>
+    </ClCompile>
+    <ClInclude Include="..\..\src\ripple\module\app\main\ParameterTable.h">
+    </ClInclude>
+    <ClCompile Include="..\..\src\ripple\module\app\main\RPCHTTPServer.cpp">
+      <ExcludedFromBuild>True</ExcludedFromBuild>
+    </ClCompile>
+    <ClInclude Include="..\..\src\ripple\module\app\main\RPCHTTPServer.h">
+    </ClInclude>
+    <ClInclude Include="..\..\src\ripple\module\app\main\Tuning.h">
+    </ClInclude>
+    <ClCompile Include="..\..\src\ripple\module\app\misc\AccountItem.cpp">
+      <ExcludedFromBuild>True</ExcludedFromBuild>
+    </ClCompile>
+    <ClInclude Include="..\..\src\ripple\module\app\misc\AccountItem.h">
+    </ClInclude>
+    <ClCompile Include="..\..\src\ripple\module\app\misc\AccountItems.cpp">
+      <ExcludedFromBuild>True</ExcludedFromBuild>
+    </ClCompile>
+    <ClInclude Include="..\..\src\ripple\module\app\misc\AccountItems.h">
+    </ClInclude>
+    <ClCompile Include="..\..\src\ripple\module\app\misc\AccountState.cpp">
+      <ExcludedFromBuild>True</ExcludedFromBuild>
+    </ClCompile>
+    <ClInclude Include="..\..\src\ripple\module\app\misc\AccountState.h">
+    </ClInclude>
+    <ClInclude Include="..\..\src\ripple\module\app\misc\AmendmentTable.h">
+    </ClInclude>
+    <ClCompile Include="..\..\src\ripple\module\app\misc\AmendmentTableImpl.cpp">
+      <ExcludedFromBuild>True</ExcludedFromBuild>
+    </ClCompile>
+    <ClCompile Include="..\..\src\ripple\module\app\misc\CanonicalTXSet.cpp">
+      <ExcludedFromBuild>True</ExcludedFromBuild>
+    </ClCompile>
+    <ClInclude Include="..\..\src\ripple\module\app\misc\CanonicalTXSet.h">
+    </ClInclude>
+    <ClInclude Include="..\..\src\ripple\module\app\misc\FeeVote.h">
+    </ClInclude>
+    <ClCompile Include="..\..\src\ripple\module\app\misc\FeeVoteImpl.cpp">
+      <ExcludedFromBuild>True</ExcludedFromBuild>
+    </ClCompile>
+    <ClCompile Include="..\..\src\ripple\module\app\misc\HashRouter.cpp">
+      <ExcludedFromBuild>True</ExcludedFromBuild>
+    </ClCompile>
+    <ClInclude Include="..\..\src\ripple\module\app\misc\IHashRouter.h">
+    </ClInclude>
+    <ClCompile Include="..\..\src\ripple\module\app\misc\NetworkOPs.cpp">
+      <ExcludedFromBuild>True</ExcludedFromBuild>
+    </ClCompile>
+    <ClInclude Include="..\..\src\ripple\module\app\misc\NetworkOPs.h">
+    </ClInclude>
+    <ClCompile Include="..\..\src\ripple\module\app\misc\NicknameState.cpp">
+      <ExcludedFromBuild>True</ExcludedFromBuild>
+    </ClCompile>
+    <ClInclude Include="..\..\src\ripple\module\app\misc\NicknameState.h">
+    </ClInclude>
+    <ClCompile Include="..\..\src\ripple\module\app\misc\Offer.cpp">
+      <ExcludedFromBuild>True</ExcludedFromBuild>
+    </ClCompile>
+    <ClInclude Include="..\..\src\ripple\module\app\misc\Offer.h">
+    </ClInclude>
+    <ClInclude Include="..\..\src\ripple\module\app\misc\OrderBook.h">
+    </ClInclude>
+    <ClInclude Include="..\..\src\ripple\module\app\misc\PowResult.h">
+    </ClInclude>
+    <ClCompile Include="..\..\src\ripple\module\app\misc\ProofOfWork.cpp">
+      <ExcludedFromBuild>True</ExcludedFromBuild>
+    </ClCompile>
+    <ClInclude Include="..\..\src\ripple\module\app\misc\ProofOfWork.h">
+    </ClInclude>
+    <ClCompile Include="..\..\src\ripple\module\app\misc\ProofOfWorkFactory.cpp">
+      <ExcludedFromBuild>True</ExcludedFromBuild>
+    </ClCompile>
+    <ClInclude Include="..\..\src\ripple\module\app\misc\ProofOfWorkFactory.h">
+    </ClInclude>
+    <ClCompile Include="..\..\src\ripple\module\app\misc\SerializedLedger.cpp">
+      <ExcludedFromBuild>True</ExcludedFromBuild>
+    </ClCompile>
+    <ClInclude Include="..\..\src\ripple\module\app\misc\SerializedLedger.h">
+    </ClInclude>
+    <ClCompile Include="..\..\src\ripple\module\app\misc\SerializedTransaction.cpp">
+      <ExcludedFromBuild>True</ExcludedFromBuild>
+    </ClCompile>
+    <ClInclude Include="..\..\src\ripple\module\app\misc\SerializedTransaction.h">
+    </ClInclude>
+    <ClCompile Include="..\..\src\ripple\module\app\misc\Validations.cpp">
+      <ExcludedFromBuild>True</ExcludedFromBuild>
+    </ClCompile>
+    <ClInclude Include="..\..\src\ripple\module\app\misc\Validations.h">
+    </ClInclude>
+    <ClCompile Include="..\..\src\ripple\module\app\node\SqliteFactory.cpp">
+      <ExcludedFromBuild>True</ExcludedFromBuild>
+    </ClCompile>
+    <ClInclude Include="..\..\src\ripple\module\app\node\SqliteFactory.h">
+    </ClInclude>
+    <ClCompile Include="..\..\src\ripple\module\app\paths\cursor\AdvanceNode.cpp">
+      <ExcludedFromBuild>True</ExcludedFromBuild>
+    </ClCompile>
+    <ClCompile Include="..\..\src\ripple\module\app\paths\cursor\DeliverNodeForward.cpp">
+      <ExcludedFromBuild>True</ExcludedFromBuild>
+    </ClCompile>
+    <ClCompile Include="..\..\src\ripple\module\app\paths\cursor\DeliverNodeReverse.cpp">
+      <ExcludedFromBuild>True</ExcludedFromBuild>
+    </ClCompile>
+    <ClCompile Include="..\..\src\ripple\module\app\paths\cursor\ForwardLiquidity.cpp">
+      <ExcludedFromBuild>True</ExcludedFromBuild>
+    </ClCompile>
+    <ClCompile Include="..\..\src\ripple\module\app\paths\cursor\ForwardLiquidityForAccount.cpp">
+      <ExcludedFromBuild>True</ExcludedFromBuild>
+    </ClCompile>
+    <ClCompile Include="..\..\src\ripple\module\app\paths\cursor\Liquidity.cpp">
+      <ExcludedFromBuild>True</ExcludedFromBuild>
+    </ClCompile>
+    <ClCompile Include="..\..\src\ripple\module\app\paths\cursor\NextIncrement.cpp">
+      <ExcludedFromBuild>True</ExcludedFromBuild>
+    </ClCompile>
+    <ClInclude Include="..\..\src\ripple\module\app\paths\cursor\PathCursor.h">
+    </ClInclude>
+    <ClCompile Include="..\..\src\ripple\module\app\paths\cursor\ReverseLiquidity.cpp">
+      <ExcludedFromBuild>True</ExcludedFromBuild>
+    </ClCompile>
+    <ClCompile Include="..\..\src\ripple\module\app\paths\cursor\ReverseLiquidityForAccount.cpp">
+      <ExcludedFromBuild>True</ExcludedFromBuild>
+    </ClCompile>
+    <ClCompile Include="..\..\src\ripple\module\app\paths\cursor\RippleLiquidity.cpp">
+      <ExcludedFromBuild>True</ExcludedFromBuild>
+    </ClCompile>
+    <ClInclude Include="..\..\src\ripple\module\app\paths\cursor\RippleLiquidity.h">
+    </ClInclude>
+    <ClCompile Include="..\..\src\ripple\module\app\paths\Node.cpp">
+      <ExcludedFromBuild>True</ExcludedFromBuild>
+    </ClCompile>
+    <ClInclude Include="..\..\src\ripple\module\app\paths\Node.h">
+    </ClInclude>
+    <ClInclude Include="..\..\src\ripple\module\app\paths\NodeDirectory.h">
+    </ClInclude>
+    <ClCompile Include="..\..\src\ripple\module\app\paths\Pathfinder.cpp">
+      <ExcludedFromBuild>True</ExcludedFromBuild>
+    </ClCompile>
+    <ClInclude Include="..\..\src\ripple\module\app\paths\Pathfinder.h">
+    </ClInclude>
+    <ClCompile Include="..\..\src\ripple\module\app\paths\PathRequest.cpp">
+      <ExcludedFromBuild>True</ExcludedFromBuild>
+    </ClCompile>
+    <ClInclude Include="..\..\src\ripple\module\app\paths\PathRequest.h">
+    </ClInclude>
+    <ClCompile Include="..\..\src\ripple\module\app\paths\PathRequests.cpp">
+      <ExcludedFromBuild>True</ExcludedFromBuild>
+    </ClCompile>
+    <ClInclude Include="..\..\src\ripple\module\app\paths\PathRequests.h">
+    </ClInclude>
+    <ClCompile Include="..\..\src\ripple\module\app\paths\PathState.cpp">
+      <ExcludedFromBuild>True</ExcludedFromBuild>
+    </ClCompile>
+    <ClInclude Include="..\..\src\ripple\module\app\paths\PathState.h">
+    </ClInclude>
+    <ClCompile Include="..\..\src\ripple\module\app\paths\RippleCalc.cpp">
+      <ExcludedFromBuild>True</ExcludedFromBuild>
+    </ClCompile>
+    <ClInclude Include="..\..\src\ripple\module\app\paths\RippleCalc.h">
+    </ClInclude>
+    <ClCompile Include="..\..\src\ripple\module\app\paths\RippleLineCache.cpp">
+      <ExcludedFromBuild>True</ExcludedFromBuild>
+    </ClCompile>
+    <ClInclude Include="..\..\src\ripple\module\app\paths\RippleLineCache.h">
+    </ClInclude>
+    <ClCompile Include="..\..\src\ripple\module\app\paths\RippleState.cpp">
+      <ExcludedFromBuild>True</ExcludedFromBuild>
+    </ClCompile>
+    <ClInclude Include="..\..\src\ripple\module\app\paths\RippleState.h">
+    </ClInclude>
+    <ClInclude Include="..\..\src\ripple\module\app\paths\Tuning.h">
+    </ClInclude>
+    <ClInclude Include="..\..\src\ripple\module\app\paths\Types.h">
+    </ClInclude>
+    <ClInclude Include="..\..\src\ripple\module\app\peers\ClusterNodeStatus.h">
+    </ClInclude>
+    <ClCompile Include="..\..\src\ripple\module\app\peers\PeerSet.cpp">
+      <ExcludedFromBuild>True</ExcludedFromBuild>
+    </ClCompile>
+    <ClInclude Include="..\..\src\ripple\module\app\peers\PeerSet.h">
+    </ClInclude>
+    <ClCompile Include="..\..\src\ripple\module\app\peers\UniqueNodeList.cpp">
+      <ExcludedFromBuild>True</ExcludedFromBuild>
+    </ClCompile>
+    <ClInclude Include="..\..\src\ripple\module\app\peers\UniqueNodeList.h">
+    </ClInclude>
+    <ClCompile Include="..\..\src\ripple\module\app\shamap\FetchPackTests.cpp">
+      <ExcludedFromBuild>True</ExcludedFromBuild>
+    </ClCompile>
+    <ClCompile Include="..\..\src\ripple\module\app\shamap\RadixMapTest.cpp">
+      <ExcludedFromBuild>True</ExcludedFromBuild>
+    </ClCompile>
+    <ClInclude Include="..\..\src\ripple\module\app\shamap\RadixMapTest.h">
+    </ClInclude>
+    <ClCompile Include="..\..\src\ripple\module\app\shamap\SHAMap.cpp">
+      <ExcludedFromBuild>True</ExcludedFromBuild>
+    </ClCompile>
+    <ClInclude Include="..\..\src\ripple\module\app\shamap\SHAMap.h">
+    </ClInclude>
+    <ClInclude Include="..\..\src\ripple\module\app\shamap\SHAMapAddNode.h">
+    </ClInclude>
+    <ClCompile Include="..\..\src\ripple\module\app\shamap\SHAMapDelta.cpp">
+      <ExcludedFromBuild>True</ExcludedFromBuild>
+    </ClCompile>
+    <ClCompile Include="..\..\src\ripple\module\app\shamap\SHAMapItem.cpp">
+      <ExcludedFromBuild>True</ExcludedFromBuild>
+    </ClCompile>
+    <ClInclude Include="..\..\src\ripple\module\app\shamap\SHAMapItem.h">
+    </ClInclude>
+    <ClCompile Include="..\..\src\ripple\module\app\shamap\SHAMapMissingNode.cpp">
+      <ExcludedFromBuild>True</ExcludedFromBuild>
+    </ClCompile>
+    <ClInclude Include="..\..\src\ripple\module\app\shamap\SHAMapMissingNode.h">
+    </ClInclude>
+    <ClCompile Include="..\..\src\ripple\module\app\shamap\SHAMapNodeID.cpp">
+      <ExcludedFromBuild>True</ExcludedFromBuild>
+    </ClCompile>
+    <ClInclude Include="..\..\src\ripple\module\app\shamap\SHAMapNodeID.h">
+    </ClInclude>
+    <ClCompile Include="..\..\src\ripple\module\app\shamap\SHAMapSync.cpp">
+      <ExcludedFromBuild>True</ExcludedFromBuild>
+    </ClCompile>
+    <ClInclude Include="..\..\src\ripple\module\app\shamap\SHAMapSyncFilter.h">
+    </ClInclude>
+    <ClCompile Include="..\..\src\ripple\module\app\shamap\SHAMapSyncFilters.cpp">
+      <ExcludedFromBuild>True</ExcludedFromBuild>
+    </ClCompile>
+    <ClInclude Include="..\..\src\ripple\module\app\shamap\SHAMapSyncFilters.h">
+    </ClInclude>
+    <ClCompile Include="..\..\src\ripple\module\app\shamap\SHAMapTreeNode.cpp">
+      <ExcludedFromBuild>True</ExcludedFromBuild>
+    </ClCompile>
+    <ClInclude Include="..\..\src\ripple\module\app\shamap\SHAMapTreeNode.h">
+    </ClInclude>
+    <ClCompile Include="..\..\src\ripple\module\app\transactors\AddWallet.cpp">
+      <ExcludedFromBuild>True</ExcludedFromBuild>
+    </ClCompile>
+    <ClInclude Include="..\..\src\ripple\module\app\transactors\AddWallet.h">
+    </ClInclude>
+    <ClCompile Include="..\..\src\ripple\module\app\transactors\CancelOffer.cpp">
+      <ExcludedFromBuild>True</ExcludedFromBuild>
+    </ClCompile>
+    <ClInclude Include="..\..\src\ripple\module\app\transactors\CancelOffer.h">
+    </ClInclude>
+    <ClCompile Include="..\..\src\ripple\module\app\transactors\Change.cpp">
+      <ExcludedFromBuild>True</ExcludedFromBuild>
+    </ClCompile>
+    <ClInclude Include="..\..\src\ripple\module\app\transactors\Change.h">
+    </ClInclude>
+    <ClCompile Include="..\..\src\ripple\module\app\transactors\CreateOffer.cpp">
+      <ExcludedFromBuild>True</ExcludedFromBuild>
+    </ClCompile>
+    <ClInclude Include="..\..\src\ripple\module\app\transactors\CreateOffer.h">
+    </ClInclude>
+    <ClCompile Include="..\..\src\ripple\module\app\transactors\CreateOfferBridged.cpp">
+      <ExcludedFromBuild>True</ExcludedFromBuild>
+    </ClCompile>
+    <ClInclude Include="..\..\src\ripple\module\app\transactors\CreateOfferBridged.h">
+    </ClInclude>
+    <ClCompile Include="..\..\src\ripple\module\app\transactors\CreateOfferDirect.cpp">
+      <ExcludedFromBuild>True</ExcludedFromBuild>
+    </ClCompile>
+    <ClInclude Include="..\..\src\ripple\module\app\transactors\CreateOfferDirect.h">
+    </ClInclude>
+    <ClCompile Include="..\..\src\ripple\module\app\transactors\Payment.cpp">
+      <ExcludedFromBuild>True</ExcludedFromBuild>
+    </ClCompile>
+    <ClInclude Include="..\..\src\ripple\module\app\transactors\Payment.h">
+    </ClInclude>
+    <ClCompile Include="..\..\src\ripple\module\app\transactors\SetAccount.cpp">
+      <ExcludedFromBuild>True</ExcludedFromBuild>
+    </ClCompile>
+    <ClInclude Include="..\..\src\ripple\module\app\transactors\SetAccount.h">
+    </ClInclude>
+    <ClCompile Include="..\..\src\ripple\module\app\transactors\SetRegularKey.cpp">
+      <ExcludedFromBuild>True</ExcludedFromBuild>
+    </ClCompile>
+    <ClInclude Include="..\..\src\ripple\module\app\transactors\SetRegularKey.h">
+    </ClInclude>
+    <ClCompile Include="..\..\src\ripple\module\app\transactors\SetTrust.cpp">
+      <ExcludedFromBuild>True</ExcludedFromBuild>
+    </ClCompile>
+    <ClInclude Include="..\..\src\ripple\module\app\transactors\SetTrust.h">
+    </ClInclude>
+    <ClCompile Include="..\..\src\ripple\module\app\transactors\Transactor.cpp">
+      <ExcludedFromBuild>True</ExcludedFromBuild>
+    </ClCompile>
+    <ClInclude Include="..\..\src\ripple\module\app\transactors\Transactor.h">
+    </ClInclude>
+    <ClCompile Include="..\..\src\ripple\module\app\tx\LocalTxs.cpp">
+      <ExcludedFromBuild>True</ExcludedFromBuild>
+    </ClCompile>
+    <ClInclude Include="..\..\src\ripple\module\app\tx\LocalTxs.h">
+    </ClInclude>
+    <ClCompile Include="..\..\src\ripple\module\app\tx\Transaction.cpp">
+      <ExcludedFromBuild>True</ExcludedFromBuild>
+    </ClCompile>
+    <ClInclude Include="..\..\src\ripple\module\app\tx\Transaction.h">
+    </ClInclude>
+    <ClCompile Include="..\..\src\ripple\module\app\tx\TransactionAcquire.cpp">
+      <ExcludedFromBuild>True</ExcludedFromBuild>
+    </ClCompile>
+    <ClInclude Include="..\..\src\ripple\module\app\tx\TransactionAcquire.h">
+    </ClInclude>
+    <ClCompile Include="..\..\src\ripple\module\app\tx\TransactionCheck.cpp">
+      <ExcludedFromBuild>True</ExcludedFromBuild>
+    </ClCompile>
+    <ClCompile Include="..\..\src\ripple\module\app\tx\TransactionEngine.cpp">
+      <ExcludedFromBuild>True</ExcludedFromBuild>
+    </ClCompile>
+    <ClInclude Include="..\..\src\ripple\module\app\tx\TransactionEngine.h">
+    </ClInclude>
+    <ClCompile Include="..\..\src\ripple\module\app\tx\TransactionMaster.cpp">
+      <ExcludedFromBuild>True</ExcludedFromBuild>
+    </ClCompile>
+    <ClInclude Include="..\..\src\ripple\module\app\tx\TransactionMaster.h">
+    </ClInclude>
+    <ClCompile Include="..\..\src\ripple\module\app\tx\TransactionMeta.cpp">
+      <ExcludedFromBuild>True</ExcludedFromBuild>
+    </ClCompile>
+    <ClInclude Include="..\..\src\ripple\module\app\tx\TransactionMeta.h">
+    </ClInclude>
+    <ClCompile Include="..\..\src\ripple\module\app\tx\TxQueue.cpp">
+      <ExcludedFromBuild>True</ExcludedFromBuild>
+    </ClCompile>
+    <ClInclude Include="..\..\src\ripple\module\app\tx\TxQueue.h">
+    </ClInclude>
+    <ClCompile Include="..\..\src\ripple\module\app\tx\TxQueueEntry.cpp">
+      <ExcludedFromBuild>True</ExcludedFromBuild>
+    </ClCompile>
+    <ClInclude Include="..\..\src\ripple\module\app\tx\TxQueueEntry.h">
+    </ClInclude>
+    <ClCompile Include="..\..\src\ripple\module\app\websocket\WSConnection.cpp">
+      <ExcludedFromBuild>True</ExcludedFromBuild>
+    </ClCompile>
+    <ClInclude Include="..\..\src\ripple\module\app\websocket\WSConnection.h">
+    </ClInclude>
+    <ClCompile Include="..\..\src\ripple\module\app\websocket\WSDoor.cpp">
+      <ExcludedFromBuild>True</ExcludedFromBuild>
+    </ClCompile>
+    <ClInclude Include="..\..\src\ripple\module\app\websocket\WSDoor.h">
+    </ClInclude>
+    <ClCompile Include="..\..\src\ripple\module\app\websocket\WSServerHandler.cpp">
+      <ExcludedFromBuild>True</ExcludedFromBuild>
+    </ClCompile>
+    <ClInclude Include="..\..\src\ripple\module\app\websocket\WSServerHandler.h">
+    </ClInclude>
+    <ClCompile Include="..\..\src\ripple\module\core\functional\Config.cpp">
+      <ExcludedFromBuild>True</ExcludedFromBuild>
+    </ClCompile>
+    <ClInclude Include="..\..\src\ripple\module\core\functional\Config.h">
+    </ClInclude>
+    <ClInclude Include="..\..\src\ripple\module\core\functional\ConfigSections.h">
+    </ClInclude>
+    <ClCompile Include="..\..\src\ripple\module\core\functional\Job.cpp">
+      <ExcludedFromBuild>True</ExcludedFromBuild>
+    </ClCompile>
+    <ClInclude Include="..\..\src\ripple\module\core\functional\Job.h">
+    </ClInclude>
+    <ClCompile Include="..\..\src\ripple\module\core\functional\JobQueue.cpp">
+      <ExcludedFromBuild>True</ExcludedFromBuild>
+    </ClCompile>
+    <ClInclude Include="..\..\src\ripple\module\core\functional\JobQueue.h">
+    </ClInclude>
+    <ClInclude Include="..\..\src\ripple\module\core\functional\JobTypeData.h">
+    </ClInclude>
+    <ClInclude Include="..\..\src\ripple\module\core\functional\JobTypeInfo.h">
+    </ClInclude>
+    <ClInclude Include="..\..\src\ripple\module\core\functional\JobTypes.h">
+    </ClInclude>
+    <ClCompile Include="..\..\src\ripple\module\core\functional\LoadEvent.cpp">
+      <ExcludedFromBuild>True</ExcludedFromBuild>
+    </ClCompile>
+    <ClInclude Include="..\..\src\ripple\module\core\functional\LoadEvent.h">
+    </ClInclude>
+    <ClInclude Include="..\..\src\ripple\module\core\functional\LoadFeeTrack.h">
+    </ClInclude>
+    <ClCompile Include="..\..\src\ripple\module\core\functional\LoadFeeTrackImp.cpp">
+      <ExcludedFromBuild>True</ExcludedFromBuild>
+    </ClCompile>
+    <ClInclude Include="..\..\src\ripple\module\core\functional\LoadFeeTrackImp.h">
+    </ClInclude>
+    <ClCompile Include="..\..\src\ripple\module\core\functional\LoadMonitor.cpp">
+      <ExcludedFromBuild>True</ExcludedFromBuild>
+    </ClCompile>
+    <ClInclude Include="..\..\src\ripple\module\core\functional\LoadMonitor.h">
+    </ClInclude>
+    <ClCompile Include="..\..\src\ripple\module\data\crypto\Base58Data.cpp">
+      <ExcludedFromBuild>True</ExcludedFromBuild>
+    </ClCompile>
+    <ClInclude Include="..\..\src\ripple\module\data\crypto\Base58Data.h">
+    </ClInclude>
+    <ClCompile Include="..\..\src\ripple\module\data\crypto\CKey.cpp">
+      <ExcludedFromBuild>True</ExcludedFromBuild>
+    </ClCompile>
+    <ClInclude Include="..\..\src\ripple\module\data\crypto\CKey.h">
+    </ClInclude>
+    <ClCompile Include="..\..\src\ripple\module\data\crypto\CKeyDeterministic.cpp">
+      <ExcludedFromBuild>True</ExcludedFromBuild>
+    </ClCompile>
+    <ClCompile Include="..\..\src\ripple\module\data\crypto\CKeyECIES.cpp">
+      <ExcludedFromBuild>True</ExcludedFromBuild>
+    </ClCompile>
+    <ClCompile Include="..\..\src\ripple\module\data\crypto\RFC1751.cpp">
+      <ExcludedFromBuild>True</ExcludedFromBuild>
+    </ClCompile>
+    <ClInclude Include="..\..\src\ripple\module\data\crypto\RFC1751.h">
+    </ClInclude>
+    <ClCompile Include="..\..\src\ripple\module\data\protocol\BuildInfo.cpp">
+      <ExcludedFromBuild>True</ExcludedFromBuild>
+    </ClCompile>
+    <ClInclude Include="..\..\src\ripple\module\data\protocol\BuildInfo.h">
+    </ClInclude>
+    <ClCompile Include="..\..\src\ripple\module\data\protocol\FieldNames.cpp">
+      <ExcludedFromBuild>True</ExcludedFromBuild>
+    </ClCompile>
+    <ClInclude Include="..\..\src\ripple\module\data\protocol\FieldNames.h">
+    </ClInclude>
+    <ClCompile Include="..\..\src\ripple\module\data\protocol\HashPrefix.cpp">
+      <ExcludedFromBuild>True</ExcludedFromBuild>
+    </ClCompile>
+    <ClInclude Include="..\..\src\ripple\module\data\protocol\HashPrefix.h">
+    </ClInclude>
+    <ClInclude Include="..\..\src\ripple\module\data\protocol\KnownFormats.h">
+    </ClInclude>
+    <ClCompile Include="..\..\src\ripple\module\data\protocol\LedgerFormats.cpp">
+      <ExcludedFromBuild>True</ExcludedFromBuild>
+    </ClCompile>
+    <ClInclude Include="..\..\src\ripple\module\data\protocol\LedgerFormats.h">
+    </ClInclude>
+    <ClInclude Include="..\..\src\ripple\module\data\protocol\Protocol.h">
+    </ClInclude>
+    <ClCompile Include="..\..\src\ripple\module\data\protocol\RippleAddress.cpp">
+      <ExcludedFromBuild>True</ExcludedFromBuild>
+    </ClCompile>
+    <ClInclude Include="..\..\src\ripple\module\data\protocol\RippleAddress.h">
+    </ClInclude>
+    <ClInclude Include="..\..\src\ripple\module\data\protocol\RippleSystem.h">
+    </ClInclude>
+    <ClInclude Include="..\..\src\ripple\module\data\protocol\SerializeDeclarations.h">
+    </ClInclude>
+    <ClCompile Include="..\..\src\ripple\module\data\protocol\SerializedObject.cpp">
+      <ExcludedFromBuild>True</ExcludedFromBuild>
+    </ClCompile>
+    <ClInclude Include="..\..\src\ripple\module\data\protocol\SerializedObject.h">
+    </ClInclude>
+    <ClCompile Include="..\..\src\ripple\module\data\protocol\SerializedObjectTemplate.cpp">
+      <ExcludedFromBuild>True</ExcludedFromBuild>
+    </ClCompile>
+    <ClInclude Include="..\..\src\ripple\module\data\protocol\SerializedObjectTemplate.h">
+    </ClInclude>
+    <ClInclude Include="..\..\src\ripple\module\data\protocol\SerializedType.h">
+    </ClInclude>
+    <ClCompile Include="..\..\src\ripple\module\data\protocol\SerializedTypes.cpp">
+      <ExcludedFromBuild>True</ExcludedFromBuild>
+    </ClCompile>
+    <ClInclude Include="..\..\src\ripple\module\data\protocol\SerializedTypes.h">
+    </ClInclude>
+    <ClCompile Include="..\..\src\ripple\module\data\protocol\Serializer.cpp">
+      <ExcludedFromBuild>True</ExcludedFromBuild>
+    </ClCompile>
+    <ClInclude Include="..\..\src\ripple\module\data\protocol\Serializer.h">
+    </ClInclude>
+    <ClCompile Include="..\..\src\ripple\module\data\protocol\STAmount.cpp">
+      <ExcludedFromBuild>True</ExcludedFromBuild>
+    </ClCompile>
+    <ClInclude Include="..\..\src\ripple\module\data\protocol\STAmount.h">
+    </ClInclude>
+    <ClCompile Include="..\..\src\ripple\module\data\protocol\STAmountRound.cpp">
+      <ExcludedFromBuild>True</ExcludedFromBuild>
+    </ClCompile>
+    <ClInclude Include="..\..\src\ripple\module\data\protocol\STBitString.h">
+    </ClInclude>
+    <ClCompile Include="..\..\src\ripple\module\data\protocol\STInteger.cpp">
+      <ExcludedFromBuild>True</ExcludedFromBuild>
+    </ClCompile>
+    <ClInclude Include="..\..\src\ripple\module\data\protocol\STInteger.h">
+    </ClInclude>
+    <ClCompile Include="..\..\src\ripple\module\data\protocol\STParsedJSON.cpp">
+      <ExcludedFromBuild>True</ExcludedFromBuild>
+    </ClCompile>
+    <ClInclude Include="..\..\src\ripple\module\data\protocol\STParsedJSON.h">
+    </ClInclude>
+    <ClCompile Include="..\..\src\ripple\module\data\protocol\TER.cpp">
+      <ExcludedFromBuild>True</ExcludedFromBuild>
+    </ClCompile>
+    <ClInclude Include="..\..\src\ripple\module\data\protocol\TER.h">
+    </ClInclude>
+    <ClInclude Include="..\..\src\ripple\module\data\protocol\TxFlags.h">
+    </ClInclude>
+    <ClCompile Include="..\..\src\ripple\module\data\protocol\TxFormats.cpp">
+      <ExcludedFromBuild>True</ExcludedFromBuild>
+    </ClCompile>
+    <ClInclude Include="..\..\src\ripple\module\data\protocol\TxFormats.h">
+    </ClInclude>
+    <ClInclude Include="..\..\src\ripple\module\data\utility\UptimeTimerAdapter.h">
+    </ClInclude>
+    <ClCompile Include="..\..\src\ripple\module\net\basics\HTTPClient.cpp">
+      <ExcludedFromBuild>True</ExcludedFromBuild>
+    </ClCompile>
+    <ClInclude Include="..\..\src\ripple\module\net\basics\HTTPClient.h">
+    </ClInclude>
+    <ClCompile Include="..\..\src\ripple\module\net\basics\HTTPRequest.cpp">
+      <ExcludedFromBuild>True</ExcludedFromBuild>
+    </ClCompile>
+    <ClInclude Include="..\..\src\ripple\module\net\basics\HTTPRequest.h">
+    </ClInclude>
+    <ClInclude Include="..\..\src\ripple\module\net\basics\impl\RPCServerImp.h">
+    </ClInclude>
+    <ClCompile Include="..\..\src\ripple\module\net\basics\RPCDoor.cpp">
+      <ExcludedFromBuild>True</ExcludedFromBuild>
+    </ClCompile>
+    <ClInclude Include="..\..\src\ripple\module\net\basics\RPCDoor.h">
+    </ClInclude>
+    <ClInclude Include="..\..\src\ripple\module\net\basics\RPCServer.h">
+    </ClInclude>
+    <ClCompile Include="..\..\src\ripple\module\net\basics\SNTPClient.cpp">
+      <ExcludedFromBuild>True</ExcludedFromBuild>
+    </ClCompile>
+    <ClInclude Include="..\..\src\ripple\module\net\basics\SNTPClient.h">
+    </ClInclude>
+    <ClCompile Include="..\..\src\ripple\module\net\rpc\InfoSub.cpp">
+      <ExcludedFromBuild>True</ExcludedFromBuild>
+    </ClCompile>
+    <ClInclude Include="..\..\src\ripple\module\net\rpc\InfoSub.h">
+    </ClInclude>
+    <ClCompile Include="..\..\src\ripple\module\net\rpc\RPCCall.cpp">
+      <ExcludedFromBuild>True</ExcludedFromBuild>
+    </ClCompile>
+    <ClInclude Include="..\..\src\ripple\module\net\rpc\RPCCall.h">
+    </ClInclude>
+    <ClCompile Include="..\..\src\ripple\module\net\rpc\RPCErr.cpp">
+      <ExcludedFromBuild>True</ExcludedFromBuild>
+    </ClCompile>
+    <ClInclude Include="..\..\src\ripple\module\net\rpc\RPCErr.h">
+    </ClInclude>
+    <ClCompile Include="..\..\src\ripple\module\net\rpc\RPCSub.cpp">
+      <ExcludedFromBuild>True</ExcludedFromBuild>
+    </ClCompile>
+    <ClInclude Include="..\..\src\ripple\module\net\rpc\RPCSub.h">
+    </ClInclude>
+    <ClCompile Include="..\..\src\ripple\module\net\rpc\RPCUtil.cpp">
+      <ExcludedFromBuild>True</ExcludedFromBuild>
+    </ClCompile>
+    <ClInclude Include="..\..\src\ripple\module\net\rpc\RPCUtil.h">
+    </ClInclude>
+    <ClInclude Include="..\..\src\ripple\module\rpc\ErrorCodes.h">
+    </ClInclude>
+    <ClCompile Include="..\..\src\ripple\module\rpc\handlers\AccountCurrencies.cpp">
+      <ExcludedFromBuild>True</ExcludedFromBuild>
+    </ClCompile>
+    <ClCompile Include="..\..\src\ripple\module\rpc\handlers\AccountInfo.cpp">
+      <ExcludedFromBuild>True</ExcludedFromBuild>
+    </ClCompile>
+    <ClCompile Include="..\..\src\ripple\module\rpc\handlers\AccountLines.cpp">
+      <ExcludedFromBuild>True</ExcludedFromBuild>
+    </ClCompile>
+    <ClCompile Include="..\..\src\ripple\module\rpc\handlers\AccountOffers.cpp">
+      <ExcludedFromBuild>True</ExcludedFromBuild>
+    </ClCompile>
+    <ClCompile Include="..\..\src\ripple\module\rpc\handlers\AccountTx.cpp">
+      <ExcludedFromBuild>True</ExcludedFromBuild>
+    </ClCompile>
+    <ClCompile Include="..\..\src\ripple\module\rpc\handlers\AccountTxOld.cpp">
+      <ExcludedFromBuild>True</ExcludedFromBuild>
+    </ClCompile>
+    <ClCompile Include="..\..\src\ripple\module\rpc\handlers\AccountTxSwitch.cpp">
+      <ExcludedFromBuild>True</ExcludedFromBuild>
+    </ClCompile>
+    <ClCompile Include="..\..\src\ripple\module\rpc\handlers\BlackList.cpp">
+      <ExcludedFromBuild>True</ExcludedFromBuild>
+    </ClCompile>
+    <ClCompile Include="..\..\src\ripple\module\rpc\handlers\BookOffers.cpp">
+      <ExcludedFromBuild>True</ExcludedFromBuild>
+    </ClCompile>
+    <ClCompile Include="..\..\src\ripple\module\rpc\handlers\Connect.cpp">
+      <ExcludedFromBuild>True</ExcludedFromBuild>
+    </ClCompile>
+    <ClCompile Include="..\..\src\ripple\module\rpc\handlers\ConsensusInfo.cpp">
+      <ExcludedFromBuild>True</ExcludedFromBuild>
+    </ClCompile>
+    <ClCompile Include="..\..\src\ripple\module\rpc\handlers\Feature.cpp">
+      <ExcludedFromBuild>True</ExcludedFromBuild>
+    </ClCompile>
+    <ClCompile Include="..\..\src\ripple\module\rpc\handlers\FetchInfo.cpp">
+      <ExcludedFromBuild>True</ExcludedFromBuild>
+    </ClCompile>
+    <ClCompile Include="..\..\src\ripple\module\rpc\handlers\GetCounts.cpp">
+      <ExcludedFromBuild>True</ExcludedFromBuild>
+    </ClCompile>
+    <ClInclude Include="..\..\src\ripple\module\rpc\handlers\Handlers.h">
+    </ClInclude>
+    <ClCompile Include="..\..\src\ripple\module\rpc\handlers\Ledger.cpp">
+      <ExcludedFromBuild>True</ExcludedFromBuild>
+    </ClCompile>
+    <ClCompile Include="..\..\src\ripple\module\rpc\handlers\LedgerAccept.cpp">
+      <ExcludedFromBuild>True</ExcludedFromBuild>
+    </ClCompile>
+    <ClCompile Include="..\..\src\ripple\module\rpc\handlers\LedgerCleaner.cpp">
+      <ExcludedFromBuild>True</ExcludedFromBuild>
+    </ClCompile>
+    <ClCompile Include="..\..\src\ripple\module\rpc\handlers\LedgerClosed.cpp">
+      <ExcludedFromBuild>True</ExcludedFromBuild>
+    </ClCompile>
+    <ClCompile Include="..\..\src\ripple\module\rpc\handlers\LedgerCurrent.cpp">
+      <ExcludedFromBuild>True</ExcludedFromBuild>
+    </ClCompile>
+    <ClCompile Include="..\..\src\ripple\module\rpc\handlers\LedgerData.cpp">
+      <ExcludedFromBuild>True</ExcludedFromBuild>
+    </ClCompile>
+    <ClCompile Include="..\..\src\ripple\module\rpc\handlers\LedgerEntry.cpp">
+      <ExcludedFromBuild>True</ExcludedFromBuild>
+    </ClCompile>
+    <ClCompile Include="..\..\src\ripple\module\rpc\handlers\LedgerHeader.cpp">
+      <ExcludedFromBuild>True</ExcludedFromBuild>
+    </ClCompile>
+    <ClCompile Include="..\..\src\ripple\module\rpc\handlers\LedgerRequest.cpp">
+      <ExcludedFromBuild>True</ExcludedFromBuild>
+    </ClCompile>
+    <ClCompile Include="..\..\src\ripple\module\rpc\handlers\LogLevel.cpp">
+      <ExcludedFromBuild>True</ExcludedFromBuild>
+    </ClCompile>
+    <ClCompile Include="..\..\src\ripple\module\rpc\handlers\LogRotate.cpp">
+      <ExcludedFromBuild>True</ExcludedFromBuild>
+    </ClCompile>
+    <ClCompile Include="..\..\src\ripple\module\rpc\handlers\NicknameInfo.cpp">
+      <ExcludedFromBuild>True</ExcludedFromBuild>
+    </ClCompile>
+    <ClCompile Include="..\..\src\ripple\module\rpc\handlers\OwnerInfo.cpp">
+      <ExcludedFromBuild>True</ExcludedFromBuild>
+    </ClCompile>
+    <ClCompile Include="..\..\src\ripple\module\rpc\handlers\PathFind.cpp">
+      <ExcludedFromBuild>True</ExcludedFromBuild>
+    </ClCompile>
+    <ClCompile Include="..\..\src\ripple\module\rpc\handlers\Peers.cpp">
+      <ExcludedFromBuild>True</ExcludedFromBuild>
+    </ClCompile>
+    <ClCompile Include="..\..\src\ripple\module\rpc\handlers\Ping.cpp">
+      <ExcludedFromBuild>True</ExcludedFromBuild>
+    </ClCompile>
+    <ClCompile Include="..\..\src\ripple\module\rpc\handlers\Print.cpp">
+      <ExcludedFromBuild>True</ExcludedFromBuild>
+    </ClCompile>
+    <ClCompile Include="..\..\src\ripple\module\rpc\handlers\Profile.cpp">
+      <ExcludedFromBuild>True</ExcludedFromBuild>
+    </ClCompile>
+    <ClCompile Include="..\..\src\ripple\module\rpc\handlers\ProofCreate.cpp">
+      <ExcludedFromBuild>True</ExcludedFromBuild>
+    </ClCompile>
+    <ClCompile Include="..\..\src\ripple\module\rpc\handlers\ProofSolve.cpp">
+      <ExcludedFromBuild>True</ExcludedFromBuild>
+    </ClCompile>
+    <ClCompile Include="..\..\src\ripple\module\rpc\handlers\ProofVerify.cpp">
+      <ExcludedFromBuild>True</ExcludedFromBuild>
+    </ClCompile>
+    <ClCompile Include="..\..\src\ripple\module\rpc\handlers\Random.cpp">
+      <ExcludedFromBuild>True</ExcludedFromBuild>
+    </ClCompile>
+    <ClCompile Include="..\..\src\ripple\module\rpc\handlers\RipplePathFind.cpp">
+      <ExcludedFromBuild>True</ExcludedFromBuild>
+    </ClCompile>
+    <ClCompile Include="..\..\src\ripple\module\rpc\handlers\ServerInfo.cpp">
+      <ExcludedFromBuild>True</ExcludedFromBuild>
+    </ClCompile>
+    <ClCompile Include="..\..\src\ripple\module\rpc\handlers\ServerState.cpp">
+      <ExcludedFromBuild>True</ExcludedFromBuild>
+    </ClCompile>
+    <ClCompile Include="..\..\src\ripple\module\rpc\handlers\Sign.cpp">
+      <ExcludedFromBuild>True</ExcludedFromBuild>
+    </ClCompile>
+    <ClCompile Include="..\..\src\ripple\module\rpc\handlers\SMS.cpp">
+      <ExcludedFromBuild>True</ExcludedFromBuild>
+    </ClCompile>
+    <ClCompile Include="..\..\src\ripple\module\rpc\handlers\Stop.cpp">
+      <ExcludedFromBuild>True</ExcludedFromBuild>
+    </ClCompile>
+    <ClCompile Include="..\..\src\ripple\module\rpc\handlers\Submit.cpp">
+      <ExcludedFromBuild>True</ExcludedFromBuild>
+    </ClCompile>
+    <ClCompile Include="..\..\src\ripple\module\rpc\handlers\Subscribe.cpp">
+      <ExcludedFromBuild>True</ExcludedFromBuild>
+    </ClCompile>
+    <ClCompile Include="..\..\src\ripple\module\rpc\handlers\TransactionEntry.cpp">
+      <ExcludedFromBuild>True</ExcludedFromBuild>
+    </ClCompile>
+    <ClCompile Include="..\..\src\ripple\module\rpc\handlers\Tx.cpp">
+      <ExcludedFromBuild>True</ExcludedFromBuild>
+    </ClCompile>
+    <ClCompile Include="..\..\src\ripple\module\rpc\handlers\TxHistory.cpp">
+      <ExcludedFromBuild>True</ExcludedFromBuild>
+    </ClCompile>
+    <ClCompile Include="..\..\src\ripple\module\rpc\handlers\UnlAdd.cpp">
+      <ExcludedFromBuild>True</ExcludedFromBuild>
+    </ClCompile>
+    <ClCompile Include="..\..\src\ripple\module\rpc\handlers\UnlDelete.cpp">
+      <ExcludedFromBuild>True</ExcludedFromBuild>
+    </ClCompile>
+    <ClCompile Include="..\..\src\ripple\module\rpc\handlers\UnlList.cpp">
+      <ExcludedFromBuild>True</ExcludedFromBuild>
+    </ClCompile>
+    <ClCompile Include="..\..\src\ripple\module\rpc\handlers\UnlLoad.cpp">
+      <ExcludedFromBuild>True</ExcludedFromBuild>
+    </ClCompile>
+    <ClCompile Include="..\..\src\ripple\module\rpc\handlers\UnlNetwork.cpp">
+      <ExcludedFromBuild>True</ExcludedFromBuild>
+    </ClCompile>
+    <ClCompile Include="..\..\src\ripple\module\rpc\handlers\UnlReset.cpp">
+      <ExcludedFromBuild>True</ExcludedFromBuild>
+    </ClCompile>
+    <ClCompile Include="..\..\src\ripple\module\rpc\handlers\UnlScore.cpp">
+      <ExcludedFromBuild>True</ExcludedFromBuild>
+    </ClCompile>
+    <ClCompile Include="..\..\src\ripple\module\rpc\handlers\Unsubscribe.cpp">
+      <ExcludedFromBuild>True</ExcludedFromBuild>
+    </ClCompile>
+    <ClCompile Include="..\..\src\ripple\module\rpc\handlers\ValidationCreate.cpp">
+      <ExcludedFromBuild>True</ExcludedFromBuild>
+    </ClCompile>
+    <ClCompile Include="..\..\src\ripple\module\rpc\handlers\ValidationSeed.cpp">
+      <ExcludedFromBuild>True</ExcludedFromBuild>
+    </ClCompile>
+    <ClCompile Include="..\..\src\ripple\module\rpc\handlers\WalletAccounts.cpp">
+      <ExcludedFromBuild>True</ExcludedFromBuild>
+    </ClCompile>
+    <ClCompile Include="..\..\src\ripple\module\rpc\handlers\WalletPropose.cpp">
+      <ExcludedFromBuild>True</ExcludedFromBuild>
+    </ClCompile>
+    <ClCompile Include="..\..\src\ripple\module\rpc\handlers\WalletSeed.cpp">
+      <ExcludedFromBuild>True</ExcludedFromBuild>
+    </ClCompile>
+    <ClCompile Include="..\..\src\ripple\module\rpc\impl\AccountFromString.cpp">
+      <ExcludedFromBuild>True</ExcludedFromBuild>
+    </ClCompile>
+    <ClInclude Include="..\..\src\ripple\module\rpc\impl\AccountFromString.h">
+    </ClInclude>
+    <ClCompile Include="..\..\src\ripple\module\rpc\impl\Accounts.cpp">
+      <ExcludedFromBuild>True</ExcludedFromBuild>
+    </ClCompile>
+    <ClInclude Include="..\..\src\ripple\module\rpc\impl\Accounts.h">
+    </ClInclude>
+    <ClCompile Include="..\..\src\ripple\module\rpc\impl\Authorize.cpp">
+      <ExcludedFromBuild>True</ExcludedFromBuild>
+    </ClCompile>
+    <ClInclude Include="..\..\src\ripple\module\rpc\impl\Authorize.h">
+    </ClInclude>
+    <ClInclude Include="..\..\src\ripple\module\rpc\impl\Context.h">
+    </ClInclude>
+    <ClInclude Include="..\..\src\ripple\module\rpc\impl\DoPrint.h">
+    </ClInclude>
+    <ClCompile Include="..\..\src\ripple\module\rpc\impl\ErrorCodes.cpp">
+      <ExcludedFromBuild>True</ExcludedFromBuild>
+    </ClCompile>
+    <ClCompile Include="..\..\src\ripple\module\rpc\impl\GetMasterGenerator.cpp">
+      <ExcludedFromBuild>True</ExcludedFromBuild>
+    </ClCompile>
+    <ClInclude Include="..\..\src\ripple\module\rpc\impl\GetMasterGenerator.h">
+    </ClInclude>
+    <ClCompile Include="..\..\src\ripple\module\rpc\impl\Handler.cpp">
+      <ExcludedFromBuild>True</ExcludedFromBuild>
+    </ClCompile>
+    <ClInclude Include="..\..\src\ripple\module\rpc\impl\Handler.h">
+    </ClInclude>
+    <ClCompile Include="..\..\src\ripple\module\rpc\impl\LegacyPathFind.cpp">
+      <ExcludedFromBuild>True</ExcludedFromBuild>
+    </ClCompile>
+    <ClInclude Include="..\..\src\ripple\module\rpc\impl\LegacyPathFind.h">
+    </ClInclude>
+    <ClCompile Include="..\..\src\ripple\module\rpc\impl\LookupLedger.cpp">
+      <ExcludedFromBuild>True</ExcludedFromBuild>
+    </ClCompile>
+    <ClInclude Include="..\..\src\ripple\module\rpc\impl\LookupLedger.h">
+    </ClInclude>
+    <ClCompile Include="..\..\src\ripple\module\rpc\impl\Manager.cpp">
+      <ExcludedFromBuild>True</ExcludedFromBuild>
+    </ClCompile>
+    <ClCompile Include="..\..\src\ripple\module\rpc\impl\ParseAccountIds.cpp">
+      <ExcludedFromBuild>True</ExcludedFromBuild>
+    </ClCompile>
+    <ClInclude Include="..\..\src\ripple\module\rpc\impl\ParseAccountIds.h">
+    </ClInclude>
+    <ClCompile Include="..\..\src\ripple\module\rpc\impl\RPCHandler.cpp">
+      <ExcludedFromBuild>True</ExcludedFromBuild>
+    </ClCompile>
+    <ClCompile Include="..\..\src\ripple\module\rpc\impl\RPCServerHandler.cpp">
+      <ExcludedFromBuild>True</ExcludedFromBuild>
+    </ClCompile>
+    <ClCompile Include="..\..\src\ripple\module\rpc\impl\TransactionSign.cpp">
+      <ExcludedFromBuild>True</ExcludedFromBuild>
+    </ClCompile>
+    <ClInclude Include="..\..\src\ripple\module\rpc\impl\TransactionSign.h">
+    </ClInclude>
+    <ClInclude Include="..\..\src\ripple\module\rpc\Manager.h">
+    </ClInclude>
+    <ClInclude Include="..\..\src\ripple\module\rpc\Request.h">
+    </ClInclude>
+    <ClInclude Include="..\..\src\ripple\module\rpc\RPCHandler.h">
+    </ClInclude>
+    <ClInclude Include="..\..\src\ripple\module\rpc\RPCServerHandler.h">
+    </ClInclude>
+    <ClInclude Include="..\..\src\ripple\module\rpc\Tuning.h">
+    </ClInclude>
+    <ClCompile Include="..\..\src\ripple\module\websocket\autosocket\AutoSocket.cpp">
+      <ExcludedFromBuild>True</ExcludedFromBuild>
+    </ClCompile>
+    <ClInclude Include="..\..\src\ripple\module\websocket\autosocket\AutoSocket.h">
+    </ClInclude>
+    <ClCompile Include="..\..\src\ripple\module\websocket\autosocket\LogWebsockets.cpp">
+      <ExcludedFromBuild>True</ExcludedFromBuild>
+    </ClCompile>
+    <ClInclude Include="..\..\src\ripple\nodestore\Backend.h">
+    </ClInclude>
+    <ClCompile Include="..\..\src\ripple\nodestore\backend\HyperDBFactory.cpp">
+      <ExcludedFromBuild>True</ExcludedFromBuild>
+    </ClCompile>
+    <ClInclude Include="..\..\src\ripple\nodestore\backend\HyperDBFactory.h">
+    </ClInclude>
+    <ClCompile Include="..\..\src\ripple\nodestore\backend\LevelDBFactory.cpp">
+      <ExcludedFromBuild>True</ExcludedFromBuild>
+    </ClCompile>
+    <ClInclude Include="..\..\src\ripple\nodestore\backend\LevelDBFactory.h">
+    </ClInclude>
+    <ClCompile Include="..\..\src\ripple\nodestore\backend\MemoryFactory.cpp">
+      <ExcludedFromBuild>True</ExcludedFromBuild>
+    </ClCompile>
+    <ClInclude Include="..\..\src\ripple\nodestore\backend\MemoryFactory.h">
+    </ClInclude>
+    <ClCompile Include="..\..\src\ripple\nodestore\backend\NullFactory.cpp">
+      <ExcludedFromBuild>True</ExcludedFromBuild>
+    </ClCompile>
+    <ClInclude Include="..\..\src\ripple\nodestore\backend\NullFactory.h">
+    </ClInclude>
+    <ClCompile Include="..\..\src\ripple\nodestore\backend\RocksDBFactory.cpp">
+      <ExcludedFromBuild>True</ExcludedFromBuild>
+    </ClCompile>
+    <ClInclude Include="..\..\src\ripple\nodestore\backend\RocksDBFactory.h">
+    </ClInclude>
+    <ClInclude Include="..\..\src\ripple\nodestore\Database.h">
+    </ClInclude>
+    <ClInclude Include="..\..\src\ripple\nodestore\DummyScheduler.h">
+    </ClInclude>
+    <ClInclude Include="..\..\src\ripple\nodestore\Factory.h">
+    </ClInclude>
+    <ClCompile Include="..\..\src\ripple\nodestore\impl\Backend.cpp">
+      <ExcludedFromBuild>True</ExcludedFromBuild>
+    </ClCompile>
+    <ClCompile Include="..\..\src\ripple\nodestore\impl\BatchWriter.cpp">
+      <ExcludedFromBuild>True</ExcludedFromBuild>
+    </ClCompile>
+    <ClInclude Include="..\..\src\ripple\nodestore\impl\BatchWriter.h">
+    </ClInclude>
+    <ClCompile Include="..\..\src\ripple\nodestore\impl\Database.cpp">
+      <ExcludedFromBuild>True</ExcludedFromBuild>
+    </ClCompile>
+    <ClInclude Include="..\..\src\ripple\nodestore\impl\DatabaseImp.h">
+    </ClInclude>
+    <ClCompile Include="..\..\src\ripple\nodestore\impl\DecodedBlob.cpp">
+      <ExcludedFromBuild>True</ExcludedFromBuild>
+    </ClCompile>
+    <ClInclude Include="..\..\src\ripple\nodestore\impl\DecodedBlob.h">
+    </ClInclude>
+    <ClCompile Include="..\..\src\ripple\nodestore\impl\DummyScheduler.cpp">
+      <ExcludedFromBuild>True</ExcludedFromBuild>
+    </ClCompile>
+    <ClCompile Include="..\..\src\ripple\nodestore\impl\EncodedBlob.cpp">
+      <ExcludedFromBuild>True</ExcludedFromBuild>
+    </ClCompile>
+    <ClInclude Include="..\..\src\ripple\nodestore\impl\EncodedBlob.h">
+    </ClInclude>
+    <ClCompile Include="..\..\src\ripple\nodestore\impl\Factory.cpp">
+      <ExcludedFromBuild>True</ExcludedFromBuild>
+    </ClCompile>
+    <ClCompile Include="..\..\src\ripple\nodestore\impl\Manager.cpp">
+      <ExcludedFromBuild>True</ExcludedFromBuild>
+    </ClCompile>
+    <ClCompile Include="..\..\src\ripple\nodestore\impl\NodeObject.cpp">
+      <ExcludedFromBuild>True</ExcludedFromBuild>
+    </ClCompile>
+    <ClCompile Include="..\..\src\ripple\nodestore\impl\Scheduler.cpp">
+      <ExcludedFromBuild>True</ExcludedFromBuild>
+    </ClCompile>
+    <ClCompile Include="..\..\src\ripple\nodestore\impl\Task.cpp">
+      <ExcludedFromBuild>True</ExcludedFromBuild>
+    </ClCompile>
+    <ClInclude Include="..\..\src\ripple\nodestore\impl\Tuning.h">
+    </ClInclude>
+    <ClInclude Include="..\..\src\ripple\nodestore\Manager.h">
+    </ClInclude>
+    <ClInclude Include="..\..\src\ripple\nodestore\NodeObject.h">
+    </ClInclude>
+    <ClInclude Include="..\..\src\ripple\nodestore\Scheduler.h">
+    </ClInclude>
+    <ClInclude Include="..\..\src\ripple\nodestore\Task.h">
+    </ClInclude>
+    <ClCompile Include="..\..\src\ripple\nodestore\tests\BackendTests.cpp">
+      <ExcludedFromBuild>True</ExcludedFromBuild>
+    </ClCompile>
+    <ClCompile Include="..\..\src\ripple\nodestore\tests\BasicTests.cpp">
+      <ExcludedFromBuild>True</ExcludedFromBuild>
+    </ClCompile>
+    <ClCompile Include="..\..\src\ripple\nodestore\tests\DatabaseTests.cpp">
+      <ExcludedFromBuild>True</ExcludedFromBuild>
+    </ClCompile>
+    <ClInclude Include="..\..\src\ripple\nodestore\tests\TestBase.h">
+    </ClInclude>
+    <ClCompile Include="..\..\src\ripple\nodestore\tests\TimingTests.cpp">
+      <ExcludedFromBuild>True</ExcludedFromBuild>
+    </ClCompile>
+    <ClInclude Include="..\..\src\ripple\nodestore\Types.h">
+    </ClInclude>
+    <ClInclude Include="..\..\src\ripple\overlay\impl\abstract_protocol_handler.h">
+    </ClInclude>
+    <ClCompile Include="..\..\src\ripple\overlay\impl\Message.cpp">
+      <ExcludedFromBuild>True</ExcludedFromBuild>
+    </ClCompile>
+    <ClCompile Include="..\..\src\ripple\overlay\impl\message_name.cpp">
+      <ExcludedFromBuild>True</ExcludedFromBuild>
+    </ClCompile>
+    <ClInclude Include="..\..\src\ripple\overlay\impl\message_name.h">
+    </ClInclude>
+    <ClInclude Include="..\..\src\ripple\overlay\impl\message_stream.h">
+    </ClInclude>
+    <ClCompile Include="..\..\src\ripple\overlay\impl\OverlayImpl.cpp">
+      <ExcludedFromBuild>True</ExcludedFromBuild>
+    </ClCompile>
+    <ClInclude Include="..\..\src\ripple\overlay\impl\OverlayImpl.h">
+    </ClInclude>
+    <ClCompile Include="..\..\src\ripple\overlay\impl\PeerDoor.cpp">
+      <ExcludedFromBuild>True</ExcludedFromBuild>
+    </ClCompile>
+    <ClInclude Include="..\..\src\ripple\overlay\impl\PeerDoor.h">
+    </ClInclude>
+    <ClCompile Include="..\..\src\ripple\overlay\impl\PeerImp.cpp">
+      <ExcludedFromBuild>True</ExcludedFromBuild>
+    </ClCompile>
+    <ClInclude Include="..\..\src\ripple\overlay\impl\PeerImp.h">
+    </ClInclude>
+    <ClInclude Include="..\..\src\ripple\overlay\impl\peer_info.h">
+    </ClInclude>
+    <ClInclude Include="..\..\src\ripple\overlay\impl\peer_protocol_detector.h">
+    </ClInclude>
+    <ClInclude Include="..\..\src\ripple\overlay\impl\Tuning.h">
+    </ClInclude>
+    <ClInclude Include="..\..\src\ripple\overlay\make_Overlay.h">
+    </ClInclude>
+    <ClInclude Include="..\..\src\ripple\overlay\Message.h">
+    </ClInclude>
+    <ClInclude Include="..\..\src\ripple\overlay\Overlay.h">
+    </ClInclude>
+    <ClInclude Include="..\..\src\ripple\overlay\Peer.h">
+    </ClInclude>
+    <ClInclude Include="..\..\src\ripple\overlay\predicates.h">
+    </ClInclude>
+    <None Include="..\..\src\ripple\overlay\README.md">
+    </None>
+    <ClCompile Include="..\..\src\ripple\overlay\tests\peer_info.test.cpp">
+      <ExcludedFromBuild>True</ExcludedFromBuild>
+    </ClCompile>
+    <ClInclude Include="..\..\src\ripple\peerfinder\api\Callback.h">
+    </ClInclude>
+    <ClInclude Include="..\..\src\ripple\peerfinder\api\Config.h">
+    </ClInclude>
+    <ClInclude Include="..\..\src\ripple\peerfinder\api\Endpoint.h">
+    </ClInclude>
+    <ClInclude Include="..\..\src\ripple\peerfinder\api\Manager.h">
+    </ClInclude>
+    <ClInclude Include="..\..\src\ripple\peerfinder\api\Slot.h">
+    </ClInclude>
+    <ClInclude Include="..\..\src\ripple\peerfinder\api\Types.h">
+    </ClInclude>
+    <ClCompile Include="..\..\src\ripple\peerfinder\impl\Bootcache.cpp">
+      <ExcludedFromBuild>True</ExcludedFromBuild>
+    </ClCompile>
+    <ClInclude Include="..\..\src\ripple\peerfinder\impl\Bootcache.h">
+    </ClInclude>
+    <ClCompile Include="..\..\src\ripple\peerfinder\impl\Checker.cpp">
+      <ExcludedFromBuild>True</ExcludedFromBuild>
+    </ClCompile>
+    <ClInclude Include="..\..\src\ripple\peerfinder\impl\Checker.h">
+    </ClInclude>
+    <ClInclude Include="..\..\src\ripple\peerfinder\impl\CheckerAdapter.h">
+    </ClInclude>
+    <ClCompile Include="..\..\src\ripple\peerfinder\impl\Config.cpp">
+      <ExcludedFromBuild>True</ExcludedFromBuild>
+    </ClCompile>
+    <ClCompile Include="..\..\src\ripple\peerfinder\impl\ConnectHandouts.cpp">
+      <ExcludedFromBuild>True</ExcludedFromBuild>
+    </ClCompile>
+    <ClInclude Include="..\..\src\ripple\peerfinder\impl\ConnectHandouts.h">
+    </ClInclude>
+    <ClInclude Include="..\..\src\ripple\peerfinder\impl\Counts.h">
+    </ClInclude>
+    <ClCompile Include="..\..\src\ripple\peerfinder\impl\Endpoint.cpp">
+      <ExcludedFromBuild>True</ExcludedFromBuild>
+    </ClCompile>
+    <ClInclude Include="..\..\src\ripple\peerfinder\impl\Fixed.h">
+    </ClInclude>
+    <ClInclude Include="..\..\src\ripple\peerfinder\impl\handout.h">
+    </ClInclude>
+    <ClInclude Include="..\..\src\ripple\peerfinder\impl\iosformat.h">
+    </ClInclude>
+    <ClCompile Include="..\..\src\ripple\peerfinder\impl\Livecache.cpp">
+      <ExcludedFromBuild>True</ExcludedFromBuild>
+    </ClCompile>
+    <ClInclude Include="..\..\src\ripple\peerfinder\impl\Livecache.h">
+    </ClInclude>
+    <ClInclude Include="..\..\src\ripple\peerfinder\impl\Logic.h">
+    </ClInclude>
+    <ClCompile Include="..\..\src\ripple\peerfinder\impl\Manager.cpp">
+      <ExcludedFromBuild>True</ExcludedFromBuild>
+    </ClCompile>
+    <ClInclude Include="..\..\src\ripple\peerfinder\impl\PrivateTypes.h">
+    </ClInclude>
+    <ClCompile Include="..\..\src\ripple\peerfinder\impl\RedirectHandouts.cpp">
+      <ExcludedFromBuild>True</ExcludedFromBuild>
+    </ClCompile>
+    <ClInclude Include="..\..\src\ripple\peerfinder\impl\RedirectHandouts.h">
+    </ClInclude>
+    <ClInclude Include="..\..\src\ripple\peerfinder\impl\Reporting.h">
+    </ClInclude>
+    <ClCompile Include="..\..\src\ripple\peerfinder\impl\SlotHandouts.cpp">
+      <ExcludedFromBuild>True</ExcludedFromBuild>
+    </ClCompile>
+    <ClInclude Include="..\..\src\ripple\peerfinder\impl\SlotHandouts.h">
+    </ClInclude>
+    <ClCompile Include="..\..\src\ripple\peerfinder\impl\SlotImp.cpp">
+      <ExcludedFromBuild>True</ExcludedFromBuild>
+    </ClCompile>
+    <ClInclude Include="..\..\src\ripple\peerfinder\impl\SlotImp.h">
+    </ClInclude>
+    <ClInclude Include="..\..\src\ripple\peerfinder\impl\Source.h">
+    </ClInclude>
+    <ClCompile Include="..\..\src\ripple\peerfinder\impl\SourceStrings.cpp">
+      <ExcludedFromBuild>True</ExcludedFromBuild>
+    </ClCompile>
+    <ClInclude Include="..\..\src\ripple\peerfinder\impl\SourceStrings.h">
+    </ClInclude>
+    <ClInclude Include="..\..\src\ripple\peerfinder\impl\Store.h">
+    </ClInclude>
+    <ClInclude Include="..\..\src\ripple\peerfinder\impl\StoreSqdb.h">
+    </ClInclude>
+    <ClInclude Include="..\..\src\ripple\peerfinder\impl\Tuning.h">
+    </ClInclude>
+    <ClInclude Include="..\..\src\ripple\peerfinder\sim\FunctionQueue.h">
+    </ClInclude>
+    <ClInclude Include="..\..\src\ripple\peerfinder\sim\GraphAlgorithms.h">
+    </ClInclude>
+    <ClInclude Include="..\..\src\ripple\peerfinder\sim\Message.h">
+    </ClInclude>
+    <ClInclude Include="..\..\src\ripple\peerfinder\sim\NodeSnapshot.h">
+    </ClInclude>
+    <ClInclude Include="..\..\src\ripple\peerfinder\sim\Params.h">
+    </ClInclude>
+    <ClInclude Include="..\..\src\ripple\peerfinder\sim\Predicates.h">
+    </ClInclude>
+    <ClCompile Include="..\..\src\ripple\peerfinder\sim\Tests.cpp">
+      <ExcludedFromBuild>True</ExcludedFromBuild>
+    </ClCompile>
+    <ClInclude Include="..\..\src\ripple\peerfinder\sim\WrappedSink.h">
+    </ClInclude>
+    <CustomBuild Include="..\..\src\ripple\proto\ripple.proto">
+      <FileType>Document</FileType>
+      <Command Condition="'$(Configuration)|$(Platform)'=='debug|x64'">protoc --cpp_out=..\..\build\proto --proto_path=%(RelativeDir) %(Identity)</Command>
+      <Outputs Condition="'$(Configuration)|$(Platform)'=='debug|x64'">..\..\build\proto\ripple.pb.h;..\..\build\proto\ripple.pb.cc</Outputs>
+      <Message Condition="'$(Configuration)|$(Platform)'=='debug|x64'">protoc --cpp_out=..\..\build\proto --proto_path=%(RelativeDir) %(Identity)</Message>
+      <LinkObjects Condition="'$(Configuration)|$(Platform)'=='debug|x64'">false</LinkObjects>
+      <FileType>Document</FileType>
+      <Command Condition="'$(Configuration)|$(Platform)'=='release|x64'">protoc --cpp_out=..\..\build\proto --proto_path=%(RelativeDir) %(Identity)</Command>
+      <Outputs Condition="'$(Configuration)|$(Platform)'=='release|x64'">..\..\build\proto\ripple.pb.h;..\..\build\proto\ripple.pb.cc</Outputs>
+      <Message Condition="'$(Configuration)|$(Platform)'=='release|x64'">protoc --cpp_out=..\..\build\proto --proto_path=%(RelativeDir) %(Identity)</Message>
+      <LinkObjects Condition="'$(Configuration)|$(Platform)'=='release|x64'">false</LinkObjects>
+    </CustomBuild>
+    <ClInclude Include="..\..\src\ripple\radmap\api\BasicFullBelowCache.h">
+    </ClInclude>
+    <ClInclude Include="..\..\src\ripple\radmap\api\Tuning.h">
+    </ClInclude>
+    <ClCompile Include="..\..\src\ripple\radmap\impl\BasicFullBelowCache.cpp">
+      <ExcludedFromBuild>True</ExcludedFromBuild>
+    </ClCompile>
+    <ClInclude Include="..\..\src\ripple\resource\api\Charge.h">
+    </ClInclude>
+    <ClInclude Include="..\..\src\ripple\resource\api\Consumer.h">
+    </ClInclude>
+    <ClInclude Include="..\..\src\ripple\resource\api\Disposition.h">
+    </ClInclude>
+    <ClInclude Include="..\..\src\ripple\resource\api\Fees.h">
+    </ClInclude>
+    <ClInclude Include="..\..\src\ripple\resource\api\Gossip.h">
+    </ClInclude>
+    <ClInclude Include="..\..\src\ripple\resource\api\LegacyFees.h">
+    </ClInclude>
+    <ClInclude Include="..\..\src\ripple\resource\api\Manager.h">
+    </ClInclude>
+    <ClInclude Include="..\..\src\ripple\resource\api\Types.h">
+    </ClInclude>
+    <ClCompile Include="..\..\src\ripple\resource\impl\Charge.cpp">
+      <ExcludedFromBuild>True</ExcludedFromBuild>
+    </ClCompile>
+    <ClCompile Include="..\..\src\ripple\resource\impl\Consumer.cpp">
+      <ExcludedFromBuild>True</ExcludedFromBuild>
+    </ClCompile>
+    <ClInclude Include="..\..\src\ripple\resource\impl\Entry.h">
+    </ClInclude>
+    <ClCompile Include="..\..\src\ripple\resource\impl\Fees.cpp">
+      <ExcludedFromBuild>True</ExcludedFromBuild>
+    </ClCompile>
+    <ClInclude Include="..\..\src\ripple\resource\impl\Import.h">
+    </ClInclude>
+    <ClInclude Include="..\..\src\ripple\resource\impl\Key.h">
+    </ClInclude>
+    <ClInclude Include="..\..\src\ripple\resource\impl\Kind.h">
+    </ClInclude>
+    <ClCompile Include="..\..\src\ripple\resource\impl\LegacyFees.cpp">
+      <ExcludedFromBuild>True</ExcludedFromBuild>
+    </ClCompile>
+    <ClInclude Include="..\..\src\ripple\resource\impl\Logic.h">
+    </ClInclude>
+    <ClCompile Include="..\..\src\ripple\resource\impl\Manager.cpp">
+      <ExcludedFromBuild>True</ExcludedFromBuild>
+    </ClCompile>
+    <ClCompile Include="..\..\src\ripple\resource\impl\Tests.cpp">
+      <ExcludedFromBuild>True</ExcludedFromBuild>
+    </ClCompile>
+    <ClInclude Include="..\..\src\ripple\resource\impl\Tuning.h">
+    </ClInclude>
+    <ClInclude Include="..\..\src\ripple\sitefiles\api\Listener.h">
+    </ClInclude>
+    <ClInclude Include="..\..\src\ripple\sitefiles\api\Manager.h">
+    </ClInclude>
+    <ClInclude Include="..\..\src\ripple\sitefiles\api\Section.h">
+    </ClInclude>
+    <ClInclude Include="..\..\src\ripple\sitefiles\api\SiteFile.h">
+    </ClInclude>
+    <ClInclude Include="..\..\src\ripple\sitefiles\impl\Logic.h">
+    </ClInclude>
+    <ClCompile Include="..\..\src\ripple\sitefiles\impl\Manager.cpp">
+      <ExcludedFromBuild>True</ExcludedFromBuild>
+    </ClCompile>
+    <ClCompile Include="..\..\src\ripple\sitefiles\impl\Section.cpp">
+      <ExcludedFromBuild>True</ExcludedFromBuild>
+    </ClCompile>
+    <ClInclude Include="..\..\src\ripple\sitefiles\impl\Site.h">
+    </ClInclude>
+    <ClCompile Include="..\..\src\ripple\sitefiles\impl\SiteFile.cpp">
+      <ExcludedFromBuild>True</ExcludedFromBuild>
+    </ClCompile>
+    <ClInclude Include="..\..\src\ripple\sslutil\api\bignum_error.h">
+    </ClInclude>
+    <ClInclude Include="..\..\src\ripple\sslutil\api\CAutoBN_CTX.h">
+    </ClInclude>
+    <ClInclude Include="..\..\src\ripple\sslutil\api\CBigNum.h">
+    </ClInclude>
+    <ClInclude Include="..\..\src\ripple\sslutil\api\DHUtil.h">
+    </ClInclude>
+    <ClInclude Include="..\..\src\ripple\sslutil\api\ECDSACanonical.h">
+    </ClInclude>
+    <ClInclude Include="..\..\src\ripple\sslutil\api\HashUtilities.h">
+    </ClInclude>
+    <ClCompile Include="..\..\src\ripple\sslutil\impl\CBigNum.cpp">
+      <ExcludedFromBuild>True</ExcludedFromBuild>
+    </ClCompile>
+    <ClCompile Include="..\..\src\ripple\sslutil\impl\DHUtil.cpp">
+      <ExcludedFromBuild>True</ExcludedFromBuild>
+    </ClCompile>
+    <ClCompile Include="..\..\src\ripple\sslutil\impl\ECDSACanonical.cpp">
+      <ExcludedFromBuild>True</ExcludedFromBuild>
+    </ClCompile>
+    <ClCompile Include="..\..\src\ripple\sslutil\impl\HashUtilities.cpp">
+      <ExcludedFromBuild>True</ExcludedFromBuild>
+    </ClCompile>
+    <ClInclude Include="..\..\src\ripple\testoverlay\api\ConfigType.h">
+    </ClInclude>
+    <ClInclude Include="..\..\src\ripple\testoverlay\api\ConnectionType.h">
+    </ClInclude>
+    <ClInclude Include="..\..\src\ripple\testoverlay\api\InitPolicy.h">
+    </ClInclude>
+    <ClInclude Include="..\..\src\ripple\testoverlay\api\MessageType.h">
+    </ClInclude>
+    <ClInclude Include="..\..\src\ripple\testoverlay\api\NetworkType.h">
+    </ClInclude>
+    <ClInclude Include="..\..\src\ripple\testoverlay\api\PeerLogicBase.h">
+    </ClInclude>
+    <ClInclude Include="..\..\src\ripple\testoverlay\api\PeerType.h">
+    </ClInclude>
+    <ClInclude Include="..\..\src\ripple\testoverlay\api\Results.h">
+    </ClInclude>
+    <ClInclude Include="..\..\src\ripple\testoverlay\api\SimplePayload.h">
+    </ClInclude>
+    <ClInclude Include="..\..\src\ripple\testoverlay\api\StateBase.h">
+    </ClInclude>
+    <ClCompile Include="..\..\src\ripple\testoverlay\impl\TestOverlay.cpp">
+      <ExcludedFromBuild>True</ExcludedFromBuild>
+    </ClCompile>
+    <ClInclude Include="..\..\src\ripple\types\api\AgedHistory.h">
+    </ClInclude>
+    <ClInclude Include="..\..\src\ripple\types\api\Base58.h">
+    </ClInclude>
+    <ClInclude Include="..\..\src\ripple\types\api\base_uint.h">
+    </ClInclude>
+    <ClInclude Include="..\..\src\ripple\types\api\Blob.h">
+    </ClInclude>
+    <ClInclude Include="..\..\src\ripple\types\api\Book.h">
+    </ClInclude>
+    <ClInclude Include="..\..\src\ripple\types\api\ByteOrder.h">
+    </ClInclude>
+    <ClInclude Include="..\..\src\ripple\types\api\CryptoIdentifier.h">
+    </ClInclude>
+    <ClInclude Include="..\..\src\ripple\types\api\HashMaps.h">
+    </ClInclude>
+    <ClInclude Include="..\..\src\ripple\types\api\IdentifierStorage.h">
+    </ClInclude>
+    <ClInclude Include="..\..\src\ripple\types\api\IdentifierType.h">
+    </ClInclude>
+    <ClInclude Include="..\..\src\ripple\types\api\Issue.h">
+    </ClInclude>
+    <ClInclude Include="..\..\src\ripple\types\api\RandomNumbers.h">
+    </ClInclude>
+    <ClInclude Include="..\..\src\ripple\types\api\RippleAccountID.h">
+    </ClInclude>
+    <ClInclude Include="..\..\src\ripple\types\api\RippleAccountPrivateKey.h">
+    </ClInclude>
+    <ClInclude Include="..\..\src\ripple\types\api\RippleAccountPublicKey.h">
+    </ClInclude>
+    <ClInclude Include="..\..\src\ripple\types\api\RippleLedgerHash.h">
+    </ClInclude>
+    <ClInclude Include="..\..\src\ripple\types\api\RipplePrivateKey.h">
+    </ClInclude>
+    <ClInclude Include="..\..\src\ripple\types\api\RipplePublicKey.h">
+    </ClInclude>
+    <ClInclude Include="..\..\src\ripple\types\api\RipplePublicKeyHash.h">
+    </ClInclude>
+    <ClInclude Include="..\..\src\ripple\types\api\SimpleIdentifier.h">
+    </ClInclude>
+    <ClInclude Include="..\..\src\ripple\types\api\strHex.h">
+    </ClInclude>
+    <ClInclude Include="..\..\src\ripple\types\api\UInt160.h">
+    </ClInclude>
+    <ClInclude Include="..\..\src\ripple\types\api\UintTypes.h">
+    </ClInclude>
+    <ClCompile Include="..\..\src\ripple\types\impl\Base58.cpp">
+      <ExcludedFromBuild>True</ExcludedFromBuild>
+    </ClCompile>
+    <ClCompile Include="..\..\src\ripple\types\impl\ByteOrder.cpp">
+      <ExcludedFromBuild>True</ExcludedFromBuild>
+    </ClCompile>
+    <ClCompile Include="..\..\src\ripple\types\impl\Issue.cpp">
+      <ExcludedFromBuild>True</ExcludedFromBuild>
+    </ClCompile>
+    <ClCompile Include="..\..\src\ripple\types\impl\RandomNumbers.cpp">
+      <ExcludedFromBuild>True</ExcludedFromBuild>
+    </ClCompile>
+    <ClCompile Include="..\..\src\ripple\types\impl\RippleIdentifierTests.cpp">
+      <ExcludedFromBuild>True</ExcludedFromBuild>
+    </ClCompile>
+    <ClCompile Include="..\..\src\ripple\types\impl\strHex.cpp">
+      <ExcludedFromBuild>True</ExcludedFromBuild>
+    </ClCompile>
+    <ClCompile Include="..\..\src\ripple\types\impl\UintTypes.cpp">
+      <ExcludedFromBuild>True</ExcludedFromBuild>
+    </ClCompile>
+    <ClCompile Include="..\..\src\ripple\unity\app.cpp">
+    </ClCompile>
+    <ClInclude Include="..\..\src\ripple\unity\app.h">
+    </ClInclude>
+    <ClCompile Include="..\..\src\ripple\unity\app1.cpp">
+    </ClCompile>
+    <ClCompile Include="..\..\src\ripple\unity\app2.cpp">
+    </ClCompile>
+    <ClCompile Include="..\..\src\ripple\unity\app3.cpp">
+    </ClCompile>
+    <ClCompile Include="..\..\src\ripple\unity\app4.cpp">
+    </ClCompile>
+    <ClCompile Include="..\..\src\ripple\unity\app5.cpp">
+    </ClCompile>
+    <ClCompile Include="..\..\src\ripple\unity\app6.cpp">
+    </ClCompile>
+    <ClCompile Include="..\..\src\ripple\unity\app7.cpp">
+    </ClCompile>
+    <ClCompile Include="..\..\src\ripple\unity\app8.cpp">
+    </ClCompile>
+    <ClCompile Include="..\..\src\ripple\unity\app9.cpp">
+    </ClCompile>
+    <ClCompile Include="..\..\src\ripple\unity\basics.cpp">
+    </ClCompile>
+    <ClInclude Include="..\..\src\ripple\unity\basics.h">
+    </ClInclude>
+    <ClCompile Include="..\..\src\ripple\unity\beast.cpp">
+    </ClCompile>
+    <ClCompile Include="..\..\src\ripple\unity\beastc.c">
+    </ClCompile>
+    <ClCompile Include="..\..\src\ripple\unity\common.cpp">
+    </ClCompile>
+    <ClCompile Include="..\..\src\ripple\unity\core.cpp">
+    </ClCompile>
+    <ClInclude Include="..\..\src\ripple\unity\core.h">
+    </ClInclude>
+    <ClCompile Include="..\..\src\ripple\unity\data.cpp">
+    </ClCompile>
+    <ClInclude Include="..\..\src\ripple\unity\data.h">
+    </ClInclude>
+    <ClCompile Include="..\..\src\ripple\unity\http.cpp">
+    </ClCompile>
+    <ClCompile Include="..\..\src\ripple\unity\hyperleveldb.cpp">
+      <AdditionalIncludeDirectories Condition="'$(Configuration)|$(Platform)'=='debug|x64'">..\..\src\hyperleveldb;..\..\src\snappy\config;..\..\src\snappy\snappy;%(AdditionalIncludeDirectories)</AdditionalIncludeDirectories>
+      <AdditionalIncludeDirectories Condition="'$(Configuration)|$(Platform)'=='release|x64'">..\..\src\hyperleveldb;..\..\src\snappy\config;..\..\src\snappy\snappy;%(AdditionalIncludeDirectories)</AdditionalIncludeDirectories>
+    </ClCompile>
+    <ClInclude Include="..\..\src\ripple\unity\hyperleveldb.h">
+    </ClInclude>
+    <ClCompile Include="..\..\src\ripple\unity\json.cpp">
+    </ClCompile>
+    <ClInclude Include="..\..\src\ripple\unity\json.h">
+    </ClInclude>
+    <ClCompile Include="..\..\src\ripple\unity\leveldb.cpp">
+      <AdditionalIncludeDirectories Condition="'$(Configuration)|$(Platform)'=='debug|x64'">..\..\src\leveldb;..\..\src\leveldb\include;..\..\src\snappy\config;..\..\src\snappy\snappy;%(AdditionalIncludeDirectories)</AdditionalIncludeDirectories>
+      <AdditionalIncludeDirectories Condition="'$(Configuration)|$(Platform)'=='release|x64'">..\..\src\leveldb;..\..\src\leveldb\include;..\..\src\snappy\config;..\..\src\snappy\snappy;%(AdditionalIncludeDirectories)</AdditionalIncludeDirectories>
+    </ClCompile>
+    <ClInclude Include="..\..\src\ripple\unity\leveldb.h">
+    </ClInclude>
+    <ClCompile Include="..\..\src\ripple\unity\net.cpp">
+    </ClCompile>
+    <ClInclude Include="..\..\src\ripple\unity\net.h">
+    </ClInclude>
+    <ClCompile Include="..\..\src\ripple\unity\nodestore.cpp">
+      <AdditionalIncludeDirectories Condition="'$(Configuration)|$(Platform)'=='debug|x64'">..\..\src\leveldb\include;..\..\src\rocksdb\include;%(AdditionalIncludeDirectories)</AdditionalIncludeDirectories>
+      <AdditionalIncludeDirectories Condition="'$(Configuration)|$(Platform)'=='release|x64'">..\..\src\leveldb\include;..\..\src\rocksdb\include;%(AdditionalIncludeDirectories)</AdditionalIncludeDirectories>
+    </ClCompile>
+    <ClCompile Include="..\..\src\ripple\unity\overlay.cpp">
+    </ClCompile>
+    <ClCompile Include="..\..\src\ripple\unity\peerfinder.cpp">
+    </ClCompile>
+    <ClInclude Include="..\..\src\ripple\unity\peerfinder.h">
+    </ClInclude>
+    <ClCompile Include="..\..\src\ripple\unity\protobuf.cpp">
+    </ClCompile>
+    <ClCompile Include="..\..\src\ripple\unity\radmap.cpp">
+    </ClCompile>
+    <ClInclude Include="..\..\src\ripple\unity\radmap.h">
+    </ClInclude>
+    <ClCompile Include="..\..\src\ripple\unity\resource.cpp">
+    </ClCompile>
+    <ClInclude Include="..\..\src\ripple\unity\resource.h">
+    </ClInclude>
+    <ClCompile Include="..\..\src\ripple\unity\ripple.proto.cpp">
+    </ClCompile>
+    <ClCompile Include="..\..\src\ripple\unity\rocksdb.cpp">
+      <AdditionalIncludeDirectories Condition="'$(Configuration)|$(Platform)'=='debug|x64'">..\..\src\rocksdb;..\..\src\rocksdb\include;..\..\src\snappy\config;..\..\src\snappy\snappy;%(AdditionalIncludeDirectories)</AdditionalIncludeDirectories>
+      <AdditionalIncludeDirectories Condition="'$(Configuration)|$(Platform)'=='release|x64'">..\..\src\rocksdb;..\..\src\rocksdb\include;..\..\src\snappy\config;..\..\src\snappy\snappy;%(AdditionalIncludeDirectories)</AdditionalIncludeDirectories>
+    </ClCompile>
+    <ClInclude Include="..\..\src\ripple\unity\rocksdb.h">
+    </ClInclude>
+    <ClCompile Include="..\..\src\ripple\unity\rpcx.cpp">
+    </ClCompile>
+    <ClInclude Include="..\..\src\ripple\unity\rpcx.h">
+    </ClInclude>
+    <ClCompile Include="..\..\src\ripple\unity\sitefiles.cpp">
+    </ClCompile>
+    <ClInclude Include="..\..\src\ripple\unity\sitefiles.h">
+    </ClInclude>
+    <ClCompile Include="..\..\src\ripple\unity\snappy.cpp">
+      <AdditionalIncludeDirectories Condition="'$(Configuration)|$(Platform)'=='debug|x64'">..\..\src\snappy\config;..\..\src\snappy\snappy;%(AdditionalIncludeDirectories)</AdditionalIncludeDirectories>
+      <AdditionalIncludeDirectories Condition="'$(Configuration)|$(Platform)'=='release|x64'">..\..\src\snappy\config;..\..\src\snappy\snappy;%(AdditionalIncludeDirectories)</AdditionalIncludeDirectories>
+    </ClCompile>
+    <ClCompile Include="..\..\src\ripple\unity\sslutil.cpp">
+    </ClCompile>
+    <ClInclude Include="..\..\src\ripple\unity\sslutil.h">
+    </ClInclude>
+    <ClCompile Include="..\..\src\ripple\unity\testoverlay.cpp">
+    </ClCompile>
+    <ClInclude Include="..\..\src\ripple\unity\testoverlay.h">
+    </ClInclude>
+    <ClCompile Include="..\..\src\ripple\unity\types.cpp">
+    </ClCompile>
+    <ClInclude Include="..\..\src\ripple\unity\types.h">
+    </ClInclude>
+    <ClCompile Include="..\..\src\ripple\unity\validators.cpp">
+    </ClCompile>
+    <ClInclude Include="..\..\src\ripple\unity\validators.h">
+    </ClInclude>
+    <ClCompile Include="..\..\src\ripple\unity\websocket.cpp">
+    </ClCompile>
+    <ClInclude Include="..\..\src\ripple\unity\websocket.h">
+    </ClInclude>
+    <ClInclude Include="..\..\src\ripple\validators\api\Manager.h">
+    </ClInclude>
+    <ClInclude Include="..\..\src\ripple\validators\api\Source.h">
+    </ClInclude>
+    <ClInclude Include="..\..\src\ripple\validators\api\Types.h">
+    </ClInclude>
+    <ClInclude Include="..\..\src\ripple\validators\impl\ChosenList.h">
+    </ClInclude>
+    <ClInclude Include="..\..\src\ripple\validators\impl\Count.h">
+    </ClInclude>
+    <ClInclude Include="..\..\src\ripple\validators\impl\Logic.h">
+    </ClInclude>
+    <ClCompile Include="..\..\src\ripple\validators\impl\Manager.cpp">
+      <ExcludedFromBuild>True</ExcludedFromBuild>
+    </ClCompile>
+    <ClCompile Include="..\..\src\ripple\validators\impl\Source.cpp">
+      <ExcludedFromBuild>True</ExcludedFromBuild>
+    </ClCompile>
+    <ClInclude Include="..\..\src\ripple\validators\impl\SourceDesc.h">
+    </ClInclude>
+    <ClCompile Include="..\..\src\ripple\validators\impl\SourceFile.cpp">
+      <ExcludedFromBuild>True</ExcludedFromBuild>
+    </ClCompile>
+    <ClInclude Include="..\..\src\ripple\validators\impl\SourceFile.h">
+    </ClInclude>
+    <ClCompile Include="..\..\src\ripple\validators\impl\SourceStrings.cpp">
+      <ExcludedFromBuild>True</ExcludedFromBuild>
+    </ClCompile>
+    <ClInclude Include="..\..\src\ripple\validators\impl\SourceStrings.h">
+    </ClInclude>
+    <ClCompile Include="..\..\src\ripple\validators\impl\SourceURL.cpp">
+      <ExcludedFromBuild>True</ExcludedFromBuild>
+    </ClCompile>
+    <ClInclude Include="..\..\src\ripple\validators\impl\SourceURL.h">
+    </ClInclude>
+    <ClInclude Include="..\..\src\ripple\validators\impl\Store.h">
+    </ClInclude>
+    <ClCompile Include="..\..\src\ripple\validators\impl\StoreSqdb.cpp">
+      <ExcludedFromBuild>True</ExcludedFromBuild>
+    </ClCompile>
+    <ClInclude Include="..\..\src\ripple\validators\impl\StoreSqdb.h">
+    </ClInclude>
+    <ClCompile Include="..\..\src\ripple\validators\impl\Tests.cpp">
+      <ExcludedFromBuild>True</ExcludedFromBuild>
+    </ClCompile>
+    <ClInclude Include="..\..\src\ripple\validators\impl\Tuning.h">
+    </ClInclude>
+    <ClCompile Include="..\..\src\ripple\validators\impl\Utilities.cpp">
+      <ExcludedFromBuild>True</ExcludedFromBuild>
+    </ClCompile>
+    <ClInclude Include="..\..\src\ripple\validators\impl\Utilities.h">
+    </ClInclude>
+    <ClInclude Include="..\..\src\ripple\validators\impl\Validation.h">
+    </ClInclude>
+    <ClInclude Include="..\..\src\ripple\validators\impl\Validator.h">
+    </ClInclude>
+    <ClCompile Include="..\..\src\rocksdb\db\builder.cc">
+      <ExcludedFromBuild>True</ExcludedFromBuild>
+    </ClCompile>
+    <ClInclude Include="..\..\src\rocksdb\db\builder.h">
+    </ClInclude>
+    <ClCompile Include="..\..\src\rocksdb\db\column_family.cc">
+      <ExcludedFromBuild>True</ExcludedFromBuild>
+    </ClCompile>
+    <ClInclude Include="..\..\src\rocksdb\db\column_family.h">
+    </ClInclude>
+    <ClCompile Include="..\..\src\rocksdb\db\compaction.cc">
+      <ExcludedFromBuild>True</ExcludedFromBuild>
+    </ClCompile>
+    <ClInclude Include="..\..\src\rocksdb\db\compaction.h">
+    </ClInclude>
+    <ClCompile Include="..\..\src\rocksdb\db\compaction_picker.cc">
+      <ExcludedFromBuild>True</ExcludedFromBuild>
+    </ClCompile>
+    <ClInclude Include="..\..\src\rocksdb\db\compaction_picker.h">
+    </ClInclude>
+    <ClCompile Include="..\..\src\rocksdb\db\dbformat.cc">
+      <ExcludedFromBuild>True</ExcludedFromBuild>
+    </ClCompile>
+    <ClInclude Include="..\..\src\rocksdb\db\dbformat.h">
+    </ClInclude>
+    <ClCompile Include="..\..\src\rocksdb\db\db_filesnapshot.cc">
+      <ExcludedFromBuild>True</ExcludedFromBuild>
+    </ClCompile>
+    <ClCompile Include="..\..\src\rocksdb\db\db_impl.cc">
+      <ExcludedFromBuild>True</ExcludedFromBuild>
+    </ClCompile>
+    <ClInclude Include="..\..\src\rocksdb\db\db_impl.h">
+    </ClInclude>
+    <ClCompile Include="..\..\src\rocksdb\db\db_impl_debug.cc">
+      <ExcludedFromBuild>True</ExcludedFromBuild>
+    </ClCompile>
+    <ClCompile Include="..\..\src\rocksdb\db\db_impl_readonly.cc">
+      <ExcludedFromBuild>True</ExcludedFromBuild>
+    </ClCompile>
+    <ClInclude Include="..\..\src\rocksdb\db\db_impl_readonly.h">
+    </ClInclude>
+    <ClCompile Include="..\..\src\rocksdb\db\db_iter.cc">
+      <ExcludedFromBuild>True</ExcludedFromBuild>
+    </ClCompile>
+    <ClInclude Include="..\..\src\rocksdb\db\db_iter.h">
+    </ClInclude>
+    <ClCompile Include="..\..\src\rocksdb\db\db_stats_logger.cc">
+      <ExcludedFromBuild>True</ExcludedFromBuild>
+    </ClCompile>
+    <ClCompile Include="..\..\src\rocksdb\db\filename.cc">
+      <ExcludedFromBuild>True</ExcludedFromBuild>
+    </ClCompile>
+    <ClInclude Include="..\..\src\rocksdb\db\filename.h">
+    </ClInclude>
+    <ClCompile Include="..\..\src\rocksdb\db\file_indexer.cc">
+      <ExcludedFromBuild>True</ExcludedFromBuild>
+    </ClCompile>
+    <ClInclude Include="..\..\src\rocksdb\db\file_indexer.h">
+    </ClInclude>
+    <ClCompile Include="..\..\src\rocksdb\db\forward_iterator.cc">
+      <ExcludedFromBuild>True</ExcludedFromBuild>
+    </ClCompile>
+    <ClInclude Include="..\..\src\rocksdb\db\forward_iterator.h">
+    </ClInclude>
+    <ClCompile Include="..\..\src\rocksdb\db\internal_stats.cc">
+      <ExcludedFromBuild>True</ExcludedFromBuild>
+    </ClCompile>
+    <ClInclude Include="..\..\src\rocksdb\db\internal_stats.h">
+    </ClInclude>
+    <ClInclude Include="..\..\src\rocksdb\db\log_format.h">
+    </ClInclude>
+    <ClCompile Include="..\..\src\rocksdb\db\log_reader.cc">
+      <ExcludedFromBuild>True</ExcludedFromBuild>
+    </ClCompile>
+    <ClInclude Include="..\..\src\rocksdb\db\log_reader.h">
+    </ClInclude>
+    <ClCompile Include="..\..\src\rocksdb\db\log_writer.cc">
+      <ExcludedFromBuild>True</ExcludedFromBuild>
+    </ClCompile>
+    <ClInclude Include="..\..\src\rocksdb\db\log_writer.h">
+    </ClInclude>
+    <ClCompile Include="..\..\src\rocksdb\db\memtable.cc">
+      <ExcludedFromBuild>True</ExcludedFromBuild>
+    </ClCompile>
+    <ClInclude Include="..\..\src\rocksdb\db\memtable.h">
+    </ClInclude>
+    <ClCompile Include="..\..\src\rocksdb\db\memtable_list.cc">
+      <ExcludedFromBuild>True</ExcludedFromBuild>
+    </ClCompile>
+    <ClInclude Include="..\..\src\rocksdb\db\memtable_list.h">
+    </ClInclude>
+    <ClInclude Include="..\..\src\rocksdb\db\merge_context.h">
+    </ClInclude>
+    <ClCompile Include="..\..\src\rocksdb\db\merge_helper.cc">
+      <ExcludedFromBuild>True</ExcludedFromBuild>
+    </ClCompile>
+    <ClInclude Include="..\..\src\rocksdb\db\merge_helper.h">
+    </ClInclude>
+    <ClCompile Include="..\..\src\rocksdb\db\merge_operator.cc">
+      <ExcludedFromBuild>True</ExcludedFromBuild>
+    </ClCompile>
+    <ClCompile Include="..\..\src\rocksdb\db\repair.cc">
+      <ExcludedFromBuild>True</ExcludedFromBuild>
+    </ClCompile>
+    <ClInclude Include="..\..\src\rocksdb\db\skiplist.h">
+    </ClInclude>
+    <ClInclude Include="..\..\src\rocksdb\db\snapshot.h">
+    </ClInclude>
+    <ClCompile Include="..\..\src\rocksdb\db\table_cache.cc">
+      <ExcludedFromBuild>True</ExcludedFromBuild>
+    </ClCompile>
+    <ClInclude Include="..\..\src\rocksdb\db\table_cache.h">
+    </ClInclude>
+    <ClCompile Include="..\..\src\rocksdb\db\table_properties_collector.cc">
+      <ExcludedFromBuild>True</ExcludedFromBuild>
+    </ClCompile>
+    <ClInclude Include="..\..\src\rocksdb\db\table_properties_collector.h">
+    </ClInclude>
+    <ClCompile Include="..\..\src\rocksdb\db\tailing_iter.cc">
+      <ExcludedFromBuild>True</ExcludedFromBuild>
+    </ClCompile>
+    <ClInclude Include="..\..\src\rocksdb\db\tailing_iter.h">
+    </ClInclude>
+    <ClCompile Include="..\..\src\rocksdb\db\transaction_log_impl.cc">
+      <ExcludedFromBuild>True</ExcludedFromBuild>
+    </ClCompile>
+    <ClInclude Include="..\..\src\rocksdb\db\transaction_log_impl.h">
+    </ClInclude>
+    <ClCompile Include="..\..\src\rocksdb\db\version_edit.cc">
+      <ExcludedFromBuild>True</ExcludedFromBuild>
+    </ClCompile>
+    <ClInclude Include="..\..\src\rocksdb\db\version_edit.h">
+    </ClInclude>
+    <ClCompile Include="..\..\src\rocksdb\db\version_set.cc">
+      <ExcludedFromBuild>True</ExcludedFromBuild>
+    </ClCompile>
+    <ClInclude Include="..\..\src\rocksdb\db\version_set.h">
+    </ClInclude>
+    <ClCompile Include="..\..\src\rocksdb\db\write_batch.cc">
+      <ExcludedFromBuild>True</ExcludedFromBuild>
+    </ClCompile>
+    <ClInclude Include="..\..\src\rocksdb\db\write_batch_internal.h">
+    </ClInclude>
+    <ClInclude Include="..\..\src\rocksdb\include\rocksdb\cache.h">
+    </ClInclude>
+    <ClInclude Include="..\..\src\rocksdb\include\rocksdb\compaction_filter.h">
+    </ClInclude>
+    <ClInclude Include="..\..\src\rocksdb\include\rocksdb\comparator.h">
+    </ClInclude>
+    <ClInclude Include="..\..\src\rocksdb\include\rocksdb\db.h">
+    </ClInclude>
+    <ClInclude Include="..\..\src\rocksdb\include\rocksdb\env.h">
+    </ClInclude>
+    <ClInclude Include="..\..\src\rocksdb\include\rocksdb\filter_policy.h">
+    </ClInclude>
+    <ClInclude Include="..\..\src\rocksdb\include\rocksdb\flush_block_policy.h">
+    </ClInclude>
+    <ClInclude Include="..\..\src\rocksdb\include\rocksdb\iostats_context.h">
+    </ClInclude>
+    <ClInclude Include="..\..\src\rocksdb\include\rocksdb\iterator.h">
+    </ClInclude>
+    <ClInclude Include="..\..\src\rocksdb\include\rocksdb\memtablerep.h">
+    </ClInclude>
+    <ClInclude Include="..\..\src\rocksdb\include\rocksdb\merge_operator.h">
+    </ClInclude>
+    <ClInclude Include="..\..\src\rocksdb\include\rocksdb\options.h">
+    </ClInclude>
+    <ClInclude Include="..\..\src\rocksdb\include\rocksdb\perf_context.h">
+    </ClInclude>
+    <ClInclude Include="..\..\src\rocksdb\include\rocksdb\slice.h">
+    </ClInclude>
+    <ClInclude Include="..\..\src\rocksdb\include\rocksdb\slice_transform.h">
+    </ClInclude>
+    <ClInclude Include="..\..\src\rocksdb\include\rocksdb\statistics.h">
+    </ClInclude>
+    <ClInclude Include="..\..\src\rocksdb\include\rocksdb\status.h">
+    </ClInclude>
+    <ClInclude Include="..\..\src\rocksdb\include\rocksdb\table.h">
+    </ClInclude>
+    <ClInclude Include="..\..\src\rocksdb\include\rocksdb\table_properties.h">
+    </ClInclude>
+    <ClInclude Include="..\..\src\rocksdb\include\rocksdb\transaction_log.h">
+    </ClInclude>
+    <ClInclude Include="..\..\src\rocksdb\include\rocksdb\types.h">
+    </ClInclude>
+    <ClInclude Include="..\..\src\rocksdb\include\rocksdb\universal_compaction.h">
+    </ClInclude>
+    <ClInclude Include="..\..\src\rocksdb\include\rocksdb\version.h">
+    </ClInclude>
+    <ClInclude Include="..\..\src\rocksdb\include\rocksdb\write_batch.h">
+    </ClInclude>
+    <ClInclude Include="..\..\src\rocksdb\port\atomic_pointer.h">
+    </ClInclude>
+    <ClInclude Include="..\..\src\rocksdb\port\likely.h">
+    </ClInclude>
+    <ClInclude Include="..\..\src\rocksdb\port\port.h">
+    </ClInclude>
+    <ClCompile Include="..\..\src\rocksdb\port\port_posix.cc">
+      <ExcludedFromBuild>True</ExcludedFromBuild>
+    </ClCompile>
+    <ClInclude Include="..\..\src\rocksdb\port\port_posix.h">
+    </ClInclude>
+    <ClCompile Include="..\..\src\rocksdb\table\block.cc">
+      <ExcludedFromBuild>True</ExcludedFromBuild>
+    </ClCompile>
+    <ClInclude Include="..\..\src\rocksdb\table\block.h">
+    </ClInclude>
+    <ClCompile Include="..\..\src\rocksdb\table\block_based_table_builder.cc">
+      <ExcludedFromBuild>True</ExcludedFromBuild>
+    </ClCompile>
+    <ClInclude Include="..\..\src\rocksdb\table\block_based_table_builder.h">
+    </ClInclude>
+    <ClCompile Include="..\..\src\rocksdb\table\block_based_table_factory.cc">
+      <ExcludedFromBuild>True</ExcludedFromBuild>
+    </ClCompile>
+    <ClInclude Include="..\..\src\rocksdb\table\block_based_table_factory.h">
+    </ClInclude>
+    <ClCompile Include="..\..\src\rocksdb\table\block_based_table_reader.cc">
+      <ExcludedFromBuild>True</ExcludedFromBuild>
+    </ClCompile>
+    <ClInclude Include="..\..\src\rocksdb\table\block_based_table_reader.h">
+    </ClInclude>
+    <ClCompile Include="..\..\src\rocksdb\table\block_builder.cc">
+      <ExcludedFromBuild>True</ExcludedFromBuild>
+    </ClCompile>
+    <ClInclude Include="..\..\src\rocksdb\table\block_builder.h">
+    </ClInclude>
+    <ClCompile Include="..\..\src\rocksdb\table\block_hash_index.cc">
+      <ExcludedFromBuild>True</ExcludedFromBuild>
+    </ClCompile>
+    <ClInclude Include="..\..\src\rocksdb\table\block_hash_index.h">
+    </ClInclude>
+    <ClCompile Include="..\..\src\rocksdb\table\block_prefix_index.cc">
+      <ExcludedFromBuild>True</ExcludedFromBuild>
+    </ClCompile>
+    <ClInclude Include="..\..\src\rocksdb\table\block_prefix_index.h">
+    </ClInclude>
+    <ClCompile Include="..\..\src\rocksdb\table\filter_block.cc">
+      <ExcludedFromBuild>True</ExcludedFromBuild>
+    </ClCompile>
+    <ClInclude Include="..\..\src\rocksdb\table\filter_block.h">
+    </ClInclude>
+    <ClCompile Include="..\..\src\rocksdb\table\flush_block_policy.cc">
+      <ExcludedFromBuild>True</ExcludedFromBuild>
+    </ClCompile>
+    <ClCompile Include="..\..\src\rocksdb\table\format.cc">
+      <ExcludedFromBuild>True</ExcludedFromBuild>
+    </ClCompile>
+    <ClInclude Include="..\..\src\rocksdb\table\format.h">
+    </ClInclude>
+    <ClCompile Include="..\..\src\rocksdb\table\iterator.cc">
+      <ExcludedFromBuild>True</ExcludedFromBuild>
+    </ClCompile>
+    <ClInclude Include="..\..\src\rocksdb\table\iterator_wrapper.h">
+    </ClInclude>
+    <ClInclude Include="..\..\src\rocksdb\table\iter_heap.h">
+    </ClInclude>
+    <ClCompile Include="..\..\src\rocksdb\table\merger.cc">
+      <ExcludedFromBuild>True</ExcludedFromBuild>
+    </ClCompile>
+    <ClInclude Include="..\..\src\rocksdb\table\merger.h">
+    </ClInclude>
+    <ClCompile Include="..\..\src\rocksdb\table\meta_blocks.cc">
+      <ExcludedFromBuild>True</ExcludedFromBuild>
+    </ClCompile>
+    <ClInclude Include="..\..\src\rocksdb\table\meta_blocks.h">
+    </ClInclude>
+    <ClCompile Include="..\..\src\rocksdb\table\plain_table_builder.cc">
+      <ExcludedFromBuild>True</ExcludedFromBuild>
+    </ClCompile>
+    <ClInclude Include="..\..\src\rocksdb\table\plain_table_builder.h">
+    </ClInclude>
+    <ClCompile Include="..\..\src\rocksdb\table\plain_table_factory.cc">
+      <ExcludedFromBuild>True</ExcludedFromBuild>
+    </ClCompile>
+    <ClInclude Include="..\..\src\rocksdb\table\plain_table_factory.h">
+    </ClInclude>
+    <ClCompile Include="..\..\src\rocksdb\table\plain_table_key_coding.cc">
+      <ExcludedFromBuild>True</ExcludedFromBuild>
+    </ClCompile>
+    <ClInclude Include="..\..\src\rocksdb\table\plain_table_key_coding.h">
+    </ClInclude>
+    <ClCompile Include="..\..\src\rocksdb\table\plain_table_reader.cc">
+      <ExcludedFromBuild>True</ExcludedFromBuild>
+    </ClCompile>
+    <ClInclude Include="..\..\src\rocksdb\table\plain_table_reader.h">
+    </ClInclude>
+    <ClInclude Include="..\..\src\rocksdb\table\table_builder.h">
+    </ClInclude>
+    <ClCompile Include="..\..\src\rocksdb\table\table_properties.cc">
+      <ExcludedFromBuild>True</ExcludedFromBuild>
+    </ClCompile>
+    <ClInclude Include="..\..\src\rocksdb\table\table_reader.h">
+    </ClInclude>
+    <ClCompile Include="..\..\src\rocksdb\table\two_level_iterator.cc">
+      <ExcludedFromBuild>True</ExcludedFromBuild>
+    </ClCompile>
+    <ClInclude Include="..\..\src\rocksdb\table\two_level_iterator.h">
+    </ClInclude>
+    <ClCompile Include="..\..\src\rocksdb\util\arena.cc">
+      <ExcludedFromBuild>True</ExcludedFromBuild>
+    </ClCompile>
+    <ClInclude Include="..\..\src\rocksdb\util\arena.h">
+    </ClInclude>
+    <ClInclude Include="..\..\src\rocksdb\util\autovector.h">
+    </ClInclude>
+    <ClCompile Include="..\..\src\rocksdb\util\auto_roll_logger.cc">
+      <ExcludedFromBuild>True</ExcludedFromBuild>
+    </ClCompile>
+    <ClInclude Include="..\..\src\rocksdb\util\auto_roll_logger.h">
+    </ClInclude>
+    <ClCompile Include="..\..\src\rocksdb\util\blob_store.cc">
+      <ExcludedFromBuild>True</ExcludedFromBuild>
+    </ClCompile>
+    <ClInclude Include="..\..\src\rocksdb\util\blob_store.h">
+    </ClInclude>
+    <ClCompile Include="..\..\src\rocksdb\util\bloom.cc">
+      <ExcludedFromBuild>True</ExcludedFromBuild>
+    </ClCompile>
+    <ClInclude Include="..\..\src\rocksdb\util\build_version.h">
+    </ClInclude>
+    <ClCompile Include="..\..\src\rocksdb\util\cache.cc">
+      <ExcludedFromBuild>True</ExcludedFromBuild>
+    </ClCompile>
+    <ClCompile Include="..\..\src\rocksdb\util\coding.cc">
+      <ExcludedFromBuild>True</ExcludedFromBuild>
+    </ClCompile>
+    <ClInclude Include="..\..\src\rocksdb\util\coding.h">
+    </ClInclude>
+    <ClCompile Include="..\..\src\rocksdb\util\comparator.cc">
+      <ExcludedFromBuild>True</ExcludedFromBuild>
+    </ClCompile>
+    <ClCompile Include="..\..\src\rocksdb\util\crc32c.cc">
+      <ExcludedFromBuild>True</ExcludedFromBuild>
+    </ClCompile>
+    <ClInclude Include="..\..\src\rocksdb\util\crc32c.h">
+    </ClInclude>
+    <ClCompile Include="..\..\src\rocksdb\util\dynamic_bloom.cc">
+      <ExcludedFromBuild>True</ExcludedFromBuild>
+    </ClCompile>
+    <ClInclude Include="..\..\src\rocksdb\util\dynamic_bloom.h">
+    </ClInclude>
+    <ClCompile Include="..\..\src\rocksdb\util\env.cc">
+      <ExcludedFromBuild>True</ExcludedFromBuild>
+    </ClCompile>
+    <ClCompile Include="..\..\src\rocksdb\util\env_posix.cc">
+      <ExcludedFromBuild>True</ExcludedFromBuild>
+    </ClCompile>
+    <ClCompile Include="..\..\src\rocksdb\util\filter_policy.cc">
+      <ExcludedFromBuild>True</ExcludedFromBuild>
+    </ClCompile>
+    <ClCompile Include="..\..\src\rocksdb\util\hash.cc">
+      <ExcludedFromBuild>True</ExcludedFromBuild>
+    </ClCompile>
+    <ClInclude Include="..\..\src\rocksdb\util\hash.h">
+    </ClInclude>
+    <ClCompile Include="..\..\src\rocksdb\util\hash_cuckoo_rep.cc">
+      <ExcludedFromBuild>True</ExcludedFromBuild>
+    </ClCompile>
+    <ClInclude Include="..\..\src\rocksdb\util\hash_cuckoo_rep.h">
+    </ClInclude>
+    <ClCompile Include="..\..\src\rocksdb\util\hash_linklist_rep.cc">
+      <ExcludedFromBuild>True</ExcludedFromBuild>
+    </ClCompile>
+    <ClInclude Include="..\..\src\rocksdb\util\hash_linklist_rep.h">
+    </ClInclude>
+    <ClCompile Include="..\..\src\rocksdb\util\hash_skiplist_rep.cc">
+      <ExcludedFromBuild>True</ExcludedFromBuild>
+    </ClCompile>
+    <ClInclude Include="..\..\src\rocksdb\util\hash_skiplist_rep.h">
+    </ClInclude>
+    <ClCompile Include="..\..\src\rocksdb\util\histogram.cc">
+      <ExcludedFromBuild>True</ExcludedFromBuild>
+    </ClCompile>
+    <ClInclude Include="..\..\src\rocksdb\util\histogram.h">
+    </ClInclude>
+    <ClCompile Include="..\..\src\rocksdb\util\iostats_context.cc">
+      <ExcludedFromBuild>True</ExcludedFromBuild>
+    </ClCompile>
+    <ClInclude Include="..\..\src\rocksdb\util\iostats_context_imp.h">
+    </ClInclude>
+    <ClCompile Include="..\..\src\rocksdb\util\logging.cc">
+      <ExcludedFromBuild>True</ExcludedFromBuild>
+    </ClCompile>
+    <ClInclude Include="..\..\src\rocksdb\util\logging.h">
+    </ClInclude>
+    <ClCompile Include="..\..\src\rocksdb\util\log_buffer.cc">
+      <ExcludedFromBuild>True</ExcludedFromBuild>
+    </ClCompile>
+    <ClInclude Include="..\..\src\rocksdb\util\log_buffer.h">
+    </ClInclude>
+    <ClCompile Include="..\..\src\rocksdb\util\murmurhash.cc">
+      <ExcludedFromBuild>True</ExcludedFromBuild>
+    </ClCompile>
+    <ClInclude Include="..\..\src\rocksdb\util\murmurhash.h">
+    </ClInclude>
+    <ClInclude Include="..\..\src\rocksdb\util\mutexlock.h">
+    </ClInclude>
+    <ClCompile Include="..\..\src\rocksdb\util\options.cc">
+      <ExcludedFromBuild>True</ExcludedFromBuild>
+    </ClCompile>
+    <ClCompile Include="..\..\src\rocksdb\util\perf_context.cc">
+      <ExcludedFromBuild>True</ExcludedFromBuild>
+    </ClCompile>
+    <ClInclude Include="..\..\src\rocksdb\util\perf_context_imp.h">
+    </ClInclude>
+    <ClInclude Include="..\..\src\rocksdb\util\posix_logger.h">
+    </ClInclude>
+    <ClInclude Include="..\..\src\rocksdb\util\random.h">
+    </ClInclude>
+    <ClCompile Include="..\..\src\rocksdb\util\skiplistrep.cc">
+      <ExcludedFromBuild>True</ExcludedFromBuild>
+    </ClCompile>
+    <ClCompile Include="..\..\src\rocksdb\util\slice.cc">
+      <ExcludedFromBuild>True</ExcludedFromBuild>
+    </ClCompile>
+    <ClCompile Include="..\..\src\rocksdb\util\statistics.cc">
+      <ExcludedFromBuild>True</ExcludedFromBuild>
+    </ClCompile>
+    <ClInclude Include="..\..\src\rocksdb\util\statistics.h">
+    </ClInclude>
+    <ClInclude Include="..\..\src\rocksdb\util\stats_logger.h">
+    </ClInclude>
+    <ClCompile Include="..\..\src\rocksdb\util\status.cc">
+      <ExcludedFromBuild>True</ExcludedFromBuild>
+    </ClCompile>
+    <ClInclude Include="..\..\src\rocksdb\util\stl_wrappers.h">
+    </ClInclude>
+    <ClInclude Include="..\..\src\rocksdb\util\stop_watch.h">
+    </ClInclude>
+    <ClCompile Include="..\..\src\rocksdb\util\string_util.cc">
+      <ExcludedFromBuild>True</ExcludedFromBuild>
+    </ClCompile>
+    <ClInclude Include="..\..\src\rocksdb\util\string_util.h">
+    </ClInclude>
+    <ClCompile Include="..\..\src\rocksdb\util\sync_point.cc">
+      <ExcludedFromBuild>True</ExcludedFromBuild>
+    </ClCompile>
+    <ClInclude Include="..\..\src\rocksdb\util\sync_point.h">
+    </ClInclude>
+    <ClCompile Include="..\..\src\rocksdb\util\thread_local.cc">
+      <ExcludedFromBuild>True</ExcludedFromBuild>
+    </ClCompile>
+    <ClInclude Include="..\..\src\rocksdb\util\thread_local.h">
+    </ClInclude>
+    <ClCompile Include="..\..\src\rocksdb\util\vectorrep.cc">
+      <ExcludedFromBuild>True</ExcludedFromBuild>
+    </ClCompile>
+    <ClCompile Include="..\..\src\rocksdb\util\xxhash.cc">
+      <ExcludedFromBuild>True</ExcludedFromBuild>
+    </ClCompile>
+    <ClInclude Include="..\..\src\rocksdb\util\xxhash.h">
+    </ClInclude>
+    <ClInclude Include="..\..\src\snappy\config\snappy-stubs-public.h">
+    </ClInclude>
+    <ClInclude Include="..\..\src\snappy\snappy\snappy-internal.h">
+    </ClInclude>
+    <ClCompile Include="..\..\src\snappy\snappy\snappy-sinksource.cc">
+      <ExcludedFromBuild>True</ExcludedFromBuild>
+    </ClCompile>
+    <ClInclude Include="..\..\src\snappy\snappy\snappy-sinksource.h">
+    </ClInclude>
+    <ClCompile Include="..\..\src\snappy\snappy\snappy-stubs-internal.cc">
+      <ExcludedFromBuild>True</ExcludedFromBuild>
+    </ClCompile>
+    <ClInclude Include="..\..\src\snappy\snappy\snappy-stubs-internal.h">
+    </ClInclude>
+    <ClCompile Include="..\..\src\snappy\snappy\snappy.cc">
+      <ExcludedFromBuild>True</ExcludedFromBuild>
+    </ClCompile>
+    <ClInclude Include="..\..\src\snappy\snappy\snappy.h">
+    </ClInclude>
+    <ClCompile Include="..\..\src\websocket\src\base64\base64.cpp">
+      <ExcludedFromBuild>True</ExcludedFromBuild>
+    </ClCompile>
+    <ClInclude Include="..\..\src\websocket\src\base64\base64.h">
+    </ClInclude>
+    <ClInclude Include="..\..\src\websocket\src\common.hpp">
+    </ClInclude>
+    <ClInclude Include="..\..\src\websocket\src\connection.hpp">
+    </ClInclude>
+    <ClInclude Include="..\..\src\websocket\src\endpoint.hpp">
+    </ClInclude>
+    <ClInclude Include="..\..\src\websocket\src\http\constants.hpp">
+    </ClInclude>
+    <ClInclude Include="..\..\src\websocket\src\http\parser.hpp">
+    </ClInclude>
+    <ClInclude Include="..\..\src\websocket\src\logger\logger.hpp">
+    </ClInclude>
+    <ClCompile Include="..\..\src\websocket\src\md5\md5.c">
+      <ExcludedFromBuild>True</ExcludedFromBuild>
+    </ClCompile>
+    <ClInclude Include="..\..\src\websocket\src\md5\md5.h">
+    </ClInclude>
+    <ClInclude Include="..\..\src\websocket\src\md5\md5.hpp">
+    </ClInclude>
+    <ClInclude Include="..\..\src\websocket\src\messages\control.hpp">
+    </ClInclude>
+    <ClCompile Include="..\..\src\websocket\src\messages\data.cpp">
+      <ExcludedFromBuild>True</ExcludedFromBuild>
+    </ClCompile>
+    <ClInclude Include="..\..\src\websocket\src\messages\data.hpp">
+    </ClInclude>
+    <ClCompile Include="..\..\src\websocket\src\network_utilities.cpp">
+      <ExcludedFromBuild>True</ExcludedFromBuild>
+    </ClCompile>
+    <ClInclude Include="..\..\src\websocket\src\network_utilities.hpp">
+    </ClInclude>
+    <ClInclude Include="..\..\src\websocket\src\processors\hybi.hpp">
+    </ClInclude>
+    <ClCompile Include="..\..\src\websocket\src\processors\hybi_header.cpp">
+      <ExcludedFromBuild>True</ExcludedFromBuild>
+    </ClCompile>
+    <ClInclude Include="..\..\src\websocket\src\processors\hybi_header.hpp">
+    </ClInclude>
+    <ClInclude Include="..\..\src\websocket\src\processors\hybi_legacy.hpp">
+    </ClInclude>
+    <ClCompile Include="..\..\src\websocket\src\processors\hybi_util.cpp">
+      <ExcludedFromBuild>True</ExcludedFromBuild>
+    </ClCompile>
+    <ClInclude Include="..\..\src\websocket\src\processors\hybi_util.hpp">
+    </ClInclude>
+    <ClInclude Include="..\..\src\websocket\src\processors\processor.hpp">
+    </ClInclude>
+    <ClInclude Include="..\..\src\websocket\src\rng\blank_rng.hpp">
+    </ClInclude>
+    <ClInclude Include="..\..\src\websocket\src\roles\server.hpp">
+    </ClInclude>
+    <ClCompile Include="..\..\src\websocket\src\sha1\sha1.cpp">
+      <ExcludedFromBuild>True</ExcludedFromBuild>
+    </ClCompile>
+    <ClInclude Include="..\..\src\websocket\src\sha1\sha1.h">
+    </ClInclude>
+    <ClInclude Include="..\..\src\websocket\src\shared_const_buffer.hpp">
+    </ClInclude>
+    <ClInclude Include="..\..\src\websocket\src\sockets\multitls.hpp">
+    </ClInclude>
+    <ClInclude Include="..\..\src\websocket\src\sockets\socket_base.hpp">
+    </ClInclude>
+    <ClCompile Include="..\..\src\websocket\src\uri.cpp">
+      <ExcludedFromBuild>True</ExcludedFromBuild>
+    </ClCompile>
+    <ClInclude Include="..\..\src\websocket\src\uri.hpp">
+    </ClInclude>
+    <ClInclude Include="..\..\src\websocket\src\utf8_validator\utf8_validator.hpp">
+    </ClInclude>
+    <ClInclude Include="..\..\src\websocket\src\websocketpp.hpp">
+    </ClInclude>
+    <ClInclude Include="..\..\src\websocket\src\websocket_frame.hpp">
+    </ClInclude>
+  </ItemGroup>
+  <Import Project="$(VCTargetsPath)\Microsoft.Cpp.targets" />
+  <ImportGroup Label="ExtensionTargets">
+  </ImportGroup>
+</Project>