--- conflicted
+++ resolved
@@ -1749,10 +1749,9 @@
     return ret;
 }
 
-<<<<<<< HEAD
-Json::Value RPCHandler::doFetchInfo (Json::Value jvParams, LoadType* loadType, ScopedLock& MasterLockHolder)
-{
-    MasterLockHolder.unlock ();
+Json::Value RPCHandler::doFetchInfo (Json::Value jvParams, LoadType* loadType, Application::ScopedLockType& masterLockHolder)
+{
+    masterLockHolder.unlock ();
 
     Json::Value ret (Json::objectValue);
 
@@ -1767,10 +1766,7 @@
     return ret;
 }
 
-Json::Value RPCHandler::doServerInfo (Json::Value, LoadType* loadType, ScopedLock& MasterLockHolder)
-=======
 Json::Value RPCHandler::doServerInfo (Json::Value, LoadType* loadType, Application::ScopedLockType& masterLockHolder)
->>>>>>> 07dda3eb
 {
     Json::Value ret (Json::objectValue);
 
