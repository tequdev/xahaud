//------------------------------------------------------------------------------
/*
    This file is part of rippled: https://github.com/ripple/rippled
    Copyright (c) 2012, 2013 Ripple Labs Inc.

    Permission to use, copy, modify, and/or distribute this software for any
    purpose  with  or without fee is hereby granted, provided that the above
    copyright notice and this permission notice appear in all copies.

    THE  SOFTWARE IS PROVIDED "AS IS" AND THE AUTHOR DISCLAIMS ALL WARRANTIES
    WITH  REGARD  TO  THIS  SOFTWARE  INCLUDING  ALL  IMPLIED  WARRANTIES  OF
    MERCHANTABILITY  AND  FITNESS. IN NO EVENT SHALL THE AUTHOR BE LIABLE FOR
    ANY  SPECIAL ,  DIRECT, INDIRECT, OR CONSEQUENTIAL DAMAGES OR ANY DAMAGES
    WHATSOEVER  RESULTING  FROM  LOSS  OF USE, DATA OR PROFITS, WHETHER IN AN
    ACTION  OF  CONTRACT, NEGLIGENCE OR OTHER TORTIOUS ACTION, ARISING OUT OF
    OR IN CONNECTION WITH THE USE OR PERFORMANCE OF THIS SOFTWARE.
*/
//==============================================================================

// Copyright (c) 2009-2010 Satoshi Nakamoto
// Copyright (c) 2011 The Bitcoin developers
// Distributed under the MIT/X11 software license, see the accompanying
// file license.txt or http://www.opensource.org/licenses/mit-license.php.

#ifndef RIPPLE_BASICS_BASE_UINT_H_INCLUDED
#define RIPPLE_BASICS_BASE_UINT_H_INCLUDED

#include <ripple/basics/Expected.h>
#include <ripple/basics/Slice.h>
#include <ripple/basics/contract.h>
#include <ripple/basics/hardened_hash.h>
#include <ripple/basics/strHex.h>
#include <ripple/beast/utility/Zero.h>
#include <boost/endian/conversion.hpp>
#include <boost/functional/hash.hpp>
#include <algorithm>
#include <array>
#include <cstring>
#include <functional>
#include <type_traits>

namespace ripple {

namespace detail {

template <class Container, class = std::void_t<>>
struct is_contiguous_container : std::false_type
{
};

template <class Container>
struct is_contiguous_container<
    Container,
    std::void_t<
        decltype(std::declval<Container const>().size()),
        decltype(std::declval<Container const>().data()),
        typename Container::value_type>> : std::true_type
{
};

template <>
struct is_contiguous_container<Slice> : std::true_type
{
};

}  // namespace detail

/** Integers of any length that is a multiple of 32-bits

    @note This class stores its values internally in big-endian
          form and that internal representation is part of the
          binary protocol of the XRP Ledger and cannot be changed
          arbitrarily without causing breakage.

          @tparam Bits The number of bits this integer should have; must
                       be at least 64 and a multiple of 32.
          @tparam Tag An arbitrary type that functions as a tag and allows
                      the instantiation of "distinct" types that the same
                      number of bits.
 */
template <std::size_t Bits, class Tag = void>
class base_uint
{
    static_assert(
        (Bits % 32) == 0,
        "The length of a base_uint in bits must be a multiple of 32.");

    static_assert(
        Bits >= 64,
        "The length of a base_uint in bits must be at least 64.");

    static constexpr std::size_t WIDTH = Bits / 32;

    // This is really big-endian in byte order.
    // We sometimes use std::uint32_t for speed.

    std::array<std::uint32_t, WIDTH> data_;

public:
    //--------------------------------------------------------------------------
    //
    // STL Container Interface
    //

    static std::size_t constexpr bytes = Bits / 8;
    static_assert(sizeof(data_) == bytes, "");

    using size_type = std::size_t;
    using difference_type = std::ptrdiff_t;
    using value_type = unsigned char;
    using pointer = value_type*;
    using reference = value_type&;
    using const_pointer = value_type const*;
    using const_reference = value_type const&;
    using iterator = pointer;
    using const_iterator = const_pointer;
    using reverse_iterator = std::reverse_iterator<iterator>;
    using const_reverse_iterator = std::reverse_iterator<const_iterator>;
    using tag_type = Tag;

    pointer
    data()
    {
        return reinterpret_cast<pointer>(data_.data());
    }
    const_pointer
    data() const
    {
        return reinterpret_cast<const_pointer>(data_.data());
    }

    iterator
    begin()
    {
        return data();
    }
    iterator
    end()
    {
        return data() + bytes;
    }
    const_iterator
    begin() const
    {
        return data();
    }
    const_iterator
    end() const
    {
        return data() + bytes;
    }
    const_iterator
    cbegin() const
    {
        return data();
    }
    const_iterator
    cend() const
    {
        return data() + bytes;
    }

    /** Value hashing function.
        The seed prevents crafted inputs from causing degenerate parent
       containers.
    */
    using hasher = hardened_hash<>;

    //--------------------------------------------------------------------------

private:
    /** Construct from a raw pointer.
        The buffer pointed to by `data` must be at least Bits/8 bytes.

        @note the structure is used to disambiguate this from the std::uint64_t
              constructor: something like base_uint(0) is ambiguous.
    */
    // NIKB TODO Remove the need for this constructor.
    struct VoidHelper
    {
        explicit VoidHelper() = default;
    };

    explicit base_uint(void const* data, VoidHelper)
    {
        memcpy(data_.data(), data, bytes);
    }

    // Helper function to initialize a base_uint from a std::string_view.
    enum class ParseResult {
        okay,
        badLength,
        badChar,
    };

    constexpr Expected<decltype(data_), ParseResult>
    parseFromStringView(std::string_view sv) noexcept
    {
        // Local lambda that converts a single hex char to four bits and
        // ORs those bits into a uint32_t.
        auto hexCharToUInt = [](char c,
                                std::uint32_t shift,
                                std::uint32_t& accum) -> ParseResult {
            std::uint32_t nibble = 0xFFu;
            if (c < '0' || c > 'f')
                return ParseResult::badChar;

            if (c >= 'a')
                nibble = static_cast<std::uint32_t>(c - 'a' + 0xA);
            else if (c >= 'A')
                nibble = static_cast<std::uint32_t>(c - 'A' + 0xA);
            else if (c <= '9')
                nibble = static_cast<std::uint32_t>(c - '0');

            if (nibble > 0xFu)
                return ParseResult::badChar;

            accum |= (nibble << shift);

            return ParseResult::okay;
        };

        decltype(data_) ret{};

        if (sv == "0")
        {
            return ret;
        }

        if (sv.size() != size() * 2)
            return Unexpected(ParseResult::badLength);

        std::size_t i = 0u;
        auto in = sv.begin();
        while (in != sv.end())
        {
            std::uint32_t accum = {};
            for (std::uint32_t shift : {4u, 0u, 12u, 8u, 20u, 16u, 28u, 24u})
            {
                if (auto const result = hexCharToUInt(*in++, shift, accum);
                    result != ParseResult::okay)
                    return Unexpected(result);
            }
            ret[i++] = accum;
        }
        return ret;
    }

    constexpr decltype(data_)
    parseFromStringViewThrows(std::string_view sv) noexcept(false)
    {
        auto const result = parseFromStringView(sv);
        if (!result)
        {
            if (result.error() == ParseResult::badLength)
                Throw<std::invalid_argument>("invalid length for hex string");

            Throw<std::range_error>("invalid hex character");
        }
        return *result;
    }

public:
    constexpr base_uint() : data_{}
    {
    }

    constexpr base_uint(beast::Zero) : data_{}
    {
    }

    explicit base_uint(std::uint64_t b)
    {
        *this = b;
    }

    // This constructor is intended to be used at compile time since it might
    // throw at runtime.  Consider declaring this constructor consteval once
    // we get to C++23.
    explicit constexpr base_uint(std::string_view sv) noexcept(false)
        : data_(parseFromStringViewThrows(sv))
    {
    }

    template <
        class Container,
        class = std::enable_if_t<
            detail::is_contiguous_container<Container>::value &&
            std::is_trivially_copyable<typename Container::value_type>::value>>
    explicit base_uint(Container const& c)
    {
        assert(c.size() * sizeof(typename Container::value_type) == size());
        std::memcpy(data_.data(), c.data(), size());
    }

    template <class Container>
    std::enable_if_t<
        detail::is_contiguous_container<Container>::value &&
            std::is_trivially_copyable<typename Container::value_type>::value,
        base_uint&>
    operator=(Container const& c)
    {
        assert(c.size() * sizeof(typename Container::value_type) == size());
        std::memcpy(data_.data(), c.data(), size());
        return *this;
    }

    /* Construct from a raw pointer.
        The buffer pointed to by `data` must be at least Bits/8 bytes.
    */
    static base_uint
    fromVoid(void const* data)
    {
        return base_uint(data, VoidHelper());
    }

    template <class T>
    static std::optional<base_uint>
    fromVoidChecked(T const& from)
    {
        if (from.size() != size())
            return {};
        return fromVoid(from.data());
    }

    constexpr int
    signum() const
    {
        for (int i = 0; i < WIDTH; i++)
            if (data_[i] != 0)
                return 1;

        return 0;
    }

    bool
    operator!() const
    {
        return *this == beast::zero;
    }

    constexpr base_uint
    operator~() const
    {
        base_uint ret;

        for (int i = 0; i < WIDTH; i++)
            ret.data_[i] = ~data_[i];

        return ret;
    }

    base_uint&
    operator=(std::uint64_t uHost)
    {
        *this = beast::zero;
        union
        {
            unsigned u[2];
            std::uint64_t ul;
        };
        // Put in least significant bits.
        ul = boost::endian::native_to_big(uHost);
        data_[WIDTH - 2] = u[0];
        data_[WIDTH - 1] = u[1];
        return *this;
    }

    base_uint&
    operator^=(const base_uint& b)
    {
        for (int i = 0; i < WIDTH; i++)
            data_[i] ^= b.data_[i];

        return *this;
    }

    base_uint&
    operator&=(const base_uint& b)
    {
        for (int i = 0; i < WIDTH; i++)
            data_[i] &= b.data_[i];

        return *this;
    }

    base_uint&
    operator|=(const base_uint& b)
    {
        for (int i = 0; i < WIDTH; i++)
            data_[i] |= b.data_[i];

        return *this;
    }

    base_uint&
    operator++()
    {
        // prefix operator
        for (int i = WIDTH - 1; i >= 0; --i)
        {
            data_[i] = boost::endian::native_to_big(
                boost::endian::big_to_native(data_[i]) + 1);
            if (data_[i] != 0)
                break;
        }

        return *this;
    }

    const base_uint
    operator++(int)
    {
        // postfix operator
        const base_uint ret = *this;
        ++(*this);

        return ret;
    }

    base_uint&
    operator--()
    {
        for (int i = WIDTH - 1; i >= 0; --i)
        {
            auto prev = data_[i];
            data_[i] = boost::endian::native_to_big(
                boost::endian::big_to_native(data_[i]) - 1);

            if (prev != 0)
                break;
        }

        return *this;
    }

    const base_uint
    operator--(int)
    {
        // postfix operator
        const base_uint ret = *this;
        --(*this);

        return ret;
    }

    base_uint
    next() const
    {
        auto ret = *this;
        return ++ret;
    }

    base_uint
    prev() const
    {
        auto ret = *this;
        return --ret;
    }

    base_uint&
    operator+=(const base_uint& b)
    {
        std::uint64_t carry = 0;

        for (int i = WIDTH; i--;)
        {
            std::uint64_t n = carry + boost::endian::big_to_native(data_[i]) +
                boost::endian::big_to_native(b.data_[i]);

            data_[i] =
                boost::endian::native_to_big(static_cast<std::uint32_t>(n));
            carry = n >> 32;
        }

        return *this;
    }

    template <class Hasher>
    friend void
    hash_append(Hasher& h, base_uint const& a) noexcept
    {
        // Do not allow any endian transformations on this memory
        h(a.data_.data(), sizeof(a.data_));
    }

    /** Parse a hex string into a base_uint

        The input must be precisely `2 * bytes` hexadecimal characters
        long, with one exception: the value '0'.

        @param sv A null-terminated string of hexadecimal characters
        @return true if the input was parsed properly; false otherwise.
     */
    [[nodiscard]] constexpr bool
    parseHex(std::string_view sv)
    {
        auto const result = parseFromStringView(sv);
        if (!result)
            return false;

        data_ = *result;
        return true;
    }

    [[nodiscard]] constexpr bool
    parseHex(const char* str)
    {
        return parseHex(std::string_view{str});
    }

    [[nodiscard]] bool
    parseHex(std::string const& str)
    {
        return parseHex(std::string_view{str});
    }

    constexpr static std::size_t
    size()
    {
        return bytes;
    }

    base_uint<Bits, Tag>& operator=(beast::Zero)
    {
        data_.fill(0);
        return *this;
    }

    // Deprecated.
    bool
    isZero() const
    {
        return *this == beast::zero;
    }
    bool
    isNonZero() const
    {
        return *this != beast::zero;
    }
    void
    zero()
    {
        *this = beast::zero;
    }
};

using uint128 = base_uint<128>;
using uint160 = base_uint<160>;
using uint256 = base_uint<256>;

#ifdef __APPLE__
template <std::size_t Bits, class Tag>
[[nodiscard]] inline constexpr std::strong_ordering
operator<=>(base_uint<Bits, Tag> const& lhs, base_uint<Bits, Tag> const& rhs)
{
    // This comparison might seem wrong on a casual inspection because it
    // compares data internally stored as std::uint32_t byte-by-byte. But
    // note that the underlying data is stored in big endian, even if the
    // plaform is little endian. This makes the comparison correct.
    //
    // FIXME: use std::lexicographical_compare_three_way once support is
    //        added to MacOS.
    auto const ret = std::mismatch(lhs.cbegin(), lhs.cend(), rhs.cbegin());

    // a == b
    if (ret.first == lhs.cend())
        return std::strong_ordering::equivalent;

    return (*ret.first > *ret.second) ? std::strong_ordering::greater
                                      : std::strong_ordering::less;
}
<<<<<<< HEAD
#elif
=======
#else
>>>>>>> 57a1329b
template <std::size_t Bits, class Tag>
[[nodiscard]] inline constexpr std::strong_ordering
operator<=>(base_uint<Bits, Tag> const& lhs, base_uint<Bits, Tag> const& rhs)
{
    return std::lexicographical_compare_three_way(
        lhs.cbegin(),
        lhs.cend(),
        rhs.cbegin(),
        rhs.cend(),
        std::compare_three_way{});
}
#endif

template <std::size_t Bits, typename Tag>
[[nodiscard]] inline constexpr bool
operator==(base_uint<Bits, Tag> const& lhs, base_uint<Bits, Tag> const& rhs)
{
    return (lhs <=> rhs) == 0;
}

//------------------------------------------------------------------------------
template <std::size_t Bits, class Tag>
inline constexpr bool
operator==(base_uint<Bits, Tag> const& a, std::uint64_t b)
{
    return a == base_uint<Bits, Tag>(b);
}

//------------------------------------------------------------------------------
template <std::size_t Bits, class Tag>
inline constexpr base_uint<Bits, Tag>
operator^(base_uint<Bits, Tag> const& a, base_uint<Bits, Tag> const& b)
{
    return base_uint<Bits, Tag>(a) ^= b;
}

template <std::size_t Bits, class Tag>
inline constexpr base_uint<Bits, Tag>
operator&(base_uint<Bits, Tag> const& a, base_uint<Bits, Tag> const& b)
{
    return base_uint<Bits, Tag>(a) &= b;
}

template <std::size_t Bits, class Tag>
inline constexpr base_uint<Bits, Tag>
operator|(base_uint<Bits, Tag> const& a, base_uint<Bits, Tag> const& b)
{
    return base_uint<Bits, Tag>(a) |= b;
}

template <std::size_t Bits, class Tag>
inline constexpr base_uint<Bits, Tag>
operator+(base_uint<Bits, Tag> const& a, base_uint<Bits, Tag> const& b)
{
    return base_uint<Bits, Tag>(a) += b;
}

//------------------------------------------------------------------------------
template <std::size_t Bits, class Tag>
inline std::string
to_string(base_uint<Bits, Tag> const& a)
{
    return strHex(a.cbegin(), a.cend());
}

template <std::size_t Bits, class Tag>
inline std::ostream&
operator<<(std::ostream& out, base_uint<Bits, Tag> const& u)
{
    return out << to_string(u);
}

#ifndef __INTELLISENSE__
static_assert(sizeof(uint128) == 128 / 8, "There should be no padding bytes");
static_assert(sizeof(uint160) == 160 / 8, "There should be no padding bytes");
static_assert(sizeof(uint256) == 256 / 8, "There should be no padding bytes");
#endif

}  // namespace ripple

namespace beast {

template <std::size_t Bits, class Tag>
struct is_uniquely_represented<ripple::base_uint<Bits, Tag>>
    : public std::true_type
{
    explicit is_uniquely_represented() = default;
};

}  // namespace beast

#endif<|MERGE_RESOLUTION|>--- conflicted
+++ resolved
@@ -570,11 +570,7 @@
     return (*ret.first > *ret.second) ? std::strong_ordering::greater
                                       : std::strong_ordering::less;
 }
-<<<<<<< HEAD
-#elif
-=======
 #else
->>>>>>> 57a1329b
 template <std::size_t Bits, class Tag>
 [[nodiscard]] inline constexpr std::strong_ordering
 operator<=>(base_uint<Bits, Tag> const& lhs, base_uint<Bits, Tag> const& rhs)
