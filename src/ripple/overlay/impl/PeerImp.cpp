//------------------------------------------------------------------------------
/*
    This file is part of rippled: https://github.com/ripple/rippled
    Copyright (c) 2012, 2013 Ripple Labs Inc.

    Permission to use, copy, modify, and/or distribute this software for any
    purpose  with  or without fee is hereby granted, provided that the above
    copyright notice and this permission notice appear in all copies.

    THE  SOFTWARE IS PROVIDED "AS IS" AND THE AUTHOR DISCLAIMS ALL WARRANTIES
    WITH  REGARD  TO  THIS  SOFTWARE  INCLUDING  ALL  IMPLIED  WARRANTIES  OF
    MERCHANTABILITY  AND  FITNESS. IN NO EVENT SHALL THE AUTHOR BE LIABLE FOR
    ANY  SPECIAL ,  DIRECT, INDIRECT, OR CONSEQUENTIAL DAMAGES OR ANY DAMAGES
    WHATSOEVER  RESULTING  FROM  LOSS  OF USE, DATA OR PROFITS, WHETHER IN AN
    ACTION  OF  CONTRACT, NEGLIGENCE OR OTHER TORTIOUS ACTION, ARISING OUT OF
    OR IN CONNECTION WITH THE USE OR PERFORMANCE OF THIS SOFTWARE.
*/
//==============================================================================

#include <ripple/app/consensus/RCLValidations.h>
#include <ripple/app/ledger/InboundLedgers.h>
#include <ripple/app/ledger/InboundTransactions.h>
#include <ripple/app/ledger/LedgerMaster.h>
#include <ripple/app/ledger/TransactionMaster.h>
#include <ripple/app/misc/HashRouter.h>
#include <ripple/app/misc/LoadFeeTrack.h>
#include <ripple/app/misc/NetworkOPs.h>
#include <ripple/app/misc/Transaction.h>
#include <ripple/app/misc/ValidatorList.h>
#include <ripple/app/tx/apply.h>
#include <ripple/basics/UptimeClock.h>
#include <ripple/basics/base64.h>
#include <ripple/basics/random.h>
#include <ripple/basics/safe_cast.h>
#include <ripple/beast/core/LexicalCast.h>
#include <ripple/beast/core/SemanticVersion.h>
#include <ripple/nodestore/DatabaseShard.h>
#include <ripple/overlay/Cluster.h>
#include <ripple/overlay/impl/PeerImp.h>
#include <ripple/overlay/impl/Tuning.h>
#include <ripple/overlay/predicates.h>
#include <ripple/protocol/digest.h>

#include <boost/algorithm/string.hpp>
#include <boost/algorithm/string/predicate.hpp>
#include <boost/beast/core/ostream.hpp>

#include <algorithm>
#include <memory>
#include <mutex>
#include <numeric>
#include <sstream>

using namespace std::chrono_literals;

namespace ripple {

namespace {
/** The threshold above which we treat a peer connection as high latency */
std::chrono::milliseconds constexpr peerHighLatency{300};

/** How often we PING the peer to check for latency and sendq probe */
std::chrono::seconds constexpr peerTimerInterval{60};
}  // namespace

PeerImp::PeerImp(
    Application& app,
    id_t id,
    std::shared_ptr<PeerFinder::Slot> const& slot,
    http_request_type&& request,
    PublicKey const& publicKey,
    ProtocolVersion protocol,
    Resource::Consumer consumer,
    std::unique_ptr<stream_type>&& stream_ptr,
    OverlayImpl& overlay)
    : Child(overlay)
    , app_(app)
    , id_(id)
    , sink_(app_.journal("Peer"), makePrefix(id))
    , p_sink_(app_.journal("Protocol"), makePrefix(id))
    , journal_(sink_)
    , p_journal_(p_sink_)
    , stream_ptr_(std::move(stream_ptr))
    , socket_(stream_ptr_->next_layer().socket())
    , stream_(*stream_ptr_)
    , strand_(socket_.get_executor())
    , timer_(waitable_timer{socket_.get_executor()})
    , remote_address_(slot->remote_endpoint())
    , overlay_(overlay)
    , inbound_(true)
    , protocol_(protocol)
    , tracking_(Tracking::unknown)
    , trackingTime_(clock_type::now())
    , publicKey_(publicKey)
    , lastPingTime_(clock_type::now())
    , creationTime_(clock_type::now())
    , squelch_(app_.journal("Squelch"))
    , usage_(consumer)
    , fee_(Resource::feeLightPeer)
    , slot_(slot)
    , request_(std::move(request))
    , headers_(request_)
    , compressionEnabled_(
          peerFeatureEnabled(
              headers_,
              FEATURE_COMPR,
              "lz4",
              app_.config().COMPRESSION)
              ? Compressed::On
              : Compressed::Off)
    , txReduceRelayEnabled_(peerFeatureEnabled(
          headers_,
          FEATURE_TXRR,
          app_.config().TX_REDUCE_RELAY_ENABLE))
    , vpReduceRelayEnabled_(peerFeatureEnabled(
          headers_,
          FEATURE_VPRR,
          app_.config().VP_REDUCE_RELAY_ENABLE))
    , ledgerReplayEnabled_(peerFeatureEnabled(
          headers_,
          FEATURE_LEDGER_REPLAY,
          app_.config().LEDGER_REPLAY))
    , ledgerReplayMsgHandler_(app, app.getLedgerReplayer())
{
    JLOG(journal_.info()) << "compression enabled "
                          << (compressionEnabled_ == Compressed::On)
                          << " vp reduce-relay enabled "
                          << vpReduceRelayEnabled_
                          << " tx reduce-relay enabled "
                          << txReduceRelayEnabled_ << " on " << remote_address_
                          << " " << id_;
}

PeerImp::~PeerImp()
{
    const bool inCluster{cluster()};

    overlay_.deletePeer(id_);
    overlay_.onPeerDeactivate(id_);
    overlay_.peerFinder().on_closed(slot_);
    overlay_.remove(slot_);

    if (inCluster)
    {
        JLOG(journal_.warn()) << name() << " left cluster";
    }
}

// Helper function to check for valid uint256 values in protobuf buffers
static bool
stringIsUint256Sized(std::string const& pBuffStr)
{
    return pBuffStr.size() == uint256::size();
}

void
PeerImp::run()
{
    if (!strand_.running_in_this_thread())
        return post(strand_, std::bind(&PeerImp::run, shared_from_this()));

    auto parseLedgerHash =
        [](std::string const& value) -> std::optional<uint256> {
        if (uint256 ret; ret.parseHex(value))
            return ret;

        if (auto const s = base64_decode(value); s.size() == uint256::size())
            return uint256{s};

        return std::nullopt;
    };

    std::optional<uint256> closed;
    std::optional<uint256> previous;

    if (auto const iter = headers_.find("Closed-Ledger");
        iter != headers_.end())
    {
<<<<<<< HEAD
        closed = parseLedgerHash(iter->value());
=======
        closed = parseLedgerHash(std::string(iter->value()));
>>>>>>> 2b225977

        if (!closed)
            fail("Malformed handshake data (1)");
    }

    if (auto const iter = headers_.find("Previous-Ledger");
        iter != headers_.end())
    {
<<<<<<< HEAD
        previous = parseLedgerHash(iter->value());
=======
        previous = parseLedgerHash(std::string(iter->value()));
>>>>>>> 2b225977

        if (!previous)
            fail("Malformed handshake data (2)");
    }

    if (previous && !closed)
        fail("Malformed handshake data (3)");

    {
        std::lock_guard<std::mutex> sl(recentLock_);
        if (closed)
            closedLedgerHash_ = *closed;
        if (previous)
            previousLedgerHash_ = *previous;
    }

    if (inbound_)
        doAccept();
    else
        doProtocolStart();

    // Anything else that needs to be done with the connection should be
    // done in doProtocolStart
}

void
PeerImp::stop()
{
    if (!strand_.running_in_this_thread())
        return post(strand_, std::bind(&PeerImp::stop, shared_from_this()));
    if (socket_.is_open())
    {
        // The rationale for using different severity levels is that
        // outbound connections are under our control and may be logged
        // at a higher level, but inbound connections are more numerous and
        // uncontrolled so to prevent log flooding the severity is reduced.
        //
        if (inbound_)
        {
            JLOG(journal_.debug()) << "Stop";
        }
        else
        {
            JLOG(journal_.info()) << "Stop";
        }
    }
    close();
}

//------------------------------------------------------------------------------

void
PeerImp::send(std::shared_ptr<Message> const& m)
{
    if (!strand_.running_in_this_thread())
        return post(strand_, std::bind(&PeerImp::send, shared_from_this(), m));
    if (gracefulClose_)
        return;
    if (detaching_)
        return;

    auto validator = m->getValidatorKey();
    if (validator && !squelch_.expireSquelch(*validator))
        return;

    overlay_.reportTraffic(
        safe_cast<TrafficCount::category>(m->getCategory()),
        false,
        static_cast<int>(m->getBuffer(compressionEnabled_).size()));

    auto sendq_size = send_queue_.size();

    if (sendq_size < Tuning::targetSendQueue)
    {
        // To detect a peer that does not read from their
        // side of the connection, we expect a peer to have
        // a small senq periodically
        large_sendq_ = 0;
    }
    else if (auto sink = journal_.debug();
             sink && (sendq_size % Tuning::sendQueueLogFreq) == 0)
    {
        std::string const n = name();
        sink << (n.empty() ? remote_address_.to_string() : n)
             << " sendq: " << sendq_size;
    }

    send_queue_.push(m);

    if (sendq_size != 0)
        return;

    boost::asio::async_write(
        stream_,
        boost::asio::buffer(
            send_queue_.front()->getBuffer(compressionEnabled_)),
        bind_executor(
            strand_,
            std::bind(
                &PeerImp::onWriteMessage,
                shared_from_this(),
                std::placeholders::_1,
                std::placeholders::_2)));
}

void
PeerImp::sendTxQueue()
{
    if (!strand_.running_in_this_thread())
        return post(
            strand_, std::bind(&PeerImp::sendTxQueue, shared_from_this()));

    if (!txQueue_.empty())
    {
        protocol::TMHaveTransactions ht;
        std::for_each(txQueue_.begin(), txQueue_.end(), [&](auto const& hash) {
            ht.add_hashes(hash.data(), hash.size());
        });
        JLOG(p_journal_.trace()) << "sendTxQueue " << txQueue_.size();
        txQueue_.clear();
        send(std::make_shared<Message>(ht, protocol::mtHAVE_TRANSACTIONS));
    }
}

void
PeerImp::addTxQueue(uint256 const& hash)
{
    if (!strand_.running_in_this_thread())
        return post(
            strand_, std::bind(&PeerImp::addTxQueue, shared_from_this(), hash));

    if (txQueue_.size() == reduce_relay::MAX_TX_QUEUE_SIZE)
    {
        JLOG(p_journal_.warn()) << "addTxQueue exceeds the cap";
        sendTxQueue();
    }

    txQueue_.insert(hash);
    JLOG(p_journal_.trace()) << "addTxQueue " << txQueue_.size();
}

void
PeerImp::removeTxQueue(uint256 const& hash)
{
    if (!strand_.running_in_this_thread())
        return post(
            strand_,
            std::bind(&PeerImp::removeTxQueue, shared_from_this(), hash));

    auto removed = txQueue_.erase(hash);
    JLOG(p_journal_.trace()) << "removeTxQueue " << removed;
}

void
PeerImp::charge(Resource::Charge const& fee)
{
    if ((usage_.charge(fee) == Resource::drop) &&
        usage_.disconnect(p_journal_) && strand_.running_in_this_thread())
    {
        // Sever the connection
        overlay_.incPeerDisconnectCharges();
        fail("charge: Resources");
    }
}

//------------------------------------------------------------------------------

bool
PeerImp::crawl() const
{
    auto const iter = headers_.find("Crawl");
    if (iter == headers_.end())
        return false;
    return boost::iequals(iter->value(), "public");
}

bool
PeerImp::cluster() const
{
    return static_cast<bool>(app_.cluster().member(publicKey_));
}

std::string
PeerImp::getVersion() const
{
    if (inbound_)
<<<<<<< HEAD
        return headers_["User-Agent"];
    return headers_["Server"];
=======
        return std::string(headers_["User-Agent"]);
    return std::string(headers_["Server"]);
>>>>>>> 2b225977
}

Json::Value
PeerImp::json()
{
    Json::Value ret(Json::objectValue);

    ret[jss::public_key] = toBase58(TokenType::NodePublic, publicKey_);
    ret[jss::address] = remote_address_.to_string();

    if (inbound_)
        ret[jss::inbound] = true;

    if (cluster())
    {
        ret[jss::cluster] = true;

        if (auto const n = name(); !n.empty())
            // Could move here if Json::Value supported moving from a string
            ret[jss::name] = n;
    }

    if (auto const d = domain(); !d.empty())
        ret[jss::server_domain] = domain();

<<<<<<< HEAD
    if (auto const nid = headers_["Network-ID"]; !nid.empty())
        ret[jss::network_id] = std::string(nid);
=======
    if (auto const nid = std::string(headers_["Network-ID"]); !nid.empty())
        ret[jss::network_id] = nid;
>>>>>>> 2b225977

    ret[jss::load] = usage_.balance();

    if (auto const version = getVersion(); !version.empty())
        ret[jss::version] = version;

    ret[jss::protocol] = to_string(protocol_);

    {
        std::lock_guard sl(recentLock_);
        if (latency_)
            ret[jss::latency] = static_cast<Json::UInt>(latency_->count());
    }

    ret[jss::uptime] = static_cast<Json::UInt>(
        std::chrono::duration_cast<std::chrono::seconds>(uptime()).count());

    std::uint32_t minSeq, maxSeq;
    ledgerRange(minSeq, maxSeq);

    if ((minSeq != 0) || (maxSeq != 0))
        ret[jss::complete_ledgers] =
            std::to_string(minSeq) + " - " + std::to_string(maxSeq);

    switch (tracking_.load())
    {
        case Tracking::diverged:
            ret[jss::track] = "diverged";
            break;

        case Tracking::unknown:
            ret[jss::track] = "unknown";
            break;

        case Tracking::converged:
            // Nothing to do here
            break;
    }

    uint256 closedLedgerHash;
    protocol::TMStatusChange last_status;
    {
        std::lock_guard sl(recentLock_);
        closedLedgerHash = closedLedgerHash_;
        last_status = last_status_;
    }

    if (closedLedgerHash != beast::zero)
        ret[jss::ledger] = to_string(closedLedgerHash);

    if (last_status.has_newstatus())
    {
        switch (last_status.newstatus())
        {
            case protocol::nsCONNECTING:
                ret[jss::status] = "connecting";
                break;

            case protocol::nsCONNECTED:
                ret[jss::status] = "connected";
                break;

            case protocol::nsMONITORING:
                ret[jss::status] = "monitoring";
                break;

            case protocol::nsVALIDATING:
                ret[jss::status] = "validating";
                break;

            case protocol::nsSHUTTING:
                ret[jss::status] = "shutting";
                break;

            default:
                JLOG(p_journal_.warn())
                    << "Unknown status: " << last_status.newstatus();
        }
    }

    ret[jss::metrics] = Json::Value(Json::objectValue);
    ret[jss::metrics][jss::total_bytes_recv] =
        std::to_string(metrics_.recv.total_bytes());
    ret[jss::metrics][jss::total_bytes_sent] =
        std::to_string(metrics_.sent.total_bytes());
    ret[jss::metrics][jss::avg_bps_recv] =
        std::to_string(metrics_.recv.average_bytes());
    ret[jss::metrics][jss::avg_bps_sent] =
        std::to_string(metrics_.sent.average_bytes());

    return ret;
}

bool
PeerImp::supportsFeature(ProtocolFeature f) const
{
    switch (f)
    {
        case ProtocolFeature::ValidatorListPropagation:
            return protocol_ >= make_protocol(2, 1);
        case ProtocolFeature::ValidatorList2Propagation:
            return protocol_ >= make_protocol(2, 2);
        case ProtocolFeature::LedgerReplay:
            return ledgerReplayEnabled_;
    }
    return false;
}

//------------------------------------------------------------------------------

bool
PeerImp::hasLedger(uint256 const& hash, std::uint32_t seq) const
{
    {
        std::lock_guard sl(recentLock_);
        if ((seq != 0) && (seq >= minLedger_) && (seq <= maxLedger_) &&
            (tracking_.load() == Tracking::converged))
            return true;
        if (std::find(recentLedgers_.begin(), recentLedgers_.end(), hash) !=
            recentLedgers_.end())
            return true;
    }

    if (seq >= app_.getNodeStore().earliestLedgerSeq())
    {
        std::lock_guard lock{shardInfoMutex_};
        auto const it{shardInfos_.find(publicKey_)};
        if (it != shardInfos_.end())
        {
            auto const shardIndex{app_.getNodeStore().seqToShardIndex(seq)};
            return boost::icl::contains(it->second.finalized(), shardIndex);
        }
    }
    return false;
}

void
PeerImp::ledgerRange(std::uint32_t& minSeq, std::uint32_t& maxSeq) const
{
    std::lock_guard sl(recentLock_);

    minSeq = minLedger_;
    maxSeq = maxLedger_;
}

bool
PeerImp::hasTxSet(uint256 const& hash) const
{
    std::lock_guard sl(recentLock_);
    return std::find(recentTxSets_.begin(), recentTxSets_.end(), hash) !=
        recentTxSets_.end();
}

void
PeerImp::cycleStatus()
{
    // Operations on closedLedgerHash_ and previousLedgerHash_ must be
    // guarded by recentLock_.
    std::lock_guard sl(recentLock_);
    previousLedgerHash_ = closedLedgerHash_;
    closedLedgerHash_.zero();
}

bool
PeerImp::hasRange(std::uint32_t uMin, std::uint32_t uMax)
{
    std::lock_guard sl(recentLock_);
    return (tracking_ != Tracking::diverged) && (uMin >= minLedger_) &&
        (uMax <= maxLedger_);
}

//------------------------------------------------------------------------------

void
PeerImp::close()
{
    assert(strand_.running_in_this_thread());
    if (socket_.is_open())
    {
        detaching_ = true;  // DEPRECATED
        error_code ec;
        timer_.cancel(ec);
        socket_.close(ec);
        overlay_.incPeerDisconnect();
        if (inbound_)
        {
            JLOG(journal_.debug()) << "Closed";
        }
        else
        {
            JLOG(journal_.info()) << "Closed";
        }
    }
}

void
PeerImp::fail(std::string const& reason)
{
    if (!strand_.running_in_this_thread())
        return post(
            strand_,
            std::bind(
                (void (Peer::*)(std::string const&)) & PeerImp::fail,
                shared_from_this(),
                reason));
    if (journal_.active(beast::severities::kWarning) && socket_.is_open())
    {
        std::string const n = name();
        JLOG(journal_.warn()) << (n.empty() ? remote_address_.to_string() : n)
                              << " failed: " << reason;
    }
    close();
}

void
PeerImp::fail(std::string const& name, error_code ec)
{
    assert(strand_.running_in_this_thread());
    if (socket_.is_open())
    {
        JLOG(journal_.warn())
            << name << " from " << toBase58(TokenType::NodePublic, publicKey_)
            << " at " << remote_address_.to_string() << ": " << ec.message();
    }
    close();
}

hash_map<PublicKey, NodeStore::ShardInfo> const
PeerImp::getPeerShardInfos() const
{
    std::lock_guard l{shardInfoMutex_};
    return shardInfos_;
}

void
PeerImp::gracefulClose()
{
    assert(strand_.running_in_this_thread());
    assert(socket_.is_open());
    assert(!gracefulClose_);
    gracefulClose_ = true;
    if (send_queue_.size() > 0)
        return;
    setTimer();
    stream_.async_shutdown(bind_executor(
        strand_,
        std::bind(
            &PeerImp::onShutdown, shared_from_this(), std::placeholders::_1)));
}

void
PeerImp::setTimer()
{
    error_code ec;
    timer_.expires_from_now(peerTimerInterval, ec);

    if (ec)
    {
        JLOG(journal_.error()) << "setTimer: " << ec.message();
        return;
    }
    timer_.async_wait(bind_executor(
        strand_,
        std::bind(
            &PeerImp::onTimer, shared_from_this(), std::placeholders::_1)));
}

// convenience for ignoring the error code
void
PeerImp::cancelTimer()
{
    error_code ec;
    timer_.cancel(ec);
}

//------------------------------------------------------------------------------

std::string
PeerImp::makePrefix(id_t id)
{
    std::stringstream ss;
    ss << "[" << std::setfill('0') << std::setw(3) << id << "] ";
    return ss.str();
}

void
PeerImp::onTimer(error_code const& ec)
{
    if (!socket_.is_open())
        return;

    if (ec == boost::asio::error::operation_aborted)
        return;

    if (ec)
    {
        // This should never happen
        JLOG(journal_.error()) << "onTimer: " << ec.message();
        return close();
    }

    if (large_sendq_++ >= Tuning::sendqIntervals)
    {
        fail("Large send queue");
        return;
    }

    if (auto const t = tracking_.load(); !inbound_ && t != Tracking::converged)
    {
        clock_type::duration duration;

        {
            std::lock_guard sl(recentLock_);
            duration = clock_type::now() - trackingTime_;
        }

        if ((t == Tracking::diverged &&
             (duration > app_.config().MAX_DIVERGED_TIME)) ||
            (t == Tracking::unknown &&
             (duration > app_.config().MAX_UNKNOWN_TIME)))
        {
            overlay_.peerFinder().on_failure(slot_);
            fail("Not useful");
            return;
        }
    }

    // Already waiting for PONG
    if (lastPingSeq_)
    {
        fail("Ping Timeout");
        return;
    }

    lastPingTime_ = clock_type::now();
    lastPingSeq_ = rand_int<std::uint32_t>();

    protocol::TMPing message;
    message.set_type(protocol::TMPing::ptPING);
    message.set_seq(*lastPingSeq_);

    send(std::make_shared<Message>(message, protocol::mtPING));

    setTimer();
}

void
PeerImp::onShutdown(error_code ec)
{
    cancelTimer();
    // If we don't get eof then something went wrong
    if (!ec)
    {
        JLOG(journal_.error()) << "onShutdown: expected error condition";
        return close();
    }
    if (ec != boost::asio::error::eof)
        return fail("onShutdown", ec);
    close();
}

//------------------------------------------------------------------------------
void
PeerImp::doAccept()
{
    assert(read_buffer_.size() == 0);

    JLOG(journal_.debug()) << "doAccept: " << remote_address_;

    auto const sharedValue = makeSharedValue(*stream_ptr_, journal_);

    // This shouldn't fail since we already computed
    // the shared value successfully in OverlayImpl
    if (!sharedValue)
        return fail("makeSharedValue: Unexpected failure");

    JLOG(journal_.info()) << "Protocol: " << to_string(protocol_);
    JLOG(journal_.info()) << "Public Key: "
                          << toBase58(TokenType::NodePublic, publicKey_);

    if (auto member = app_.cluster().member(publicKey_))
    {
        {
            std::unique_lock lock{nameMutex_};
            name_ = *member;
        }
        JLOG(journal_.info()) << "Cluster name: " << *member;
    }

    overlay_.activate(shared_from_this());

    // XXX Set timer: connection is in grace period to be useful.
    // XXX Set timer: connection idle (idle may vary depending on connection
    // type.)

    auto write_buffer = std::make_shared<boost::beast::multi_buffer>();

    boost::beast::ostream(*write_buffer) << makeResponse(
        !overlay_.peerFinder().config().peerPrivate,
        request_,
        overlay_.setup().public_ip,
        remote_address_.address(),
        *sharedValue,
        overlay_.setup().networkID,
        protocol_,
        app_);

    // Write the whole buffer and only start protocol when that's done.
    boost::asio::async_write(
        stream_,
        write_buffer->data(),
        boost::asio::transfer_all(),
        bind_executor(
            strand_,
            [this, write_buffer, self = shared_from_this()](
                error_code ec, std::size_t bytes_transferred) {
                if (!socket_.is_open())
                    return;
                if (ec == boost::asio::error::operation_aborted)
                    return;
                if (ec)
                    return fail("onWriteResponse", ec);
                if (write_buffer->size() == bytes_transferred)
                    return doProtocolStart();
                return fail("Failed to write header");
            }));
}

std::string
PeerImp::name() const
{
    std::shared_lock read_lock{nameMutex_};
    return name_;
}

std::string
PeerImp::domain() const
{
<<<<<<< HEAD
    return headers_["Server-Domain"];
=======
    return std::string(headers_["Server-Domain"]);
>>>>>>> 2b225977
}

//------------------------------------------------------------------------------

// Protocol logic

void
PeerImp::doProtocolStart()
{
    onReadMessage(error_code(), 0);

    // Send all the validator lists that have been loaded
    if (inbound_ && supportsFeature(ProtocolFeature::ValidatorListPropagation))
    {
        app_.validators().for_each_available(
            [&](std::string const& manifest,
                std::uint32_t version,
                std::map<std::size_t, ValidatorBlobInfo> const& blobInfos,
                PublicKey const& pubKey,
                std::size_t maxSequence,
                uint256 const& hash) {
                ValidatorList::sendValidatorList(
                    *this,
                    0,
                    pubKey,
                    maxSequence,
                    version,
                    manifest,
                    blobInfos,
                    app_.getHashRouter(),
                    p_journal_);

                // Don't send it next time.
                app_.getHashRouter().addSuppressionPeer(hash, id_);
            });
    }

    if (auto m = overlay_.getManifestsMessage())
        send(m);

    // Request shard info from peer
    protocol::TMGetPeerShardInfoV2 tmGPS;
    tmGPS.set_relays(0);
    send(std::make_shared<Message>(tmGPS, protocol::mtGET_PEER_SHARD_INFO_V2));

    setTimer();
}

// Called repeatedly with protocol message data
void
PeerImp::onReadMessage(error_code ec, std::size_t bytes_transferred)
{
    if (!socket_.is_open())
        return;
    if (ec == boost::asio::error::operation_aborted)
        return;
    if (ec == boost::asio::error::eof)
    {
        JLOG(journal_.info()) << "EOF";
        return gracefulClose();
    }
    if (ec)
        return fail("onReadMessage", ec);
    if (auto stream = journal_.trace())
    {
        if (bytes_transferred > 0)
            stream << "onReadMessage: " << bytes_transferred << " bytes";
        else
            stream << "onReadMessage";
    }

    metrics_.recv.add_message(bytes_transferred);

    read_buffer_.commit(bytes_transferred);

    auto hint = Tuning::readBufferBytes;

    while (read_buffer_.size() > 0)
    {
        std::size_t bytes_consumed;
        std::tie(bytes_consumed, ec) =
            invokeProtocolMessage(read_buffer_.data(), *this, hint);
        if (ec)
            return fail("onReadMessage", ec);
        if (!socket_.is_open())
            return;
        if (gracefulClose_)
            return;
        if (bytes_consumed == 0)
            break;
        read_buffer_.consume(bytes_consumed);
    }

    // Timeout on writes only
    stream_.async_read_some(
        read_buffer_.prepare(std::max(Tuning::readBufferBytes, hint)),
        bind_executor(
            strand_,
            std::bind(
                &PeerImp::onReadMessage,
                shared_from_this(),
                std::placeholders::_1,
                std::placeholders::_2)));
}

void
PeerImp::onWriteMessage(error_code ec, std::size_t bytes_transferred)
{
    if (!socket_.is_open())
        return;
    if (ec == boost::asio::error::operation_aborted)
        return;
    if (ec)
        return fail("onWriteMessage", ec);
    if (auto stream = journal_.trace())
    {
        if (bytes_transferred > 0)
            stream << "onWriteMessage: " << bytes_transferred << " bytes";
        else
            stream << "onWriteMessage";
    }

    metrics_.sent.add_message(bytes_transferred);

    assert(!send_queue_.empty());
    send_queue_.pop();
    if (!send_queue_.empty())
    {
        // Timeout on writes only
        return boost::asio::async_write(
            stream_,
            boost::asio::buffer(
                send_queue_.front()->getBuffer(compressionEnabled_)),
            bind_executor(
                strand_,
                std::bind(
                    &PeerImp::onWriteMessage,
                    shared_from_this(),
                    std::placeholders::_1,
                    std::placeholders::_2)));
    }

    if (gracefulClose_)
    {
        return stream_.async_shutdown(bind_executor(
            strand_,
            std::bind(
                &PeerImp::onShutdown,
                shared_from_this(),
                std::placeholders::_1)));
    }
}

//------------------------------------------------------------------------------
//
// ProtocolHandler
//
//------------------------------------------------------------------------------

void
PeerImp::onMessageUnknown(std::uint16_t type)
{
    // TODO
}

void
PeerImp::onMessageBegin(
    std::uint16_t type,
    std::shared_ptr<::google::protobuf::Message> const& m,
    std::size_t size,
    std::size_t uncompressed_size,
    bool isCompressed)
{
    load_event_ =
        app_.getJobQueue().makeLoadEvent(jtPEER, protocolMessageName(type));
    fee_ = Resource::feeLightPeer;
    auto const category = TrafficCount::categorize(*m, type, true);
    overlay_.reportTraffic(category, true, static_cast<int>(size));
    using namespace protocol;
    if ((type == MessageType::mtTRANSACTION ||
         type == MessageType::mtHAVE_TRANSACTIONS ||
         type == MessageType::mtTRANSACTIONS ||
         // GET_OBJECTS
         category == TrafficCount::category::get_transactions ||
         // GET_LEDGER
         category == TrafficCount::category::ld_tsc_get ||
         category == TrafficCount::category::ld_tsc_share ||
         // LEDGER_DATA
         category == TrafficCount::category::gl_tsc_share ||
         category == TrafficCount::category::gl_tsc_get) &&
        (txReduceRelayEnabled() || app_.config().TX_REDUCE_RELAY_METRICS))
    {
        overlay_.addTxMetrics(
            static_cast<MessageType>(type), static_cast<std::uint64_t>(size));
    }
    JLOG(journal_.trace()) << "onMessageBegin: " << type << " " << size << " "
                           << uncompressed_size << " " << isCompressed;
}

void
PeerImp::onMessageEnd(
    std::uint16_t,
    std::shared_ptr<::google::protobuf::Message> const&)
{
    load_event_.reset();
    charge(fee_);
}

void
PeerImp::onMessage(std::shared_ptr<protocol::TMManifests> const& m)
{
    auto const s = m->list_size();

    if (s == 0)
    {
        fee_ = Resource::feeUnwantedData;
        return;
    }

    if (s > 100)
        fee_ = Resource::feeMediumBurdenPeer;

    app_.getJobQueue().addJob(
        jtMANIFEST, "receiveManifests", [this, that = shared_from_this(), m]() {
            overlay_.onManifests(m, that);
        });
}

void
PeerImp::onMessage(std::shared_ptr<protocol::TMPing> const& m)
{
    if (m->type() == protocol::TMPing::ptPING)
    {
        // We have received a ping request, reply with a pong
        fee_ = Resource::feeMediumBurdenPeer;
        m->set_type(protocol::TMPing::ptPONG);
        send(std::make_shared<Message>(*m, protocol::mtPING));
        return;
    }

    if (m->type() == protocol::TMPing::ptPONG && m->has_seq())
    {
        // Only reset the ping sequence if we actually received a
        // PONG with the correct cookie. That way, any peers which
        // respond with incorrect cookies will eventually time out.
        if (m->seq() == lastPingSeq_)
        {
            lastPingSeq_.reset();

            // Update latency estimate
            auto const rtt = std::chrono::round<std::chrono::milliseconds>(
                clock_type::now() - lastPingTime_);

            std::lock_guard sl(recentLock_);

            if (latency_)
                latency_ = (*latency_ * 7 + rtt) / 8;
            else
                latency_ = rtt;
        }

        return;
    }
}

void
PeerImp::onMessage(std::shared_ptr<protocol::TMCluster> const& m)
{
    // VFALCO NOTE I think we should drop the peer immediately
    if (!cluster())
    {
        fee_ = Resource::feeUnwantedData;
        return;
    }

    for (int i = 0; i < m->clusternodes().size(); ++i)
    {
        protocol::TMClusterNode const& node = m->clusternodes(i);

        std::string name;
        if (node.has_nodename())
            name = node.nodename();

        auto const publicKey =
            parseBase58<PublicKey>(TokenType::NodePublic, node.publickey());

        // NIKB NOTE We should drop the peer immediately if
        // they send us a public key we can't parse
        if (publicKey)
        {
            auto const reportTime =
                NetClock::time_point{NetClock::duration{node.reporttime()}};

            app_.cluster().update(
                *publicKey, name, node.nodeload(), reportTime);
        }
    }

    int loadSources = m->loadsources().size();
    if (loadSources != 0)
    {
        Resource::Gossip gossip;
        gossip.items.reserve(loadSources);
        for (int i = 0; i < m->loadsources().size(); ++i)
        {
            protocol::TMLoadSource const& node = m->loadsources(i);
            Resource::Gossip::Item item;
            item.address = beast::IP::Endpoint::from_string(node.name());
            item.balance = node.cost();
            if (item.address != beast::IP::Endpoint())
                gossip.items.push_back(item);
        }
        overlay_.resourceManager().importConsumers(name(), gossip);
    }

    // Calculate the cluster fee:
    auto const thresh = app_.timeKeeper().now() - 90s;
    std::uint32_t clusterFee = 0;

    std::vector<std::uint32_t> fees;
    fees.reserve(app_.cluster().size());

    app_.cluster().for_each([&fees, thresh](ClusterNode const& status) {
        if (status.getReportTime() >= thresh)
            fees.push_back(status.getLoadFee());
    });

    if (!fees.empty())
    {
        auto const index = fees.size() / 2;
        std::nth_element(fees.begin(), fees.begin() + index, fees.end());
        clusterFee = fees[index];
    }

    app_.getFeeTrack().setClusterFee(clusterFee);
}

void
PeerImp::onMessage(std::shared_ptr<protocol::TMGetPeerShardInfo> const& m)
{
    // DEPRECATED
}

void
PeerImp::onMessage(std::shared_ptr<protocol::TMPeerShardInfo> const& m)
{
    // DEPRECATED
}

void
PeerImp::onMessage(std::shared_ptr<protocol::TMGetPeerShardInfoV2> const& m)
{
    auto badData = [&](std::string msg) {
        fee_ = Resource::feeBadData;
        JLOG(p_journal_.warn()) << msg;
    };

    // Verify relays
    if (m->relays() > relayLimit)
        return badData("Invalid relays");

    // Verify peer chain
    // The peer chain should not contain this node's public key
    // nor the public key of the sending peer
    std::set<PublicKey> pubKeyChain;
    pubKeyChain.insert(app_.nodeIdentity().first);
    pubKeyChain.insert(publicKey_);

    auto const peerChainSz{m->peerchain_size()};
    if (peerChainSz > 0)
    {
        if (peerChainSz > relayLimit)
            return badData("Invalid peer chain size");

        if (peerChainSz + m->relays() > relayLimit)
            return badData("Invalid relays and peer chain size");

        for (int i = 0; i < peerChainSz; ++i)
        {
            auto const slice{makeSlice(m->peerchain(i).publickey())};

            // Verify peer public key
            if (!publicKeyType(slice))
                return badData("Invalid peer public key");

            // Verify peer public key is unique in the peer chain
            if (!pubKeyChain.emplace(slice).second)
                return badData("Invalid peer public key");
        }
    }

    // Reply with shard info this node may have
    if (auto shardStore = app_.getShardStore())
    {
        auto reply{shardStore->getShardInfo()->makeMessage(app_)};
        if (peerChainSz > 0)
            *(reply.mutable_peerchain()) = m->peerchain();
        send(std::make_shared<Message>(reply, protocol::mtPEER_SHARD_INFO_V2));
    }

    if (m->relays() == 0)
        return;

    // Charge originating peer a fee for requesting relays
    if (peerChainSz == 0)
        fee_ = Resource::feeMediumBurdenPeer;

    // Add peer to the peer chain
    m->add_peerchain()->set_publickey(publicKey_.data(), publicKey_.size());

    // Relay the request to peers, exclude the peer chain
    m->set_relays(m->relays() - 1);
    overlay_.foreach(send_if_not(
        std::make_shared<Message>(*m, protocol::mtGET_PEER_SHARD_INFO_V2),
        [&](std::shared_ptr<Peer> const& peer) {
            return pubKeyChain.find(peer->getNodePublic()) != pubKeyChain.end();
        }));
}

void
PeerImp::onMessage(std::shared_ptr<protocol::TMPeerShardInfoV2> const& m)
{
    // Find the earliest and latest shard indexes
    auto const& db{app_.getNodeStore()};
    auto const earliestShardIndex{db.earliestShardIndex()};
    auto const latestShardIndex{[&]() -> std::optional<std::uint32_t> {
        auto const curLedgerSeq{app_.getLedgerMaster().getCurrentLedgerIndex()};
        if (curLedgerSeq >= db.earliestLedgerSeq())
            return db.seqToShardIndex(curLedgerSeq);
        return std::nullopt;
    }()};

    auto badData = [&](std::string msg) {
        fee_ = Resource::feeBadData;
        JLOG(p_journal_.warn()) << msg;
    };

    // Used to create a digest and verify the message signature
    Serializer s;
    s.add32(HashPrefix::shardInfo);

    // Verify message creation time
    NodeStore::ShardInfo shardInfo;
    {
        auto const timestamp{
            NetClock::time_point{std::chrono::seconds{m->timestamp()}}};
        auto const now{app_.timeKeeper().now()};
        if (timestamp > (now + 5s))
            return badData("Invalid timestamp");

        // Check if stale
        using namespace std::chrono_literals;
        if (timestamp < (now - 5min))
            return badData("Stale timestamp");

        s.add32(m->timestamp());
        shardInfo.setMsgTimestamp(timestamp);
    }

    // Verify incomplete shards
    auto const numIncomplete{m->incomplete_size()};
    if (numIncomplete > 0)
    {
        if (latestShardIndex && numIncomplete > *latestShardIndex)
            return badData("Invalid number of incomplete shards");

        // Verify each incomplete shard
        for (int i = 0; i < numIncomplete; ++i)
        {
            auto const& incomplete{m->incomplete(i)};
            auto const shardIndex{incomplete.shardindex()};

            // Verify shard index
            if (shardIndex < earliestShardIndex ||
                (latestShardIndex && shardIndex > latestShardIndex))
            {
                return badData("Invalid incomplete shard index");
            }
            s.add32(shardIndex);

            // Verify state
            auto const state{static_cast<ShardState>(incomplete.state())};
            switch (state)
            {
                // Incomplete states
                case ShardState::acquire:
                case ShardState::complete:
                case ShardState::finalizing:
                case ShardState::queued:
                    break;

                // case ShardState::finalized:
                default:
                    return badData("Invalid incomplete shard state");
            }
            s.add32(incomplete.state());

            // Verify progress
            std::uint32_t progress{0};
            if (incomplete.has_progress())
            {
                progress = incomplete.progress();
                if (progress < 1 || progress > 100)
                    return badData("Invalid incomplete shard progress");
                s.add32(progress);
            }

            // Verify each incomplete shard is unique
            if (!shardInfo.update(shardIndex, state, progress))
                return badData("Invalid duplicate incomplete shards");
        }
    }

    // Verify finalized shards
    if (m->has_finalized())
    {
        auto const& str{m->finalized()};
        if (str.empty())
            return badData("Invalid finalized shards");

        if (!shardInfo.setFinalizedFromString(str))
            return badData("Invalid finalized shard indexes");

        auto const& finalized{shardInfo.finalized()};
        auto const numFinalized{boost::icl::length(finalized)};
        if (numFinalized == 0 ||
            boost::icl::first(finalized) < earliestShardIndex ||
            (latestShardIndex &&
             boost::icl::last(finalized) > latestShardIndex))
        {
            return badData("Invalid finalized shard indexes");
        }

        if (latestShardIndex &&
            (numFinalized + numIncomplete) > *latestShardIndex)
        {
            return badData("Invalid number of finalized and incomplete shards");
        }

        s.addRaw(str.data(), str.size());
    }

    // Verify public key
    auto slice{makeSlice(m->publickey())};
    if (!publicKeyType(slice))
        return badData("Invalid public key");

    // Verify peer public key isn't this nodes's public key
    PublicKey const publicKey(slice);
    if (publicKey == app_.nodeIdentity().first)
        return badData("Invalid public key");

    // Verify signature
    if (!verify(publicKey, s.slice(), makeSlice(m->signature()), false))
        return badData("Invalid signature");

    // Forward the message if a peer chain exists
    auto const peerChainSz{m->peerchain_size()};
    if (peerChainSz > 0)
    {
        // Verify peer chain
        if (peerChainSz > relayLimit)
            return badData("Invalid peer chain size");

        // The peer chain should not contain this node's public key
        // nor the public key of the sending peer
        std::set<PublicKey> pubKeyChain;
        pubKeyChain.insert(app_.nodeIdentity().first);
        pubKeyChain.insert(publicKey_);

        for (int i = 0; i < peerChainSz; ++i)
        {
            // Verify peer public key
            slice = makeSlice(m->peerchain(i).publickey());
            if (!publicKeyType(slice))
                return badData("Invalid peer public key");

            // Verify peer public key is unique in the peer chain
            if (!pubKeyChain.emplace(slice).second)
                return badData("Invalid peer public key");
        }

        // If last peer in the chain is connected, relay the message
        PublicKey const peerPubKey(
            makeSlice(m->peerchain(peerChainSz - 1).publickey()));
        if (auto peer = overlay_.findPeerByPublicKey(peerPubKey))
        {
            m->mutable_peerchain()->RemoveLast();
            peer->send(
                std::make_shared<Message>(*m, protocol::mtPEER_SHARD_INFO_V2));
            JLOG(p_journal_.trace())
                << "Relayed TMPeerShardInfoV2 from peer IP "
                << remote_address_.address().to_string() << " to peer IP "
                << peer->getRemoteAddress().to_string();
        }
        else
        {
            // Peer is no longer available so the relay ends
            JLOG(p_journal_.info()) << "Unable to relay peer shard info";
        }
    }

    JLOG(p_journal_.trace())
        << "Consumed TMPeerShardInfoV2 originating from public key "
        << toBase58(TokenType::NodePublic, publicKey) << " finalized shards["
        << ripple::to_string(shardInfo.finalized()) << "] incomplete shards["
        << (shardInfo.incomplete().empty() ? "empty"
                                           : shardInfo.incompleteToString())
        << "]";

    // Consume the message
    {
        std::lock_guard lock{shardInfoMutex_};
        auto const it{shardInfos_.find(publicKey_)};
        if (it == shardInfos_.end())
            shardInfos_.emplace(publicKey, std::move(shardInfo));
        else if (shardInfo.msgTimestamp() > it->second.msgTimestamp())
            it->second = std::move(shardInfo);
    }

    // Notify overlay a reply was received from the last peer in this chain
    if (peerChainSz == 0)
        overlay_.endOfPeerChain(id_);
}

void
PeerImp::onMessage(std::shared_ptr<protocol::TMEndpoints> const& m)
{
    // Don't allow endpoints from peers that are not known tracking or are
    // not using a version of the message that we support:
    if (tracking_.load() != Tracking::converged || m->version() != 2)
        return;

    // The number is arbitrary and doesn't have any real significance or
    // implication for the protocol.
    if (m->endpoints_v2().size() >= 1024)
    {
        charge(Resource::feeBadData);
        return;
    }

    std::vector<PeerFinder::Endpoint> endpoints;
    endpoints.reserve(m->endpoints_v2().size());

    for (auto const& tm : m->endpoints_v2())
    {
        auto result = beast::IP::Endpoint::from_string_checked(tm.endpoint());

        if (!result)
        {
            JLOG(p_journal_.error()) << "failed to parse incoming endpoint: {"
                                     << tm.endpoint() << "}";
            charge(Resource::feeBadData);
            continue;
        }

        // If hops == 0, this Endpoint describes the peer we are connected
        // to -- in that case, we take the remote address seen on the
        // socket and store that in the IP::Endpoint. If this is the first
        // time, then we'll verify that their listener can receive incoming
        // by performing a connectivity test.  if hops > 0, then we just
        // take the address/port we were given
        if (tm.hops() == 0)
            result = remote_address_.at_port(result->port());

        endpoints.emplace_back(*result, tm.hops());
    }

    if (!endpoints.empty())
        overlay_.peerFinder().on_endpoints(slot_, endpoints);
}

void
PeerImp::onMessage(std::shared_ptr<protocol::TMTransaction> const& m)
{
    handleTransaction(m, true);
}

void
PeerImp::handleTransaction(
    std::shared_ptr<protocol::TMTransaction> const& m,
    bool eraseTxQueue)
{
    if (tracking_.load() == Tracking::diverged)
        return;

    if (app_.getOPs().isNeedNetworkLedger())
    {
        // If we've never been in synch, there's nothing we can do
        // with a transaction
        JLOG(p_journal_.debug()) << "Ignoring incoming transaction: "
                                 << "Need network ledger";
        return;
    }

    SerialIter sit(makeSlice(m->rawtransaction()));

    try
    {
        auto stx = std::make_shared<STTx const>(sit);
        uint256 txID = stx->getTransactionID();

        // Charge strongly for attempting to relay a txn with sfEmitDetails
        if (stx->isFieldPresent(sfEmitDetails))
        {
            JLOG(p_journal_.warn()) << "Ignoring Network relayed Tx containing "
                                       "sfEmitDetails (handleTransaction).";
            fee_ = Resource::feeHighBurdenPeer;
            return;
        }

        int flags;
        constexpr std::chrono::seconds tx_interval = 10s;

        if (!app_.getHashRouter().shouldProcess(txID, id_, flags, tx_interval))
        {
            // we have seen this transaction recently
            if (flags & SF_BAD)
            {
                fee_ = Resource::feeInvalidSignature;
                JLOG(p_journal_.debug()) << "Ignoring known bad tx " << txID;
            }

            // Erase only if the server has seen this tx. If the server has not
            // seen this tx then the tx could not has been queued for this peer.
            else if (eraseTxQueue && txReduceRelayEnabled())
                removeTxQueue(txID);

            return;
        }

        JLOG(p_journal_.debug()) << "Got tx " << txID;

        bool checkSignature = true;
        if (cluster())
        {
            if (!m->has_deferred() || !m->deferred())
            {
                // Skip local checks if a server we trust
                // put the transaction in its open ledger
                flags |= SF_TRUSTED;
            }

            if (app_.getValidationPublicKey().empty())
            {
                // For now, be paranoid and have each validator
                // check each transaction, regardless of source
                checkSignature = false;
            }
        }

        if (app_.getLedgerMaster().getValidatedLedgerAge() > 4min)
        {
            JLOG(p_journal_.trace())
                << "No new transactions until synchronized";
        }
        else if (
            app_.getJobQueue().getJobCount(jtTRANSACTION) >
            app_.config().MAX_TRANSACTIONS)
        {
            overlay_.incJqTransOverflow();
            JLOG(p_journal_.info()) << "Transaction queue is full";
        }
        else
        {
            app_.getJobQueue().addJob(
                jtTRANSACTION,
                "recvTransaction->checkTransaction",
                [weak = std::weak_ptr<PeerImp>(shared_from_this()),
                 flags,
                 checkSignature,
                 stx]() {
                    if (auto peer = weak.lock())
                        peer->checkTransaction(flags, checkSignature, stx);
                });
        }
    }
    catch (std::exception const& ex)
    {
        JLOG(p_journal_.warn())
            << "Transaction invalid: " << strHex(m->rawtransaction())
            << ". Exception: " << ex.what();
    }
}

void
PeerImp::onMessage(std::shared_ptr<protocol::TMGetLedger> const& m)
{
    auto badData = [&](std::string const& msg) {
        charge(Resource::feeBadData);
        JLOG(p_journal_.warn()) << "TMGetLedger: " << msg;
    };
    auto const itype{m->itype()};

    // Verify ledger info type
    if (itype < protocol::liBASE || itype > protocol::liTS_CANDIDATE)
        return badData("Invalid ledger info type");

    auto const ltype = [&m]() -> std::optional<::protocol::TMLedgerType> {
        if (m->has_ltype())
            return m->ltype();
        return std::nullopt;
    }();

    if (itype == protocol::liTS_CANDIDATE)
    {
        if (!m->has_ledgerhash())
            return badData("Invalid TX candidate set, missing TX set hash");
    }
    else if (
        !m->has_ledgerhash() && !m->has_ledgerseq() &&
        !(ltype && *ltype == protocol::ltCLOSED))
    {
        return badData("Invalid request");
    }

    // Verify ledger type
    if (ltype && (*ltype < protocol::ltACCEPTED || *ltype > protocol::ltCLOSED))
        return badData("Invalid ledger type");

    // Verify ledger hash
    if (m->has_ledgerhash() && !stringIsUint256Sized(m->ledgerhash()))
        return badData("Invalid ledger hash");

    // Verify ledger sequence
    if (m->has_ledgerseq())
    {
        auto const ledgerSeq{m->ledgerseq()};
        // Verifying the network's earliest ledger only pertains to shards.
        if (app_.getShardStore() &&
            ledgerSeq < app_.getNodeStore().earliestLedgerSeq())
        {
            return badData(
                "Invalid ledger sequence " + std::to_string(ledgerSeq));
        }

        // Check if within a reasonable range
        using namespace std::chrono_literals;
        if (app_.getLedgerMaster().getValidatedLedgerAge() <= 10s &&
            ledgerSeq > app_.getLedgerMaster().getValidLedgerIndex() + 10)
        {
            return badData(
                "Invalid ledger sequence " + std::to_string(ledgerSeq));
        }
    }

    // Verify ledger node IDs
    if (itype != protocol::liBASE)
    {
        if (m->nodeids_size() <= 0)
            return badData("Invalid ledger node IDs");

        for (auto const& nodeId : m->nodeids())
        {
            if (deserializeSHAMapNodeID(nodeId) == std::nullopt)
                return badData("Invalid SHAMap node ID");
        }
    }

    // Verify query type
    if (m->has_querytype() && m->querytype() != protocol::qtINDIRECT)
        return badData("Invalid query type");

    // Verify query depth
    if (m->has_querydepth())
    {
        if (m->querydepth() > Tuning::maxQueryDepth ||
            itype == protocol::liBASE)
        {
            return badData("Invalid query depth");
        }
    }

    // Queue a job to process the request
    std::weak_ptr<PeerImp> weak = shared_from_this();
    app_.getJobQueue().addJob(jtLEDGER_REQ, "recvGetLedger", [weak, m]() {
        if (auto peer = weak.lock())
            peer->processLedgerRequest(m);
    });
}

void
PeerImp::onMessage(std::shared_ptr<protocol::TMProofPathRequest> const& m)
{
    JLOG(p_journal_.trace()) << "onMessage, TMProofPathRequest";
    if (!ledgerReplayEnabled_)
    {
        charge(Resource::feeInvalidRequest);
        return;
    }

    fee_ = Resource::feeMediumBurdenPeer;
    std::weak_ptr<PeerImp> weak = shared_from_this();
    app_.getJobQueue().addJob(
        jtREPLAY_REQ, "recvProofPathRequest", [weak, m]() {
            if (auto peer = weak.lock())
            {
                auto reply =
                    peer->ledgerReplayMsgHandler_.processProofPathRequest(m);
                if (reply.has_error())
                {
                    if (reply.error() == protocol::TMReplyError::reBAD_REQUEST)
                        peer->charge(Resource::feeInvalidRequest);
                    else
                        peer->charge(Resource::feeRequestNoReply);
                }
                else
                {
                    peer->send(std::make_shared<Message>(
                        reply, protocol::mtPROOF_PATH_RESPONSE));
                }
            }
        });
}

void
PeerImp::onMessage(std::shared_ptr<protocol::TMProofPathResponse> const& m)
{
    if (!ledgerReplayEnabled_)
    {
        charge(Resource::feeInvalidRequest);
        return;
    }

    if (!ledgerReplayMsgHandler_.processProofPathResponse(m))
    {
        charge(Resource::feeBadData);
    }
}

void
PeerImp::onMessage(std::shared_ptr<protocol::TMReplayDeltaRequest> const& m)
{
    JLOG(p_journal_.trace()) << "onMessage, TMReplayDeltaRequest";
    if (!ledgerReplayEnabled_)
    {
        charge(Resource::feeInvalidRequest);
        return;
    }

    fee_ = Resource::feeMediumBurdenPeer;
    std::weak_ptr<PeerImp> weak = shared_from_this();
    app_.getJobQueue().addJob(
        jtREPLAY_REQ, "recvReplayDeltaRequest", [weak, m]() {
            if (auto peer = weak.lock())
            {
                auto reply =
                    peer->ledgerReplayMsgHandler_.processReplayDeltaRequest(m);
                if (reply.has_error())
                {
                    if (reply.error() == protocol::TMReplyError::reBAD_REQUEST)
                        peer->charge(Resource::feeInvalidRequest);
                    else
                        peer->charge(Resource::feeRequestNoReply);
                }
                else
                {
                    peer->send(std::make_shared<Message>(
                        reply, protocol::mtREPLAY_DELTA_RESPONSE));
                }
            }
        });
}

void
PeerImp::onMessage(std::shared_ptr<protocol::TMReplayDeltaResponse> const& m)
{
    if (!ledgerReplayEnabled_)
    {
        charge(Resource::feeInvalidRequest);
        return;
    }

    if (!ledgerReplayMsgHandler_.processReplayDeltaResponse(m))
    {
        charge(Resource::feeBadData);
    }
}

void
PeerImp::onMessage(std::shared_ptr<protocol::TMLedgerData> const& m)
{
    auto badData = [&](std::string const& msg) {
        fee_ = Resource::feeBadData;
        JLOG(p_journal_.warn()) << "TMLedgerData: " << msg;
    };

    // Verify ledger hash
    if (!stringIsUint256Sized(m->ledgerhash()))
        return badData("Invalid ledger hash");

    // Verify ledger sequence
    {
        auto const ledgerSeq{m->ledgerseq()};
        if (m->type() == protocol::liTS_CANDIDATE)
        {
            if (ledgerSeq != 0)
            {
                return badData(
                    "Invalid ledger sequence " + std::to_string(ledgerSeq));
            }
        }
        else
        {
            // Verifying the network's earliest ledger only pertains to shards.
            if (app_.getShardStore() &&
                ledgerSeq < app_.getNodeStore().earliestLedgerSeq())
            {
                return badData(
                    "Invalid ledger sequence " + std::to_string(ledgerSeq));
            }

            // Check if within a reasonable range
            using namespace std::chrono_literals;
            if (app_.getLedgerMaster().getValidatedLedgerAge() <= 10s &&
                ledgerSeq > app_.getLedgerMaster().getValidLedgerIndex() + 10)
            {
                return badData(
                    "Invalid ledger sequence " + std::to_string(ledgerSeq));
            }
        }
    }

    // Verify ledger info type
    if (m->type() < protocol::liBASE || m->type() > protocol::liTS_CANDIDATE)
        return badData("Invalid ledger info type");

    // Verify reply error
    if (m->has_error() &&
        (m->error() < protocol::reNO_LEDGER ||
         m->error() > protocol::reBAD_REQUEST))
    {
        return badData("Invalid reply error");
    }

    // Verify ledger nodes.
    if (m->nodes_size() <= 0 || m->nodes_size() > Tuning::hardMaxReplyNodes)
    {
        return badData(
            "Invalid Ledger/TXset nodes " + std::to_string(m->nodes_size()));
    }

    // If there is a request cookie, attempt to relay the message
    if (m->has_requestcookie())
    {
        if (auto peer = overlay_.findPeerByShortID(m->requestcookie()))
        {
            m->clear_requestcookie();
            peer->send(std::make_shared<Message>(*m, protocol::mtLEDGER_DATA));
        }
        else
        {
            JLOG(p_journal_.info()) << "Unable to route TX/ledger data reply";
        }
        return;
    }

    uint256 const ledgerHash{m->ledgerhash()};

    // Otherwise check if received data for a candidate transaction set
    if (m->type() == protocol::liTS_CANDIDATE)
    {
        std::weak_ptr<PeerImp> weak{shared_from_this()};
        app_.getJobQueue().addJob(
            jtTXN_DATA, "recvPeerData", [weak, ledgerHash, m]() {
                if (auto peer = weak.lock())
                {
                    peer->app_.getInboundTransactions().gotData(
                        ledgerHash, peer, m);
                }
            });
        return;
    }

    // Consume the message
    app_.getInboundLedgers().gotLedgerData(ledgerHash, shared_from_this(), m);
}

void
PeerImp::onMessage(std::shared_ptr<protocol::TMProposeSet> const& m)
{
    protocol::TMProposeSet& set = *m;

    auto const sig = makeSlice(set.signature());

    // Preliminary check for the validity of the signature: A DER encoded
    // signature can't be longer than 72 bytes.
    if ((std::clamp<std::size_t>(sig.size(), 64, 72) != sig.size()) ||
        (publicKeyType(makeSlice(set.nodepubkey())) != KeyType::secp256k1))
    {
        JLOG(p_journal_.warn()) << "Proposal: malformed";
        fee_ = Resource::feeInvalidSignature;
        return;
    }

    if (!stringIsUint256Sized(set.currenttxhash()) ||
        !stringIsUint256Sized(set.previousledger()))
    {
        JLOG(p_journal_.warn()) << "Proposal: malformed";
        fee_ = Resource::feeInvalidRequest;
        return;
    }

    // RH TODO: when isTrusted = false we should probably also cache a key
    // suppression for 30 seconds to avoid doing a relatively expensive lookup
    // every time a spam packet is received
    PublicKey const publicKey{makeSlice(set.nodepubkey())};
    auto const isTrusted = app_.validators().trusted(publicKey);

    // If the operator has specified that untrusted proposals be dropped then
    // this happens here I.e. before further wasting CPU verifying the signature
    // of an untrusted key
    if (!isTrusted && app_.config().RELAY_UNTRUSTED_PROPOSALS == -1)
        return;

    uint256 const proposeHash{set.currenttxhash()};
    uint256 const prevLedger{set.previousledger()};

    NetClock::time_point const closeTime{NetClock::duration{set.closetime()}};

    uint256 const suppression = proposalUniqueId(
        proposeHash,
        prevLedger,
        set.proposeseq(),
        closeTime,
        publicKey.slice(),
        sig);

    if (auto [added, relayed] =
            app_.getHashRouter().addSuppressionPeerWithStatus(suppression, id_);
        !added)
    {
        // Count unique messages (Slots has it's own 'HashRouter'), which a peer
        // receives within IDLED seconds since the message has been relayed.
        if (reduceRelayReady() && relayed &&
            (stopwatch().now() - *relayed) < reduce_relay::IDLED)
            overlay_.updateSlotAndSquelch(
                suppression, publicKey, id_, protocol::mtPROPOSE_LEDGER);
        JLOG(p_journal_.trace()) << "Proposal: duplicate";
        return;
    }

    if (!isTrusted)
    {
        if (tracking_.load() == Tracking::diverged)
        {
            JLOG(p_journal_.debug())
                << "Proposal: Dropping untrusted (peer divergence)";
            return;
        }

        if (!cluster() && app_.getFeeTrack().isLoadedLocal())
        {
            JLOG(p_journal_.debug()) << "Proposal: Dropping untrusted (load)";
            return;
        }
    }

    JLOG(p_journal_.trace())
        << "Proposal: " << (isTrusted ? "trusted" : "untrusted");

    auto proposal = RCLCxPeerPos(
        publicKey,
        sig,
        suppression,
        RCLCxPeerPos::Proposal{
            prevLedger,
            set.proposeseq(),
            proposeHash,
            closeTime,
            app_.timeKeeper().closeTime(),
            calcNodeID(app_.validatorManifests().getMasterKey(publicKey))});

    std::weak_ptr<PeerImp> weak = shared_from_this();
    app_.getJobQueue().addJob(
        isTrusted ? jtPROPOSAL_t : jtPROPOSAL_ut,
        "recvPropose->checkPropose",
        [weak, isTrusted, m, proposal]() {
            if (auto peer = weak.lock())
                peer->checkPropose(isTrusted, m, proposal);
        });
}

void
PeerImp::onMessage(std::shared_ptr<protocol::TMStatusChange> const& m)
{
    JLOG(p_journal_.trace()) << "Status: Change";

    if (!m->has_networktime())
        m->set_networktime(app_.timeKeeper().now().time_since_epoch().count());

    {
        std::lock_guard sl(recentLock_);
        if (!last_status_.has_newstatus() || m->has_newstatus())
            last_status_ = *m;
        else
        {
            // preserve old status
            protocol::NodeStatus status = last_status_.newstatus();
            last_status_ = *m;
            m->set_newstatus(status);
        }
    }

    if (m->newevent() == protocol::neLOST_SYNC)
    {
        bool outOfSync{false};
        {
            // Operations on closedLedgerHash_ and previousLedgerHash_ must be
            // guarded by recentLock_.
            std::lock_guard sl(recentLock_);
            if (!closedLedgerHash_.isZero())
            {
                outOfSync = true;
                closedLedgerHash_.zero();
            }
            previousLedgerHash_.zero();
        }
        if (outOfSync)
        {
            JLOG(p_journal_.debug()) << "Status: Out of sync";
        }
        return;
    }

    {
        uint256 closedLedgerHash{};
        bool const peerChangedLedgers{
            m->has_ledgerhash() && stringIsUint256Sized(m->ledgerhash())};

        {
            // Operations on closedLedgerHash_ and previousLedgerHash_ must be
            // guarded by recentLock_.
            std::lock_guard sl(recentLock_);
            if (peerChangedLedgers)
            {
                closedLedgerHash_ = m->ledgerhash();
                closedLedgerHash = closedLedgerHash_;
                addLedger(closedLedgerHash, sl);
            }
            else
            {
                closedLedgerHash_.zero();
            }

            if (m->has_ledgerhashprevious() &&
                stringIsUint256Sized(m->ledgerhashprevious()))
            {
                previousLedgerHash_ = m->ledgerhashprevious();
                addLedger(previousLedgerHash_, sl);
            }
            else
            {
                previousLedgerHash_.zero();
            }
        }
        if (peerChangedLedgers)
        {
            JLOG(p_journal_.debug()) << "LCL is " << closedLedgerHash;
        }
        else
        {
            JLOG(p_journal_.debug()) << "Status: No ledger";
        }
    }

    if (m->has_firstseq() && m->has_lastseq())
    {
        std::lock_guard sl(recentLock_);

        minLedger_ = m->firstseq();
        maxLedger_ = m->lastseq();

        if ((maxLedger_ < minLedger_) || (minLedger_ == 0) || (maxLedger_ == 0))
            minLedger_ = maxLedger_ = 0;
    }

    if (m->has_ledgerseq() &&
        app_.getLedgerMaster().getValidatedLedgerAge() < 2min)
    {
        checkTracking(
            m->ledgerseq(), app_.getLedgerMaster().getValidLedgerIndex());
    }

    app_.getOPs().pubPeerStatus([=, this]() -> Json::Value {
        Json::Value j = Json::objectValue;

        if (m->has_newstatus())
        {
            switch (m->newstatus())
            {
                case protocol::nsCONNECTING:
                    j[jss::status] = "CONNECTING";
                    break;
                case protocol::nsCONNECTED:
                    j[jss::status] = "CONNECTED";
                    break;
                case protocol::nsMONITORING:
                    j[jss::status] = "MONITORING";
                    break;
                case protocol::nsVALIDATING:
                    j[jss::status] = "VALIDATING";
                    break;
                case protocol::nsSHUTTING:
                    j[jss::status] = "SHUTTING";
                    break;
            }
        }

        if (m->has_newevent())
        {
            switch (m->newevent())
            {
                case protocol::neCLOSING_LEDGER:
                    j[jss::action] = "CLOSING_LEDGER";
                    break;
                case protocol::neACCEPTED_LEDGER:
                    j[jss::action] = "ACCEPTED_LEDGER";
                    break;
                case protocol::neSWITCHED_LEDGER:
                    j[jss::action] = "SWITCHED_LEDGER";
                    break;
                case protocol::neLOST_SYNC:
                    j[jss::action] = "LOST_SYNC";
                    break;
            }
        }

        if (m->has_ledgerseq())
        {
            j[jss::ledger_index] = m->ledgerseq();
        }

        if (m->has_ledgerhash())
        {
            uint256 closedLedgerHash{};
            {
                std::lock_guard sl(recentLock_);
                closedLedgerHash = closedLedgerHash_;
            }
            j[jss::ledger_hash] = to_string(closedLedgerHash);
        }

        if (m->has_networktime())
        {
            j[jss::date] = Json::UInt(m->networktime());
        }

        if (m->has_firstseq() && m->has_lastseq())
        {
            j[jss::ledger_index_min] = Json::UInt(m->firstseq());
            j[jss::ledger_index_max] = Json::UInt(m->lastseq());
        }

        return j;
    });
}

void
PeerImp::checkTracking(std::uint32_t validationSeq)
{
    std::uint32_t serverSeq;
    {
        // Extract the sequence number of the highest
        // ledger this peer has
        std::lock_guard sl(recentLock_);

        serverSeq = maxLedger_;
    }
    if (serverSeq != 0)
    {
        // Compare the peer's ledger sequence to the
        // sequence of a recently-validated ledger
        checkTracking(serverSeq, validationSeq);
    }
}

void
PeerImp::checkTracking(std::uint32_t seq1, std::uint32_t seq2)
{
    int diff = std::max(seq1, seq2) - std::min(seq1, seq2);

    if (diff < Tuning::convergedLedgerLimit)
    {
        // The peer's ledger sequence is close to the validation's
        tracking_ = Tracking::converged;
    }

    if ((diff > Tuning::divergedLedgerLimit) &&
        (tracking_.load() != Tracking::diverged))
    {
        // The peer's ledger sequence is way off the validation's
        std::lock_guard sl(recentLock_);

        tracking_ = Tracking::diverged;
        trackingTime_ = clock_type::now();
    }
}

void
PeerImp::onMessage(std::shared_ptr<protocol::TMHaveTransactionSet> const& m)
{
    if (!stringIsUint256Sized(m->hash()))
    {
        fee_ = Resource::feeInvalidRequest;
        return;
    }

    uint256 const hash{m->hash()};

    if (m->status() == protocol::tsHAVE)
    {
        std::lock_guard sl(recentLock_);

        if (std::find(recentTxSets_.begin(), recentTxSets_.end(), hash) !=
            recentTxSets_.end())
        {
            fee_ = Resource::feeUnwantedData;
            return;
        }

        recentTxSets_.push_back(hash);
    }
}

void
PeerImp::onValidatorListMessage(
    std::string const& messageType,
    std::string const& manifest,
    std::uint32_t version,
    std::vector<ValidatorBlobInfo> const& blobs)
{
    // If there are no blobs, the message is malformed (possibly because of
    // ValidatorList class rules), so charge accordingly and skip processing.
    if (blobs.empty())
    {
        JLOG(p_journal_.warn()) << "Ignored malformed " << messageType
                                << " from peer " << remote_address_;
        // This shouldn't ever happen with a well-behaved peer
        fee_ = Resource::feeHighBurdenPeer;
        return;
    }

    auto const hash = sha512Half(manifest, blobs, version);

    JLOG(p_journal_.debug())
        << "Received " << messageType << " from " << remote_address_.to_string()
        << " (" << id_ << ")";

    if (!app_.getHashRouter().addSuppressionPeer(hash, id_))
    {
        JLOG(p_journal_.debug())
            << messageType << ": received duplicate " << messageType;
        // Charging this fee here won't hurt the peer in the normal
        // course of operation (ie. refresh every 5 minutes), but
        // will add up if the peer is misbehaving.
        fee_ = Resource::feeUnwantedData;
        return;
    }

    auto const applyResult = app_.validators().applyListsAndBroadcast(
        manifest,
        version,
        blobs,
        remote_address_.to_string(),
        hash,
        app_.overlay(),
        app_.getHashRouter(),
        app_.getOPs());

    JLOG(p_journal_.debug())
        << "Processed " << messageType << " version " << version << " from "
        << (applyResult.publisherKey ? strHex(*applyResult.publisherKey)
                                     : "unknown or invalid publisher")
        << " from " << remote_address_.to_string() << " (" << id_
        << ") with best result " << to_string(applyResult.bestDisposition());

    // Act based on the best result
    switch (applyResult.bestDisposition())
    {
        // New list
        case ListDisposition::accepted:
        // Newest list is expired, and that needs to be broadcast, too
        case ListDisposition::expired:
        // Future list
        case ListDisposition::pending: {
            std::lock_guard<std::mutex> sl(recentLock_);

            assert(applyResult.publisherKey);
            auto const& pubKey = *applyResult.publisherKey;
#ifndef NDEBUG
            if (auto const iter = publisherListSequences_.find(pubKey);
                iter != publisherListSequences_.end())
            {
                assert(iter->second < applyResult.sequence);
            }
#endif
            publisherListSequences_[pubKey] = applyResult.sequence;
        }
        break;
        case ListDisposition::same_sequence:
        case ListDisposition::known_sequence:
#ifndef NDEBUG
        {
            std::lock_guard<std::mutex> sl(recentLock_);
            assert(applyResult.sequence && applyResult.publisherKey);
            assert(
                publisherListSequences_[*applyResult.publisherKey] <=
                applyResult.sequence);
        }
#endif  // !NDEBUG

        break;
        case ListDisposition::stale:
        case ListDisposition::untrusted:
        case ListDisposition::invalid:
        case ListDisposition::unsupported_version:
            break;
        default:
            assert(false);
    }

    // Charge based on the worst result
    switch (applyResult.worstDisposition())
    {
        case ListDisposition::accepted:
        case ListDisposition::expired:
        case ListDisposition::pending:
            // No charges for good data
            break;
        case ListDisposition::same_sequence:
        case ListDisposition::known_sequence:
            // Charging this fee here won't hurt the peer in the normal
            // course of operation (ie. refresh every 5 minutes), but
            // will add up if the peer is misbehaving.
            fee_ = Resource::feeUnwantedData;
            break;
        case ListDisposition::stale:
            // There are very few good reasons for a peer to send an
            // old list, particularly more than once.
            fee_ = Resource::feeBadData;
            break;
        case ListDisposition::untrusted:
            // Charging this fee here won't hurt the peer in the normal
            // course of operation (ie. refresh every 5 minutes), but
            // will add up if the peer is misbehaving.
            fee_ = Resource::feeUnwantedData;
            break;
        case ListDisposition::invalid:
            // This shouldn't ever happen with a well-behaved peer
            fee_ = Resource::feeInvalidSignature;
            break;
        case ListDisposition::unsupported_version:
            // During a version transition, this may be legitimate.
            // If it happens frequently, that's probably bad.
            fee_ = Resource::feeBadData;
            break;
        default:
            assert(false);
    }

    // Log based on all the results.
    for (auto const& [disp, count] : applyResult.dispositions)
    {
        switch (disp)
        {
            // New list
            case ListDisposition::accepted:
                JLOG(p_journal_.debug())
                    << "Applied " << count << " new " << messageType
                    << "(s) from peer " << remote_address_;
                break;
            // Newest list is expired, and that needs to be broadcast, too
            case ListDisposition::expired:
                JLOG(p_journal_.debug())
                    << "Applied " << count << " expired " << messageType
                    << "(s) from peer " << remote_address_;
                break;
            // Future list
            case ListDisposition::pending:
                JLOG(p_journal_.debug())
                    << "Processed " << count << " future " << messageType
                    << "(s) from peer " << remote_address_;
                break;
            case ListDisposition::same_sequence:
                JLOG(p_journal_.warn())
                    << "Ignored " << count << " " << messageType
                    << "(s) with current sequence from peer "
                    << remote_address_;
                break;
            case ListDisposition::known_sequence:
                JLOG(p_journal_.warn())
                    << "Ignored " << count << " " << messageType
                    << "(s) with future sequence from peer " << remote_address_;
                break;
            case ListDisposition::stale:
                JLOG(p_journal_.warn())
                    << "Ignored " << count << "stale " << messageType
                    << "(s) from peer " << remote_address_;
                break;
            case ListDisposition::untrusted:
                JLOG(p_journal_.warn())
                    << "Ignored " << count << " untrusted " << messageType
                    << "(s) from peer " << remote_address_;
                break;
            case ListDisposition::unsupported_version:
                JLOG(p_journal_.warn())
                    << "Ignored " << count << "unsupported version "
                    << messageType << "(s) from peer " << remote_address_;
                break;
            case ListDisposition::invalid:
                JLOG(p_journal_.warn())
                    << "Ignored " << count << "invalid " << messageType
                    << "(s) from peer " << remote_address_;
                break;
            default:
                assert(false);
        }
    }
}

void
PeerImp::onMessage(std::shared_ptr<protocol::TMValidatorList> const& m)
{
    try
    {
        if (!supportsFeature(ProtocolFeature::ValidatorListPropagation))
        {
            JLOG(p_journal_.debug())
                << "ValidatorList: received validator list from peer using "
                << "protocol version " << to_string(protocol_)
                << " which shouldn't support this feature.";
            fee_ = Resource::feeUnwantedData;
            return;
        }
        onValidatorListMessage(
            "ValidatorList",
            m->manifest(),
            m->version(),
            ValidatorList::parseBlobs(*m));
    }
    catch (std::exception const& e)
    {
        JLOG(p_journal_.warn()) << "ValidatorList: Exception, " << e.what()
                                << " from peer " << remote_address_;
        fee_ = Resource::feeBadData;
    }
}

void
PeerImp::onMessage(
    std::shared_ptr<protocol::TMValidatorListCollection> const& m)
{
    try
    {
        if (!supportsFeature(ProtocolFeature::ValidatorList2Propagation))
        {
            JLOG(p_journal_.debug())
                << "ValidatorListCollection: received validator list from peer "
                << "using protocol version " << to_string(protocol_)
                << " which shouldn't support this feature.";
            fee_ = Resource::feeUnwantedData;
            return;
        }
        else if (m->version() < 2)
        {
            JLOG(p_journal_.debug())
                << "ValidatorListCollection: received invalid validator list "
                   "version "
                << m->version() << " from peer using protocol version "
                << to_string(protocol_);
            fee_ = Resource::feeBadData;
            return;
        }
        onValidatorListMessage(
            "ValidatorListCollection",
            m->manifest(),
            m->version(),
            ValidatorList::parseBlobs(*m));
    }
    catch (std::exception const& e)
    {
        JLOG(p_journal_.warn()) << "ValidatorListCollection: Exception, "
                                << e.what() << " from peer " << remote_address_;
        fee_ = Resource::feeBadData;
    }
}

void
PeerImp::onMessage(std::shared_ptr<protocol::TMValidation> const& m)
{
    if (m->validation().size() < 50)
    {
        JLOG(p_journal_.warn()) << "Validation: Too small";
        fee_ = Resource::feeInvalidRequest;
        return;
    }

    try
    {
        auto const closeTime = app_.timeKeeper().closeTime();

        std::shared_ptr<STValidation> val;
        {
            SerialIter sit(makeSlice(m->validation()));
            val = std::make_shared<STValidation>(
                std::ref(sit),
                [this](PublicKey const& pk) {
                    return calcNodeID(
                        app_.validatorManifests().getMasterKey(pk));
                },
                false);
            val->setSeen(closeTime);
        }

        if (!isCurrent(
                app_.getValidations().parms(),
                app_.timeKeeper().closeTime(),
                val->getSignTime(),
                val->getSeenTime()))
        {
            JLOG(p_journal_.trace()) << "Validation: Not current";
            fee_ = Resource::feeUnwantedData;
            return;
        }

        // RH TODO: when isTrusted = false we should probably also cache a key
        // suppression for 30 seconds to avoid doing a relatively expensive
        // lookup every time a spam packet is received
        auto const isTrusted =
            app_.validators().trusted(val->getSignerPublic());

        // If the operator has specified that untrusted validations be dropped
        // then this happens here I.e. before further wasting CPU verifying the
        // signature of an untrusted key
        if (!isTrusted && app_.config().RELAY_UNTRUSTED_VALIDATIONS == -1)
            return;

        auto key = sha512Half(makeSlice(m->validation()));

        if (auto [added, relayed] =
                app_.getHashRouter().addSuppressionPeerWithStatus(key, id_);
            !added)
        {
            // Count unique messages (Slots has it's own 'HashRouter'), which a
            // peer receives within IDLED seconds since the message has been
            // relayed. Wait WAIT_ON_BOOTUP time to let the server establish
            // connections to peers.
            if (reduceRelayReady() && relayed &&
                (stopwatch().now() - *relayed) < reduce_relay::IDLED)
                overlay_.updateSlotAndSquelch(
                    key, val->getSignerPublic(), id_, protocol::mtVALIDATION);
            JLOG(p_journal_.trace()) << "Validation: duplicate";
            return;
        }

        if (!isTrusted && (tracking_.load() == Tracking::diverged))
        {
            JLOG(p_journal_.debug())
                << "Dropping untrusted validation from diverged peer";
        }
        else if (isTrusted || !app_.getFeeTrack().isLoadedLocal())
        {
            std::string const name = [isTrusted, val]() {
                std::string ret =
                    isTrusted ? "Trusted validation" : "Untrusted validation";

#ifdef DEBUG
                ret += " " +
                    std::to_string(val->getFieldU32(sfLedgerSequence)) + ": " +
                    to_string(val->getNodeID());
#endif

                return ret;
            }();

            std::weak_ptr<PeerImp> weak = shared_from_this();
            app_.getJobQueue().addJob(
                isTrusted ? jtVALIDATION_t : jtVALIDATION_ut,
                name,
                [weak, val, m, key]() {
                    if (auto peer = weak.lock())
                        peer->checkValidation(val, key, m);
                });
        }
        else
        {
            JLOG(p_journal_.debug())
                << "Dropping untrusted validation for load";
        }
    }
    catch (std::exception const& e)
    {
        JLOG(p_journal_.warn())
            << "Exception processing validation: " << e.what();
        fee_ = Resource::feeInvalidRequest;
    }
}

void
PeerImp::onMessage(std::shared_ptr<protocol::TMGetObjectByHash> const& m)
{
    protocol::TMGetObjectByHash& packet = *m;

    JLOG(p_journal_.trace()) << "received TMGetObjectByHash " << packet.type()
                             << " " << packet.objects_size();

    if (packet.query())
    {
        // this is a query
        if (send_queue_.size() >= Tuning::dropSendQueue)
        {
            JLOG(p_journal_.debug()) << "GetObject: Large send queue";
            return;
        }

        if (packet.type() == protocol::TMGetObjectByHash::otFETCH_PACK)
        {
            doFetchPack(m);
            return;
        }

        if (packet.type() == protocol::TMGetObjectByHash::otTRANSACTIONS)
        {
            if (!txReduceRelayEnabled())
            {
                JLOG(p_journal_.error())
                    << "TMGetObjectByHash: tx reduce-relay is disabled";
                fee_ = Resource::feeInvalidRequest;
                return;
            }

            std::weak_ptr<PeerImp> weak = shared_from_this();
            app_.getJobQueue().addJob(
                jtREQUESTED_TXN, "doTransactions", [weak, m]() {
                    if (auto peer = weak.lock())
                        peer->doTransactions(m);
                });
            return;
        }

        fee_ = Resource::feeMediumBurdenPeer;

        protocol::TMGetObjectByHash reply;

        reply.set_query(false);

        if (packet.has_seq())
            reply.set_seq(packet.seq());

        reply.set_type(packet.type());

        if (packet.has_ledgerhash())
        {
            if (!stringIsUint256Sized(packet.ledgerhash()))
            {
                fee_ = Resource::feeInvalidRequest;
                return;
            }

            reply.set_ledgerhash(packet.ledgerhash());
        }

        // This is a very minimal implementation
        for (int i = 0; i < packet.objects_size(); ++i)
        {
            auto const& obj = packet.objects(i);
            if (obj.has_hash() && stringIsUint256Sized(obj.hash()))
            {
                uint256 const hash{obj.hash()};
                // VFALCO TODO Move this someplace more sensible so we dont
                //             need to inject the NodeStore interfaces.
                std::uint32_t seq{obj.has_ledgerseq() ? obj.ledgerseq() : 0};
                auto nodeObject{app_.getNodeStore().fetchNodeObject(hash, seq)};
                if (!nodeObject)
                {
                    if (auto shardStore = app_.getShardStore())
                    {
                        if (seq >= shardStore->earliestLedgerSeq())
                            nodeObject = shardStore->fetchNodeObject(hash, seq);
                    }
                }
                if (nodeObject)
                {
                    protocol::TMIndexedObject& newObj = *reply.add_objects();
                    newObj.set_hash(hash.begin(), hash.size());
                    newObj.set_data(
                        &nodeObject->getData().front(),
                        nodeObject->getData().size());

                    if (obj.has_nodeid())
                        newObj.set_index(obj.nodeid());
                    if (obj.has_ledgerseq())
                        newObj.set_ledgerseq(obj.ledgerseq());

                    // VFALCO NOTE "seq" in the message is obsolete
                }
            }
        }

        JLOG(p_journal_.trace()) << "GetObj: " << reply.objects_size() << " of "
                                 << packet.objects_size();
        send(std::make_shared<Message>(reply, protocol::mtGET_OBJECTS));
    }
    else
    {
        // this is a reply
        std::uint32_t pLSeq = 0;
        bool pLDo = true;
        bool progress = false;

        for (int i = 0; i < packet.objects_size(); ++i)
        {
            const protocol::TMIndexedObject& obj = packet.objects(i);

            if (obj.has_hash() && stringIsUint256Sized(obj.hash()))
            {
                if (obj.has_ledgerseq())
                {
                    if (obj.ledgerseq() != pLSeq)
                    {
                        if (pLDo && (pLSeq != 0))
                        {
                            JLOG(p_journal_.debug())
                                << "GetObj: Full fetch pack for " << pLSeq;
                        }
                        pLSeq = obj.ledgerseq();
                        pLDo = !app_.getLedgerMaster().haveLedger(pLSeq);

                        if (!pLDo)
                        {
                            JLOG(p_journal_.debug())
                                << "GetObj: Late fetch pack for " << pLSeq;
                        }
                        else
                            progress = true;
                    }
                }

                if (pLDo)
                {
                    uint256 const hash{obj.hash()};

                    app_.getLedgerMaster().addFetchPack(
                        hash,
                        std::make_shared<Blob>(
                            obj.data().begin(), obj.data().end()));
                }
            }
        }

        if (pLDo && (pLSeq != 0))
        {
            JLOG(p_journal_.debug())
                << "GetObj: Partial fetch pack for " << pLSeq;
        }
        if (packet.type() == protocol::TMGetObjectByHash::otFETCH_PACK)
            app_.getLedgerMaster().gotFetchPack(progress, pLSeq);
    }
}

void
PeerImp::onMessage(std::shared_ptr<protocol::TMHaveTransactions> const& m)
{
    if (!txReduceRelayEnabled())
    {
        JLOG(p_journal_.error())
            << "TMHaveTransactions: tx reduce-relay is disabled";
        fee_ = Resource::feeInvalidRequest;
        return;
    }

    std::weak_ptr<PeerImp> weak = shared_from_this();
    app_.getJobQueue().addJob(
        jtMISSING_TXN, "handleHaveTransactions", [weak, m]() {
            if (auto peer = weak.lock())
                peer->handleHaveTransactions(m);
        });
}

void
PeerImp::handleHaveTransactions(
    std::shared_ptr<protocol::TMHaveTransactions> const& m)
{
    protocol::TMGetObjectByHash tmBH;
    tmBH.set_type(protocol::TMGetObjectByHash_ObjectType_otTRANSACTIONS);
    tmBH.set_query(true);

    JLOG(p_journal_.trace())
        << "received TMHaveTransactions " << m->hashes_size();

    for (std::uint32_t i = 0; i < m->hashes_size(); i++)
    {
        if (!stringIsUint256Sized(m->hashes(i)))
        {
            JLOG(p_journal_.error())
                << "TMHaveTransactions with invalid hash size";
            fee_ = Resource::feeInvalidRequest;
            return;
        }

        uint256 hash(m->hashes(i));

        auto txn = app_.getMasterTransaction().fetch_from_cache(hash);

        JLOG(p_journal_.trace()) << "checking transaction " << (bool)txn;

        if (!txn)
        {
            JLOG(p_journal_.debug()) << "adding transaction to request";

            auto obj = tmBH.add_objects();
            obj->set_hash(hash.data(), hash.size());
        }
        else
        {
            // Erase only if a peer has seen this tx. If the peer has not
            // seen this tx then the tx could not has been queued for this
            // peer.
            removeTxQueue(hash);
        }
    }

    JLOG(p_journal_.trace())
        << "transaction request object is " << tmBH.objects_size();

    if (tmBH.objects_size() > 0)
        send(std::make_shared<Message>(tmBH, protocol::mtGET_OBJECTS));
}

void
PeerImp::onMessage(std::shared_ptr<protocol::TMTransactions> const& m)
{
    if (!txReduceRelayEnabled())
    {
        JLOG(p_journal_.error())
            << "TMTransactions: tx reduce-relay is disabled";
        fee_ = Resource::feeInvalidRequest;
        return;
    }

    JLOG(p_journal_.trace())
        << "received TMTransactions " << m->transactions_size();

    overlay_.addTxMetrics(m->transactions_size());

    for (std::uint32_t i = 0; i < m->transactions_size(); ++i)
        handleTransaction(
            std::shared_ptr<protocol::TMTransaction>(
                m->mutable_transactions(i), [](protocol::TMTransaction*) {}),
            false);
}

void
PeerImp::onMessage(std::shared_ptr<protocol::TMSquelch> const& m)
{
    using on_message_fn =
        void (PeerImp::*)(std::shared_ptr<protocol::TMSquelch> const&);
    if (!strand_.running_in_this_thread())
        return post(
            strand_,
            std::bind(
                (on_message_fn)&PeerImp::onMessage, shared_from_this(), m));

    if (!m->has_validatorpubkey())
    {
        charge(Resource::feeBadData);
        return;
    }
    auto validator = m->validatorpubkey();
    auto const slice{makeSlice(validator)};
    if (!publicKeyType(slice))
    {
        charge(Resource::feeBadData);
        return;
    }
    PublicKey key(slice);

    // Ignore non-validator squelch
    if (!app_.validators().listed(key))
    {
        charge(Resource::feeBadData);
        JLOG(p_journal_.debug())
            << "onMessage: TMSquelch discarding non-validator squelch "
            << slice;
        return;
    }

    // Ignore the squelch for validator's own messages.
    if (key == app_.getValidationPublicKey())
    {
        JLOG(p_journal_.debug())
            << "onMessage: TMSquelch discarding validator's squelch " << slice;
        return;
    }

    std::uint32_t duration =
        m->has_squelchduration() ? m->squelchduration() : 0;
    if (!m->squelch())
        squelch_.removeSquelch(key);
    else if (!squelch_.addSquelch(key, std::chrono::seconds{duration}))
        charge(Resource::feeBadData);

    JLOG(p_journal_.debug())
        << "onMessage: TMSquelch " << slice << " " << id() << " " << duration;
}

//--------------------------------------------------------------------------

void
PeerImp::addLedger(
    uint256 const& hash,
    std::lock_guard<std::mutex> const& lockedRecentLock)
{
    // lockedRecentLock is passed as a reminder that recentLock_ must be
    // locked by the caller.
    (void)lockedRecentLock;

    if (std::find(recentLedgers_.begin(), recentLedgers_.end(), hash) !=
        recentLedgers_.end())
        return;

    recentLedgers_.push_back(hash);
}

void
PeerImp::doFetchPack(const std::shared_ptr<protocol::TMGetObjectByHash>& packet)
{
    // VFALCO TODO Invert this dependency using an observer and shared state
    // object. Don't queue fetch pack jobs if we're under load or we already
    // have some queued.
    if (app_.getFeeTrack().isLoadedLocal() ||
        (app_.getLedgerMaster().getValidatedLedgerAge() > 40s) ||
        (app_.getJobQueue().getJobCount(jtPACK) > 10))
    {
        JLOG(p_journal_.info()) << "Too busy to make fetch pack";
        return;
    }

    if (!stringIsUint256Sized(packet->ledgerhash()))
    {
        JLOG(p_journal_.warn()) << "FetchPack hash size malformed";
        fee_ = Resource::feeInvalidRequest;
        return;
    }

    fee_ = Resource::feeHighBurdenPeer;

    uint256 const hash{packet->ledgerhash()};

    std::weak_ptr<PeerImp> weak = shared_from_this();
    auto elapsed = UptimeClock::now();
    auto const pap = &app_;
    app_.getJobQueue().addJob(
        jtPACK, "MakeFetchPack", [pap, weak, packet, hash, elapsed]() {
            pap->getLedgerMaster().makeFetchPack(weak, packet, hash, elapsed);
        });
}

void
PeerImp::doTransactions(
    std::shared_ptr<protocol::TMGetObjectByHash> const& packet)
{
    protocol::TMTransactions reply;

    JLOG(p_journal_.trace()) << "received TMGetObjectByHash requesting tx "
                             << packet->objects_size();

    if (packet->objects_size() > reduce_relay::MAX_TX_QUEUE_SIZE)
    {
        JLOG(p_journal_.error()) << "doTransactions, invalid number of hashes";
        fee_ = Resource::feeInvalidRequest;
        return;
    }

    for (std::uint32_t i = 0; i < packet->objects_size(); ++i)
    {
        auto const& obj = packet->objects(i);

        if (!stringIsUint256Sized(obj.hash()))
        {
            fee_ = Resource::feeInvalidRequest;
            return;
        }

        uint256 hash(obj.hash());

        auto txn = app_.getMasterTransaction().fetch_from_cache(hash);

        if (!txn)
        {
            JLOG(p_journal_.error()) << "doTransactions, transaction not found "
                                     << Slice(hash.data(), hash.size());
            fee_ = Resource::feeInvalidRequest;
            return;
        }

        Serializer s;
        auto tx = reply.add_transactions();
        auto sttx = txn->getSTransaction();
        sttx->add(s);
        tx->set_rawtransaction(s.data(), s.size());
        tx->set_status(
            txn->getStatus() == INCLUDED ? protocol::tsCURRENT
                                         : protocol::tsNEW);
        tx->set_receivetimestamp(
            app_.timeKeeper().now().time_since_epoch().count());
        tx->set_deferred(txn->getSubmitResult().queued);
    }

    if (reply.transactions_size() > 0)
        send(std::make_shared<Message>(reply, protocol::mtTRANSACTIONS));
}

void
PeerImp::checkTransaction(
    int flags,
    bool checkSignature,
    std::shared_ptr<STTx const> const& stx)
{
    // VFALCO TODO Rewrite to not use exceptions
    try
    {
        // charge strongly for relaying Hook emitted txns
        if (stx->isFieldPresent(sfEmitDetails))
        {
            JLOG(p_journal_.warn()) << "Ignoring Network relayed Tx containing "
                                       "sfEmitDetails (checkSignature).";
            charge(Resource::feeHighBurdenPeer);
            return;
        }

        // Expired?
        if (stx->isFieldPresent(sfLastLedgerSequence) &&
            (stx->getFieldU32(sfLastLedgerSequence) <
             app_.getLedgerMaster().getValidLedgerIndex()))
        {
            app_.getHashRouter().setFlags(stx->getTransactionID(), SF_BAD);
            charge(Resource::feeUnwantedData);
            return;
        }

        if (checkSignature)
        {
            // Check the signature before handing off to the job queue.
            if (auto [valid, validReason] = checkValidity(
                    app_.getHashRouter(),
                    *stx,
                    app_.getLedgerMaster().getValidatedRules(),
                    app_.config());
                valid != Validity::Valid)
            {
                if (!validReason.empty())
                {
                    JLOG(p_journal_.trace())
                        << "Exception checking transaction: " << validReason;
                }

                // Probably not necessary to set SF_BAD, but doesn't hurt.
                app_.getHashRouter().setFlags(stx->getTransactionID(), SF_BAD);
                charge(Resource::feeInvalidSignature);
                return;
            }
        }
        else
        {
            forceValidity(
                app_.getHashRouter(), stx->getTransactionID(), Validity::Valid);
        }

        std::string reason;
        auto tx = std::make_shared<Transaction>(stx, reason, app_);

        if (tx->getStatus() == INVALID)
        {
            if (!reason.empty())
            {
                JLOG(p_journal_.trace())
                    << "Exception checking transaction: " << reason;
            }
            app_.getHashRouter().setFlags(stx->getTransactionID(), SF_BAD);
            charge(Resource::feeInvalidSignature);
            return;
        }

        bool const trusted(flags & SF_TRUSTED);
        app_.getOPs().processTransaction(
            tx, trusted, false, NetworkOPs::FailHard::no);
    }
    catch (std::exception const& ex)
    {
        JLOG(p_journal_.warn())
            << "Exception in " << __func__ << ": " << ex.what();
        app_.getHashRouter().setFlags(stx->getTransactionID(), SF_BAD);
        charge(Resource::feeBadData);
    }
}

// Called from our JobQueue
void
PeerImp::checkPropose(
    bool isTrusted,
    std::shared_ptr<protocol::TMProposeSet> const& packet,
    RCLCxPeerPos peerPos)
{
    JLOG(p_journal_.trace())
        << "Checking " << (isTrusted ? "trusted" : "UNTRUSTED") << " proposal";

    assert(packet);

    if (!cluster() && !peerPos.checkSign())
    {
        JLOG(p_journal_.warn()) << "Proposal fails sig check";
        charge(Resource::feeInvalidSignature);
        return;
    }

    bool relay;

    if (isTrusted)
        relay = app_.getOPs().processTrustedProposal(peerPos);
    else
        relay = app_.config().RELAY_UNTRUSTED_PROPOSALS == 1 || cluster();

    if (relay)
    {
        // haveMessage contains peers, which are suppressed; i.e. the peers
        // are the source of the message, consequently the message should
        // not be relayed to these peers. But the message must be counted
        // as part of the squelch logic.
        auto haveMessage = app_.overlay().relay(
            *packet, peerPos.suppressionID(), peerPos.publicKey());
        if (reduceRelayReady() && !haveMessage.empty())
            overlay_.updateSlotAndSquelch(
                peerPos.suppressionID(),
                peerPos.publicKey(),
                std::move(haveMessage),
                protocol::mtPROPOSE_LEDGER);
    }
}

void
PeerImp::checkValidation(
    std::shared_ptr<STValidation> const& val,
    uint256 const& key,
    std::shared_ptr<protocol::TMValidation> const& packet)
{
    if (!val->isValid())
    {
        JLOG(p_journal_.debug()) << "Validation forwarded by peer is invalid";
        charge(Resource::feeInvalidSignature);
        return;
    }

    // FIXME it should be safe to remove this try/catch. Investigate codepaths.
    try
    {
        if (app_.getOPs().recvValidation(val, std::to_string(id())) ||
            cluster())
        {
            // haveMessage contains peers, which are suppressed; i.e. the peers
            // are the source of the message, consequently the message should
            // not be relayed to these peers. But the message must be counted
            // as part of the squelch logic.
            auto haveMessage =
                overlay_.relay(*packet, key, val->getSignerPublic());
            if (reduceRelayReady() && !haveMessage.empty())
            {
                overlay_.updateSlotAndSquelch(
                    key,
                    val->getSignerPublic(),
                    std::move(haveMessage),
                    protocol::mtVALIDATION);
            }
        }
    }
    catch (std::exception const& ex)
    {
        JLOG(p_journal_.trace())
            << "Exception processing validation: " << ex.what();
        charge(Resource::feeInvalidRequest);
    }
}

// Returns the set of peers that can help us get
// the TX tree with the specified root hash.
//
static std::shared_ptr<PeerImp>
getPeerWithTree(OverlayImpl& ov, uint256 const& rootHash, PeerImp const* skip)
{
    std::shared_ptr<PeerImp> ret;
    int retScore = 0;

    ov.for_each([&](std::shared_ptr<PeerImp>&& p) {
        if (p->hasTxSet(rootHash) && p.get() != skip)
        {
            auto score = p->getScore(true);
            if (!ret || (score > retScore))
            {
                ret = std::move(p);
                retScore = score;
            }
        }
    });

    return ret;
}

// Returns a random peer weighted by how likely to
// have the ledger and how responsive it is.
//
static std::shared_ptr<PeerImp>
getPeerWithLedger(
    OverlayImpl& ov,
    uint256 const& ledgerHash,
    LedgerIndex ledger,
    PeerImp const* skip)
{
    std::shared_ptr<PeerImp> ret;
    int retScore = 0;

    ov.for_each([&](std::shared_ptr<PeerImp>&& p) {
        if (p->hasLedger(ledgerHash, ledger) && p.get() != skip)
        {
            auto score = p->getScore(true);
            if (!ret || (score > retScore))
            {
                ret = std::move(p);
                retScore = score;
            }
        }
    });

    return ret;
}

void
PeerImp::sendLedgerBase(
    std::shared_ptr<Ledger const> const& ledger,
    protocol::TMLedgerData& ledgerData)
{
    JLOG(p_journal_.trace()) << "sendLedgerBase: Base data";

    Serializer s(sizeof(LedgerInfo));
    addRaw(ledger->info(), s);
    ledgerData.add_nodes()->set_nodedata(s.getDataPtr(), s.getLength());

    auto const& stateMap{ledger->stateMap()};
    if (stateMap.getHash() != beast::zero)
    {
        // Return account state root node if possible
        Serializer root(768);

        stateMap.serializeRoot(root);
        ledgerData.add_nodes()->set_nodedata(
            root.getDataPtr(), root.getLength());

        if (ledger->info().txHash != beast::zero)
        {
            auto const& txMap{ledger->txMap()};
            if (txMap.getHash() != beast::zero)
            {
                // Return TX root node if possible
                root.erase();
                txMap.serializeRoot(root);
                ledgerData.add_nodes()->set_nodedata(
                    root.getDataPtr(), root.getLength());
            }
        }
    }

    auto message{
        std::make_shared<Message>(ledgerData, protocol::mtLEDGER_DATA)};
    send(message);
}

std::shared_ptr<Ledger const>
PeerImp::getLedger(std::shared_ptr<protocol::TMGetLedger> const& m)
{
    JLOG(p_journal_.trace()) << "getLedger: Ledger";

    std::shared_ptr<Ledger const> ledger;

    if (m->has_ledgerhash())
    {
        // Attempt to find ledger by hash
        uint256 const ledgerHash{m->ledgerhash()};
        ledger = app_.getLedgerMaster().getLedgerByHash(ledgerHash);
        if (!ledger)
        {
            if (m->has_ledgerseq())
            {
                // Attempt to find ledger by sequence in the shard store
                if (auto shards = app_.getShardStore())
                {
                    if (m->ledgerseq() >= shards->earliestLedgerSeq())
                    {
                        ledger =
                            shards->fetchLedger(ledgerHash, m->ledgerseq());
                    }
                }
            }

            if (!ledger)
            {
                JLOG(p_journal_.trace())
                    << "getLedger: Don't have ledger with hash " << ledgerHash;

                if (m->has_querytype() && !m->has_requestcookie())
                {
                    // Attempt to relay the request to a peer
                    if (auto const peer = getPeerWithLedger(
                            overlay_,
                            ledgerHash,
                            m->has_ledgerseq() ? m->ledgerseq() : 0,
                            this))
                    {
                        m->set_requestcookie(id());
                        peer->send(std::make_shared<Message>(
                            *m, protocol::mtGET_LEDGER));
                        JLOG(p_journal_.debug())
                            << "getLedger: Request relayed to peer";
                        return ledger;
                    }

                    JLOG(p_journal_.trace())
                        << "getLedger: Failed to find peer to relay request";
                }
            }
        }
    }
    else if (m->has_ledgerseq())
    {
        // Attempt to find ledger by sequence
        if (m->ledgerseq() < app_.getLedgerMaster().getEarliestFetch())
        {
            JLOG(p_journal_.debug())
                << "getLedger: Early ledger sequence request";
        }
        else
        {
            ledger = app_.getLedgerMaster().getLedgerBySeq(m->ledgerseq());
            if (!ledger)
            {
                JLOG(p_journal_.debug())
                    << "getLedger: Don't have ledger with sequence "
                    << m->ledgerseq();
            }
        }
    }
    else if (m->has_ltype() && m->ltype() == protocol::ltCLOSED)
    {
        ledger = app_.getLedgerMaster().getClosedLedger();
    }

    if (ledger)
    {
        // Validate retrieved ledger sequence
        auto const ledgerSeq{ledger->info().seq};
        if (m->has_ledgerseq())
        {
            if (ledgerSeq != m->ledgerseq())
            {
                // Do not resource charge a peer responding to a relay
                if (!m->has_requestcookie())
                    charge(Resource::feeInvalidRequest);

                ledger.reset();
                JLOG(p_journal_.warn())
                    << "getLedger: Invalid ledger sequence " << ledgerSeq;
            }
        }
        else if (ledgerSeq < app_.getLedgerMaster().getEarliestFetch())
        {
            ledger.reset();
            JLOG(p_journal_.debug())
                << "getLedger: Early ledger sequence request " << ledgerSeq;
        }
    }
    else
    {
        JLOG(p_journal_.debug()) << "getLedger: Unable to find ledger";
    }

    return ledger;
}

std::shared_ptr<SHAMap const>
PeerImp::getTxSet(std::shared_ptr<protocol::TMGetLedger> const& m) const
{
    JLOG(p_journal_.trace()) << "getTxSet: TX set";

    uint256 const txSetHash{m->ledgerhash()};
    std::shared_ptr<SHAMap> shaMap{
        app_.getInboundTransactions().getSet(txSetHash, false)};
    if (!shaMap)
    {
        if (m->has_querytype() && !m->has_requestcookie())
        {
            // Attempt to relay the request to a peer
            if (auto const peer = getPeerWithTree(overlay_, txSetHash, this))
            {
                m->set_requestcookie(id());
                peer->send(
                    std::make_shared<Message>(*m, protocol::mtGET_LEDGER));
                JLOG(p_journal_.debug()) << "getTxSet: Request relayed";
            }
            else
            {
                JLOG(p_journal_.debug())
                    << "getTxSet: Failed to find relay peer";
            }
        }
        else
        {
            JLOG(p_journal_.debug()) << "getTxSet: Failed to find TX set";
        }
    }

    return shaMap;
}

void
PeerImp::processLedgerRequest(std::shared_ptr<protocol::TMGetLedger> const& m)
{
    // Do not resource charge a peer responding to a relay
    if (!m->has_requestcookie())
        charge(Resource::feeMediumBurdenPeer);

    std::shared_ptr<Ledger const> ledger;
    std::shared_ptr<SHAMap const> sharedMap;
    SHAMap const* map{nullptr};
    protocol::TMLedgerData ledgerData;
    bool fatLeaves{true};
    auto const itype{m->itype()};

    if (itype == protocol::liTS_CANDIDATE)
    {
        if (sharedMap = getTxSet(m); !sharedMap)
            return;
        map = sharedMap.get();

        // Fill out the reply
        ledgerData.set_ledgerseq(0);
        ledgerData.set_ledgerhash(m->ledgerhash());
        ledgerData.set_type(protocol::liTS_CANDIDATE);
        if (m->has_requestcookie())
            ledgerData.set_requestcookie(m->requestcookie());

        // We'll already have most transactions
        fatLeaves = false;
    }
    else
    {
        if (send_queue_.size() >= Tuning::dropSendQueue)
        {
            JLOG(p_journal_.debug())
                << "processLedgerRequest: Large send queue";
            return;
        }
        if (app_.getFeeTrack().isLoadedLocal() && !cluster())
        {
            JLOG(p_journal_.debug()) << "processLedgerRequest: Too busy";
            return;
        }

        if (ledger = getLedger(m); !ledger)
            return;

        // Fill out the reply
        auto const ledgerHash{ledger->info().hash};
        ledgerData.set_ledgerhash(ledgerHash.begin(), ledgerHash.size());
        ledgerData.set_ledgerseq(ledger->info().seq);
        ledgerData.set_type(itype);
        if (m->has_requestcookie())
            ledgerData.set_requestcookie(m->requestcookie());

        switch (itype)
        {
            case protocol::liBASE:
                sendLedgerBase(ledger, ledgerData);
                return;

            case protocol::liTX_NODE:
                map = &ledger->txMap();
                JLOG(p_journal_.trace()) << "processLedgerRequest: TX map hash "
                                         << to_string(map->getHash());
                break;

            case protocol::liAS_NODE:
                map = &ledger->stateMap();
                JLOG(p_journal_.trace())
                    << "processLedgerRequest: Account state map hash "
                    << to_string(map->getHash());
                break;

            default:
                // This case should not be possible here
                JLOG(p_journal_.error())
                    << "processLedgerRequest: Invalid ledger info type";
                return;
        }
    }

    if (!map)
    {
        JLOG(p_journal_.warn()) << "processLedgerRequest: Unable to find map";
        return;
    }

    // Add requested node data to reply
    if (m->nodeids_size() > 0)
    {
        auto const queryDepth{
            m->has_querydepth() ? m->querydepth() : (isHighLatency() ? 2 : 1)};

        std::vector<std::pair<SHAMapNodeID, Blob>> data;

        for (int i = 0; i < m->nodeids_size() &&
             ledgerData.nodes_size() < Tuning::softMaxReplyNodes;
             ++i)
        {
            auto const shaMapNodeId{deserializeSHAMapNodeID(m->nodeids(i))};

            data.clear();
            data.reserve(Tuning::softMaxReplyNodes);

            try
            {
                if (map->getNodeFat(*shaMapNodeId, data, fatLeaves, queryDepth))
                {
                    JLOG(p_journal_.trace())
                        << "processLedgerRequest: getNodeFat got "
                        << data.size() << " nodes";

                    for (auto const& d : data)
                    {
                        protocol::TMLedgerNode* node{ledgerData.add_nodes()};
                        node->set_nodeid(d.first.getRawString());
                        node->set_nodedata(d.second.data(), d.second.size());
                    }
                }
                else
                {
                    JLOG(p_journal_.warn())
                        << "processLedgerRequest: getNodeFat returns false";
                }
            }
            catch (std::exception const& e)
            {
                std::string info;
                switch (itype)
                {
                    case protocol::liBASE:
                        // This case should not be possible here
                        info = "Ledger base";
                        break;

                    case protocol::liTX_NODE:
                        info = "TX node";
                        break;

                    case protocol::liAS_NODE:
                        info = "AS node";
                        break;

                    case protocol::liTS_CANDIDATE:
                        info = "TS candidate";
                        break;

                    default:
                        info = "Invalid";
                        break;
                }

                if (!m->has_ledgerhash())
                    info += ", no hash specified";

                JLOG(p_journal_.error())
                    << "processLedgerRequest: getNodeFat with nodeId "
                    << *shaMapNodeId << " and ledger info type " << info
                    << " throws exception: " << e.what();
            }
        }

        JLOG(p_journal_.info())
            << "processLedgerRequest: Got request for " << m->nodeids_size()
            << " nodes at depth " << queryDepth << ", return "
            << ledgerData.nodes_size() << " nodes";
    }

    send(std::make_shared<Message>(ledgerData, protocol::mtLEDGER_DATA));
}

int
PeerImp::getScore(bool haveItem) const
{
    // Random component of score, used to break ties and avoid
    // overloading the "best" peer
    static const int spRandomMax = 9999;

    // Score for being very likely to have the thing we are
    // look for; should be roughly spRandomMax
    static const int spHaveItem = 10000;

    // Score reduction for each millisecond of latency; should
    // be roughly spRandomMax divided by the maximum reasonable
    // latency
    static const int spLatency = 30;

    // Penalty for unknown latency; should be roughly spRandomMax
    static const int spNoLatency = 8000;

    int score = rand_int(spRandomMax);

    if (haveItem)
        score += spHaveItem;

    std::optional<std::chrono::milliseconds> latency;
    {
        std::lock_guard sl(recentLock_);
        latency = latency_;
    }

    if (latency)
        score -= latency->count() * spLatency;
    else
        score -= spNoLatency;

    return score;
}

bool
PeerImp::isHighLatency() const
{
    std::lock_guard sl(recentLock_);
    return latency_ >= peerHighLatency;
}

bool
PeerImp::reduceRelayReady()
{
    if (!reduceRelayReady_)
        reduceRelayReady_ =
            reduce_relay::epoch<std::chrono::minutes>(UptimeClock::now()) >
            reduce_relay::WAIT_ON_BOOTUP;
    return vpReduceRelayEnabled_ && reduceRelayReady_;
}

void
PeerImp::Metrics::add_message(std::uint64_t bytes)
{
    using namespace std::chrono_literals;
    std::unique_lock lock{mutex_};

    totalBytes_ += bytes;
    accumBytes_ += bytes;
    auto const timeElapsed = clock_type::now() - intervalStart_;
    auto const timeElapsedInSecs =
        std::chrono::duration_cast<std::chrono::seconds>(timeElapsed);

    if (timeElapsedInSecs >= 1s)
    {
        auto const avgBytes = accumBytes_ / timeElapsedInSecs.count();
        rollingAvg_.push_back(avgBytes);

        auto const totalBytes =
            std::accumulate(rollingAvg_.begin(), rollingAvg_.end(), 0ull);
        rollingAvgBytes_ = totalBytes / rollingAvg_.size();

        intervalStart_ = clock_type::now();
        accumBytes_ = 0;
    }
}

std::uint64_t
PeerImp::Metrics::average_bytes() const
{
    std::shared_lock lock{mutex_};
    return rollingAvgBytes_;
}

std::uint64_t
PeerImp::Metrics::total_bytes() const
{
    std::shared_lock lock{mutex_};
    return totalBytes_;
}

}  // namespace ripple<|MERGE_RESOLUTION|>--- conflicted
+++ resolved
@@ -176,11 +176,7 @@
     if (auto const iter = headers_.find("Closed-Ledger");
         iter != headers_.end())
     {
-<<<<<<< HEAD
-        closed = parseLedgerHash(iter->value());
-=======
         closed = parseLedgerHash(std::string(iter->value()));
->>>>>>> 2b225977
 
         if (!closed)
             fail("Malformed handshake data (1)");
@@ -189,11 +185,7 @@
     if (auto const iter = headers_.find("Previous-Ledger");
         iter != headers_.end())
     {
-<<<<<<< HEAD
-        previous = parseLedgerHash(iter->value());
-=======
         previous = parseLedgerHash(std::string(iter->value()));
->>>>>>> 2b225977
 
         if (!previous)
             fail("Malformed handshake data (2)");
@@ -380,13 +372,8 @@
 PeerImp::getVersion() const
 {
     if (inbound_)
-<<<<<<< HEAD
-        return headers_["User-Agent"];
-    return headers_["Server"];
-=======
         return std::string(headers_["User-Agent"]);
     return std::string(headers_["Server"]);
->>>>>>> 2b225977
 }
 
 Json::Value
@@ -412,13 +399,8 @@
     if (auto const d = domain(); !d.empty())
         ret[jss::server_domain] = domain();
 
-<<<<<<< HEAD
-    if (auto const nid = headers_["Network-ID"]; !nid.empty())
-        ret[jss::network_id] = std::string(nid);
-=======
     if (auto const nid = std::string(headers_["Network-ID"]); !nid.empty())
         ret[jss::network_id] = nid;
->>>>>>> 2b225977
 
     ret[jss::load] = usage_.balance();
 
@@ -857,11 +839,7 @@
 std::string
 PeerImp::domain() const
 {
-<<<<<<< HEAD
-    return headers_["Server-Domain"];
-=======
     return std::string(headers_["Server-Domain"]);
->>>>>>> 2b225977
 }
 
 //------------------------------------------------------------------------------
