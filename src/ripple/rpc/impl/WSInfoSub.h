//------------------------------------------------------------------------------
/*
    This file is part of rippled: https://github.com/ripple/rippled
    Copyright (c) 2012, 2013 Ripple Labs Inc.

    Permission to use, copy, modify, and/or distribute this software for any
    purpose  with  or without fee is hereby granted, provided that the above
    copyright notice and this permission notice appear in all copies.

    THE  SOFTWARE IS PROVIDED "AS IS" AND THE AUTHOR DISCLAIMS ALL WARRANTIES
    WITH  REGARD  TO  THIS  SOFTWARE  INCLUDING  ALL  IMPLIED  WARRANTIES  OF
    MERCHANTABILITY  AND  FITNESS. IN NO EVENT SHALL THE AUTHOR BE LIABLE FOR
    ANY  SPECIAL ,  DIRECT, INDIRECT, OR CONSEQUENTIAL DAMAGES OR ANY DAMAGES
    WHATSOEVER  RESULTING  FROM  LOSS  OF USE, DATA OR PROFITS, WHETHER IN AN
    ACTION  OF  CONTRACT, NEGLIGENCE OR OTHER TORTIOUS ACTION, ARISING OUT OF
    OR IN CONNECTION WITH THE USE OR PERFORMANCE OF THIS SOFTWARE.
*/
//==============================================================================

#ifndef RIPPLE_RPC_WSINFOSUB_H
#define RIPPLE_RPC_WSINFOSUB_H

#include <ripple/beast/net/IPAddressConversion.h>
#include <ripple/json/json_writer.h>
#include <ripple/net/InfoSub.h>
#include <ripple/rpc/Role.h>
#include <ripple/server/WSSession.h>
#include <boost/utility/string_view.hpp>
#include <memory>
#include <string>

namespace ripple {

class WSInfoSub : public InfoSub
{
    std::weak_ptr<WSSession> ws_;
    std::string user_;
    std::string fwdfor_;

public:
    WSInfoSub(Source& source, std::shared_ptr<WSSession> const& ws)
        : InfoSub(source), ws_(ws)
    {
        auto const& h = ws->request();
        if (ipAllowed(
                beast::IPAddressConversion::from_asio(ws->remote_endpoint())
                    .address(),
                ws->port().secure_gateway_nets_v4,
                ws->port().secure_gateway_nets_v6))
        {
            auto it = h.find("X-User");
            if (it != h.end())
<<<<<<< HEAD
                user_ = it->value();
=======
                user_ = std::string(it->value());
>>>>>>> 2b225977
            fwdfor_ = std::string(forwardedFor(h));
        }
    }

    boost::string_view
    user() const
    {
        return user_;
    }

    boost::string_view
    forwarded_for() const
    {
        return fwdfor_;
    }

    void
    send(Json::Value const& jv, bool) override
    {
        auto sp = ws_.lock();
        if (!sp)
            return;
        boost::beast::multi_buffer sb;
        Json::stream(jv, [&](void const* data, std::size_t n) {
            sb.commit(boost::asio::buffer_copy(
                sb.prepare(n), boost::asio::buffer(data, n)));
        });
        auto m = std::make_shared<StreambufWSMsg<decltype(sb)>>(std::move(sb));
        sp->send(m);
    }
};

}  // namespace ripple

#endif<|MERGE_RESOLUTION|>--- conflicted
+++ resolved
@@ -50,11 +50,7 @@
         {
             auto it = h.find("X-User");
             if (it != h.end())
-<<<<<<< HEAD
-                user_ = it->value();
-=======
                 user_ = std::string(it->value());
->>>>>>> 2b225977
             fwdfor_ = std::string(forwardedFor(h));
         }
     }
