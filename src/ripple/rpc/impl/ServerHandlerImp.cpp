//------------------------------------------------------------------------------
/*
    This file is part of rippled: https://github.com/ripple/rippled
    Copyright (c) 2012, 2013 Ripple Labs Inc.

    Permission to use, copy, modify, and/or distribute this software for any
    purpose  with  or without fee is hereby granted, provided that the above
    copyright notice and this permission notice appear in all copies.

    THE  SOFTWARE IS PROVIDED "AS IS" AND THE AUTHOR DISCLAIMS ALL WARRANTIES
    WITH  REGARD  TO  THIS  SOFTWARE  INCLUDING  ALL  IMPLIED  WARRANTIES  OF
    MERCHANTABILITY  AND  FITNESS. IN NO EVENT SHALL THE AUTHOR BE LIABLE FOR
    ANY  SPECIAL ,  DIRECT, INDIRECT, OR CONSEQUENTIAL DAMAGES OR ANY DAMAGES
    WHATSOEVER  RESULTING  FROM  LOSS  OF USE, DATA OR PROFITS, WHETHER IN AN
    ACTION  OF  CONTRACT, NEGLIGENCE OR OTHER TORTIOUS ACTION, ARISING OUT OF
    OR IN CONNECTION WITH THE USE OR PERFORMANCE OF THIS SOFTWARE.
*/
//==============================================================================

#include <ripple/app/main/Application.h>
#include <ripple/app/misc/NetworkOPs.h>
#include <ripple/basics/Log.h>
#include <ripple/basics/base64.h>
#include <ripple/basics/contract.h>
#include <ripple/basics/make_SSLContext.h>
#include <ripple/beast/net/IPAddressConversion.h>
#include <ripple/beast/rfc2616.h>
#include <ripple/core/JobQueue.h>
#include <ripple/json/json_reader.h>
#include <ripple/json/to_string.h>
#include <ripple/net/RPCErr.h>
#include <ripple/overlay/Overlay.h>
#include <ripple/protocol/ErrorCodes.h>
#include <ripple/resource/Fees.h>
#include <ripple/resource/ResourceManager.h>
#include <ripple/rpc/RPCHandler.h>
#include <ripple/rpc/Role.h>
#include <ripple/rpc/ServerHandler.h>
#include <ripple/rpc/impl/RPCHelpers.h>
#include <ripple/rpc/impl/ServerHandlerImp.h>
#include <ripple/rpc/impl/Tuning.h>
#include <ripple/rpc/json_body.h>
#include <ripple/server/Server.h>
#include <ripple/server/SimpleWriter.h>
#include <ripple/server/impl/JSONRPCUtil.h>
#include <boost/algorithm/string.hpp>
#include <boost/beast/http/fields.hpp>
#include <boost/beast/http/string_body.hpp>
#include <boost/type_traits.hpp>
#include <algorithm>
#include <mutex>
#include <stdexcept>

namespace ripple {

static bool
isStatusRequest(http_request_type const& request)
{
    return request.version() >= 11 && request.target() == "/" &&
        request.body().size() == 0 &&
        request.method() == boost::beast::http::verb::get;
}

static Handoff
statusRequestResponse(
    http_request_type const& request,
    boost::beast::http::status status)
{
    using namespace boost::beast::http;
    Handoff handoff;
    response<string_body> msg;
    msg.version(request.version());
    msg.result(status);
    msg.insert("Server", BuildInfo::getFullVersionString());
    msg.insert("Content-Type", "text/html");
    msg.insert("Connection", "close");
    msg.body() = "Invalid protocol.";
    msg.prepare_payload();
    handoff.response = std::make_shared<SimpleWriter>(msg);
    return handoff;
}

// VFALCO TODO Rewrite to use boost::beast::http::fields
static bool
authorized(Port const& port, std::map<std::string, std::string> const& h)
{
    if (port.user.empty() || port.password.empty())
        return true;

    auto const it = h.find("authorization");
    if ((it == h.end()) || (it->second.substr(0, 6) != "Basic "))
        return false;
    std::string strUserPass64 = it->second.substr(6);
    boost::trim(strUserPass64);
    std::string strUserPass = base64_decode(strUserPass64);
    std::string::size_type nColon = strUserPass.find(":");
    if (nColon == std::string::npos)
        return false;
    std::string strUser = strUserPass.substr(0, nColon);
    std::string strPassword = strUserPass.substr(nColon + 1);
    return strUser == port.user && strPassword == port.password;
}

ServerHandlerImp::ServerHandlerImp(
    Application& app,
    boost::asio::io_service& io_service,
    JobQueue& jobQueue,
    NetworkOPs& networkOPs,
    Resource::Manager& resourceManager,
    CollectorManager& cm)
    : app_(app)
    , m_resourceManager(resourceManager)
    , m_journal(app_.journal("Server"))
    , m_networkOPs(networkOPs)
    , m_server(make_Server(*this, io_service, app_.journal("Server")))
    , m_jobQueue(jobQueue)
{
    auto const& group(cm.group("rpc"));
    rpc_requests_ = group->make_counter("requests");
    rpc_size_ = group->make_event("size");
    rpc_time_ = group->make_event("time");
}

ServerHandlerImp::~ServerHandlerImp()
{
    m_server = nullptr;
}

void
ServerHandlerImp::setup(Setup const& setup, beast::Journal journal)
{
    setup_ = setup;
    m_server->ports(setup.ports);
}

//------------------------------------------------------------------------------

void
ServerHandlerImp::stop()
{
    m_server->close();
    {
        std::unique_lock lock(mutex_);
        condition_.wait(lock, [this] { return stopped_; });
    }
}

//------------------------------------------------------------------------------

bool
ServerHandlerImp::onAccept(
    Session& session,
    boost::asio::ip::tcp::endpoint endpoint)
{
    auto const& port = session.port();

    auto const c = [this, &port]() {
        std::lock_guard lock(mutex_);
        return ++count_[port];
    }();

    if (port.limit && c >= port.limit)
    {
        JLOG(m_journal.trace())
            << port.name << " is full; dropping " << endpoint;
        return false;
    }

    return true;
}

Handoff
ServerHandlerImp::onHandoff(
    Session& session,
    std::unique_ptr<stream_type>&& bundle,
    http_request_type&& request,
    boost::asio::ip::tcp::endpoint const& remote_address)
{
    using namespace boost::beast;
    auto const& p{session.port().protocol};
    bool const is_ws{
        p.count("ws") > 0 || p.count("ws2") > 0 || p.count("wss") > 0 ||
        p.count("wss2") > 0};

    if (websocket::is_upgrade(request))
    {
        if (!is_ws)
            return statusRequestResponse(request, http::status::unauthorized);

        std::shared_ptr<WSSession> ws;
        try
        {
            ws = session.websocketUpgrade();
        }
        catch (std::exception const& e)
        {
            JLOG(m_journal.error())
                << "Exception upgrading websocket: " << e.what() << "\n";
            return statusRequestResponse(
                request, http::status::internal_server_error);
        }

        auto is{std::make_shared<WSInfoSub>(m_networkOPs, ws)};
        auto const beast_remote_address =
            beast::IPAddressConversion::from_asio(remote_address);
        is->getConsumer() = requestInboundEndpoint(
            m_resourceManager,
            beast_remote_address,
            requestRole(
                Role::GUEST,
                session.port(),
                Json::Value(),
                beast_remote_address,
                is->user()),
            is->user(),
            is->forwarded_for());
        ws->appDefined = std::move(is);
        ws->run();

        Handoff handoff;
        handoff.moved = true;
        return handoff;
    }

    if (bundle && p.count("peer") > 0)
        return app_.overlay().onHandoff(
            std::move(bundle), std::move(request), remote_address);

    if (is_ws && isStatusRequest(request))
        return statusResponse(request);

    // Otherwise pass to legacy onRequest or websocket
    return {};
}

static inline Json::Output
makeOutput(Session& session)
{
    return [&](boost::beast::string_view const& b) {
        session.write(b.data(), b.size());
    };
}

static std::map<std::string, std::string>
build_map(boost::beast::http::fields const& h)
{
    std::map<std::string, std::string> c;
    for (auto const& e : h)
    {
<<<<<<< HEAD
        std::string key(e.name_string());
        std::transform(key.begin(), key.end(), key.begin(), [](auto kc) {
            return std::tolower(static_cast<unsigned char>(kc));
        });
        c[key] = e.value();
=======
        auto key(std::string(e.name_string()));
        std::transform(key.begin(), key.end(), key.begin(), [](auto kc) {
            return std::tolower(static_cast<unsigned char>(kc));
        });
        c[key] = std::string(e.value());
>>>>>>> 2b225977
    }
    return c;
}

template <class ConstBufferSequence>
static std::string
buffers_to_string(ConstBufferSequence const& bs)
{
    using boost::asio::buffer_cast;
    using boost::asio::buffer_size;
    std::string s;
    s.reserve(buffer_size(bs));
    // Use auto&& so the right thing happens whether bs returns a copy or
    // a reference
    for (auto&& b : bs)
        s.append(buffer_cast<char const*>(b), buffer_size(b));
    return s;
}

void
ServerHandlerImp::onRequest(Session& session)
{
    // Make sure RPC is enabled on the port
    if (session.port().protocol.count("http") == 0 &&
        session.port().protocol.count("https") == 0)
    {
        HTTPReply(403, "Forbidden", makeOutput(session), app_.journal("RPC"));
        session.close(true);
        return;
    }

    // Check user/password authorization
    if (!authorized(session.port(), build_map(session.request())))
    {
        HTTPReply(403, "Forbidden", makeOutput(session), app_.journal("RPC"));
        session.close(true);
        return;
    }

    std::shared_ptr<Session> detachedSession = session.detach();
    auto const postResult = m_jobQueue.postCoro(
        jtCLIENT_RPC,
        "RPC-Client",
        [this, detachedSession](std::shared_ptr<JobQueue::Coro> coro) {
            processSession(detachedSession, coro);
        });
    if (postResult == nullptr)
    {
        // The coroutine was rejected, probably because we're shutting down.
        HTTPReply(
            503,
            "Service Unavailable",
            makeOutput(*detachedSession),
            app_.journal("RPC"));
        detachedSession->close(true);
        return;
    }
}

void
ServerHandlerImp::onWSMessage(
    std::shared_ptr<WSSession> session,
    std::vector<boost::asio::const_buffer> const& buffers)
{
    Json::Value jv;
    auto const size = boost::asio::buffer_size(buffers);
    if (size > RPC::Tuning::maxRequestSize ||
        !Json::Reader{}.parse(jv, buffers) || !jv.isObject())
    {
        Json::Value jvResult(Json::objectValue);
        jvResult[jss::type] = jss::error;
        jvResult[jss::error] = "jsonInvalid";
        jvResult[jss::value] = buffers_to_string(buffers);
        boost::beast::multi_buffer sb;
        Json::stream(jvResult, [&sb](auto const p, auto const n) {
            sb.commit(boost::asio::buffer_copy(
                sb.prepare(n), boost::asio::buffer(p, n)));
        });
        JLOG(m_journal.trace()) << "Websocket sending '" << jvResult << "'";
        session->send(
            std::make_shared<StreambufWSMsg<decltype(sb)>>(std::move(sb)));
        session->complete();
        return;
    }

    JLOG(m_journal.trace()) << "Websocket received '" << jv << "'";

    auto const postResult = m_jobQueue.postCoro(
        jtCLIENT_WEBSOCKET,
        "WS-Client",
        [this, session, jv = std::move(jv)](
            std::shared_ptr<JobQueue::Coro> const& coro) {
            auto const jr = this->processSession(session, coro, jv);
            auto const s = to_string(jr);
            auto const n = s.length();
            boost::beast::multi_buffer sb(n);
            sb.commit(boost::asio::buffer_copy(
                sb.prepare(n), boost::asio::buffer(s.c_str(), n)));
            session->send(
                std::make_shared<StreambufWSMsg<decltype(sb)>>(std::move(sb)));
            session->complete();
        });
    if (postResult == nullptr)
    {
        // The coroutine was rejected, probably because we're shutting down.
        session->close({boost::beast::websocket::going_away, "Shutting Down"});
    }
}

void
ServerHandlerImp::onClose(Session& session, boost::system::error_code const&)
{
    std::lock_guard lock(mutex_);
    --count_[session.port()];
}

void
ServerHandlerImp::onStopped(Server&)
{
    std::lock_guard lock(mutex_);
    stopped_ = true;
    condition_.notify_one();
}

//------------------------------------------------------------------------------

template <class T>
void
logDuration(
    Json::Value const& request,
    T const& duration,
    beast::Journal& journal)
{
    using namespace std::chrono_literals;
    auto const level = (duration >= 10s)
        ? journal.error()
        : (duration >= 1s) ? journal.warn() : journal.debug();

    JLOG(level) << "RPC request processing duration = "
                << std::chrono::duration_cast<std::chrono::microseconds>(
                       duration)
                       .count()
                << " microseconds. request = " << request;
}

Json::Value
ServerHandlerImp::processSession(
    std::shared_ptr<WSSession> const& session,
    std::shared_ptr<JobQueue::Coro> const& coro,
    Json::Value const& jv)
{
    auto is = std::static_pointer_cast<WSInfoSub>(session->appDefined);
    if (is->getConsumer().disconnect(m_journal))
    {
        session->close(
            {boost::beast::websocket::policy_error, "threshold exceeded"});
        // FIX: This rpcError is not delivered since the session
        // was just closed.
        return rpcError(rpcSLOW_DOWN);
    }

    // Requests without "command" are invalid.
    Json::Value jr(Json::objectValue);
    Resource::Charge loadType = Resource::feeReferenceRPC;
    try
    {
        auto apiVersion =
            RPC::getAPIVersionNumber(jv, app_.config().BETA_RPC_API);
        if (apiVersion == RPC::apiInvalidVersion ||
            (!jv.isMember(jss::command) && !jv.isMember(jss::method)) ||
            (jv.isMember(jss::command) && !jv[jss::command].isString()) ||
            (jv.isMember(jss::method) && !jv[jss::method].isString()) ||
            (jv.isMember(jss::command) && jv.isMember(jss::method) &&
             jv[jss::command].asString() != jv[jss::method].asString()))
        {
            jr[jss::type] = jss::response;
            jr[jss::status] = jss::error;
            jr[jss::error] = apiVersion == RPC::apiInvalidVersion
                ? jss::invalid_API_version
                : jss::missingCommand;
            jr[jss::request] = jv;
            if (jv.isMember(jss::id))
                jr[jss::id] = jv[jss::id];
            if (jv.isMember(jss::jsonrpc))
                jr[jss::jsonrpc] = jv[jss::jsonrpc];
            if (jv.isMember(jss::ripplerpc))
                jr[jss::ripplerpc] = jv[jss::ripplerpc];
            if (jv.isMember(jss::api_version))
                jr[jss::api_version] = jv[jss::api_version];

            is->getConsumer().charge(Resource::feeInvalidRPC);
            return jr;
        }

        auto required = RPC::roleRequired(
            apiVersion,
            app_.config().BETA_RPC_API,
            jv.isMember(jss::command) ? jv[jss::command].asString()
                                      : jv[jss::method].asString());
        auto role = requestRole(
            required,
            session->port(),
            jv,
            beast::IP::from_asio(session->remote_endpoint().address()),
            is->user());
        if (Role::FORBID == role)
        {
            loadType = Resource::feeInvalidRPC;
            jr[jss::result] = rpcError(rpcFORBIDDEN);
        }
        else
        {
            RPC::JsonContext context{
                {app_.journal("RPCHandler"),
                 app_,
                 loadType,
                 app_.getOPs(),
                 app_.getLedgerMaster(),
                 is->getConsumer(),
                 role,
                 coro,
                 is,
                 apiVersion},
                jv,
                {is->user(), is->forwarded_for()}};

            auto start = std::chrono::system_clock::now();
            RPC::doCommand(context, jr[jss::result]);
            auto end = std::chrono::system_clock::now();
            logDuration(jv, end - start, m_journal);
        }
    }
    catch (std::exception const& ex)
    {
        jr[jss::result] = RPC::make_error(rpcINTERNAL);
        JLOG(m_journal.error())
            << "Exception while processing WS: " << ex.what() << "\n"
            << "Input JSON: " << Json::Compact{Json::Value{jv}};
    }

    is->getConsumer().charge(loadType);
    if (is->getConsumer().warn())
        jr[jss::warning] = jss::load;

    // Currently we will simply unwrap errors returned by the RPC
    // API, in the future maybe we can make the responses
    // consistent.
    //
    // Regularize result. This is duplicate code.
    if (jr[jss::result].isMember(jss::error))
    {
        jr = jr[jss::result];
        jr[jss::status] = jss::error;

        auto rq = jv;

        if (rq.isObject())
        {
            if (rq.isMember(jss::passphrase.c_str()))
                rq[jss::passphrase.c_str()] = "<masked>";
            if (rq.isMember(jss::secret.c_str()))
                rq[jss::secret.c_str()] = "<masked>";
            if (rq.isMember(jss::seed.c_str()))
                rq[jss::seed.c_str()] = "<masked>";
            if (rq.isMember(jss::seed_hex.c_str()))
                rq[jss::seed_hex.c_str()] = "<masked>";
        }

        jr[jss::request] = rq;
    }
    else
    {
        if (jr[jss::result].isMember("forwarded") &&
            jr[jss::result]["forwarded"])
            jr = jr[jss::result];
        jr[jss::status] = jss::success;
    }

    if (jv.isMember(jss::id))
        jr[jss::id] = jv[jss::id];
    if (jv.isMember(jss::jsonrpc))
        jr[jss::jsonrpc] = jv[jss::jsonrpc];
    if (jv.isMember(jss::ripplerpc))
        jr[jss::ripplerpc] = jv[jss::ripplerpc];
    if (jv.isMember(jss::api_version))
        jr[jss::api_version] = jv[jss::api_version];

    jr[jss::type] = jss::response;
    return jr;
}

// Run as a coroutine.
void
ServerHandlerImp::processSession(
    std::shared_ptr<Session> const& session,
    std::shared_ptr<JobQueue::Coro> coro)
{
    processRequest(
        session->port(),
        buffers_to_string(session->request().body().data()),
        session->remoteAddress().at_port(0),
        makeOutput(*session),
        coro,
        forwardedFor(session->request()),
        [&] {
            auto const iter = session->request().find("X-User");
            if (iter != session->request().end())
                return iter->value();
            return boost::beast::string_view{};
        }());

    if (beast::rfc2616::is_keep_alive(session->request()))
        session->complete();
    else
        session->close(true);
}

static Json::Value
make_json_error(Json::Int code, Json::Value&& message)
{
    Json::Value sub{Json::objectValue};
    sub["code"] = code;
    sub["message"] = std::move(message);
    Json::Value r{Json::objectValue};
    r["error"] = sub;
    return r;
}

Json::Int constexpr method_not_found = -32601;
Json::Int constexpr server_overloaded = -32604;
Json::Int constexpr forbidden = -32605;
Json::Int constexpr wrong_version = -32606;

void
ServerHandlerImp::processRequest(
    Port const& port,
    std::string const& request,
    beast::IP::Endpoint const& remoteIPAddress,
    Output&& output,
    std::shared_ptr<JobQueue::Coro> coro,
    boost::string_view forwardedFor,
    boost::string_view user)
{
    auto rpcJ = app_.journal("RPC");

    Json::Value jsonOrig;
    {
        Json::Reader reader;
        if ((request.size() > RPC::Tuning::maxRequestSize) ||
            !reader.parse(request, jsonOrig) || !jsonOrig ||
            !jsonOrig.isObject())
        {
            HTTPReply(
                400,
                "Unable to parse request: " + reader.getFormatedErrorMessages(),
                output,
                rpcJ);
            return;
        }
    }

    bool batch = false;
    unsigned size = 1;
    if (jsonOrig.isMember(jss::method) && jsonOrig[jss::method] == "batch")
    {
        batch = true;
        if (!jsonOrig.isMember(jss::params) || !jsonOrig[jss::params].isArray())
        {
            HTTPReply(400, "Malformed batch request", output, rpcJ);
            return;
        }
        size = jsonOrig[jss::params].size();
    }

    Json::Value reply(batch ? Json::arrayValue : Json::objectValue);
    auto const start(std::chrono::high_resolution_clock::now());
    for (unsigned i = 0; i < size; ++i)
    {
        Json::Value const& jsonRPC =
            batch ? jsonOrig[jss::params][i] : jsonOrig;

        if (!jsonRPC.isObject())
        {
            Json::Value r(Json::objectValue);
            r[jss::request] = jsonRPC;
            r[jss::error] =
                make_json_error(method_not_found, "Method not found");
            reply.append(r);
            continue;
        }

        auto apiVersion = RPC::apiVersionIfUnspecified;
        if (jsonRPC.isMember(jss::params) && jsonRPC[jss::params].isArray() &&
            jsonRPC[jss::params].size() > 0 &&
            jsonRPC[jss::params][0u].isObject())
        {
            apiVersion = RPC::getAPIVersionNumber(
                jsonRPC[jss::params][Json::UInt(0)],
                app_.config().BETA_RPC_API);
        }

        if (apiVersion == RPC::apiVersionIfUnspecified && batch)
        {
            // for batch request, api_version may be at a different level
            apiVersion =
                RPC::getAPIVersionNumber(jsonRPC, app_.config().BETA_RPC_API);
        }

        if (apiVersion == RPC::apiInvalidVersion)
        {
            if (!batch)
            {
                HTTPReply(400, jss::invalid_API_version.c_str(), output, rpcJ);
                return;
            }
            Json::Value r(Json::objectValue);
            r[jss::request] = jsonRPC;
            r[jss::error] = make_json_error(
                wrong_version, jss::invalid_API_version.c_str());
            reply.append(r);
            continue;
        }

        /* ------------------------------------------------------------------ */
        auto role = Role::FORBID;
        auto required = Role::FORBID;
        if (jsonRPC.isMember(jss::method) && jsonRPC[jss::method].isString())
            required = RPC::roleRequired(
                apiVersion,
                app_.config().BETA_RPC_API,
                jsonRPC[jss::method].asString());

        if (jsonRPC.isMember(jss::params) && jsonRPC[jss::params].isArray() &&
            jsonRPC[jss::params].size() > 0 &&
            jsonRPC[jss::params][Json::UInt(0)].isObjectOrNull())
        {
            role = requestRole(
                required,
                port,
                jsonRPC[jss::params][Json::UInt(0)],
                remoteIPAddress,
                user);
        }
        else
        {
            role = requestRole(
                required, port, Json::objectValue, remoteIPAddress, user);
        }

        Resource::Consumer usage;
        if (isUnlimited(role))
        {
            usage = m_resourceManager.newUnlimitedEndpoint(remoteIPAddress);
        }
        else
        {
            usage = m_resourceManager.newInboundEndpoint(
                remoteIPAddress, role == Role::PROXY, forwardedFor);
            if (usage.disconnect(m_journal))
            {
                if (!batch)
                {
                    HTTPReply(503, "Server is overloaded", output, rpcJ);
                    return;
                }
                Json::Value r = jsonRPC;
                r[jss::error] =
                    make_json_error(server_overloaded, "Server is overloaded");
                reply.append(r);
                continue;
            }
        }

        if (role == Role::FORBID)
        {
            usage.charge(Resource::feeInvalidRPC);
            if (!batch)
            {
                HTTPReply(403, "Forbidden", output, rpcJ);
                return;
            }
            Json::Value r = jsonRPC;
            r[jss::error] = make_json_error(forbidden, "Forbidden");
            reply.append(r);
            continue;
        }

        if (!jsonRPC.isMember(jss::method) || jsonRPC[jss::method].isNull())
        {
            usage.charge(Resource::feeInvalidRPC);
            if (!batch)
            {
                HTTPReply(400, "Null method", output, rpcJ);
                return;
            }
            Json::Value r = jsonRPC;
            r[jss::error] = make_json_error(method_not_found, "Null method");
            reply.append(r);
            continue;
        }

        Json::Value const& method = jsonRPC[jss::method];
        if (!method.isString())
        {
            usage.charge(Resource::feeInvalidRPC);
            if (!batch)
            {
                HTTPReply(400, "method is not string", output, rpcJ);
                return;
            }
            Json::Value r = jsonRPC;
            r[jss::error] =
                make_json_error(method_not_found, "method is not string");
            reply.append(r);
            continue;
        }

        std::string strMethod = method.asString();
        if (strMethod.empty())
        {
            usage.charge(Resource::feeInvalidRPC);
            if (!batch)
            {
                HTTPReply(400, "method is empty", output, rpcJ);
                return;
            }
            Json::Value r = jsonRPC;
            r[jss::error] =
                make_json_error(method_not_found, "method is empty");
            reply.append(r);
            continue;
        }

        // Extract request parameters from the request Json as `params`.
        //
        // If the field "params" is empty, `params` is an empty object.
        //
        // Otherwise, that field must be an array of length 1 (why?)
        // and we take that first entry and validate that it's an object.
        Json::Value params;
        if (!batch)
        {
            params = jsonRPC[jss::params];
            if (!params)
                params = Json::Value(Json::objectValue);

            else if (!params.isArray() || params.size() != 1)
            {
                usage.charge(Resource::feeInvalidRPC);
                HTTPReply(400, "params unparseable", output, rpcJ);
                return;
            }
            else
            {
                params = std::move(params[0u]);
                if (!params.isObjectOrNull())
                {
                    usage.charge(Resource::feeInvalidRPC);
                    HTTPReply(400, "params unparseable", output, rpcJ);
                    return;
                }
            }
        }
        else  // batch
        {
            params = jsonRPC;
        }

        std::string ripplerpc = "1.0";
        if (params.isMember(jss::ripplerpc))
        {
            if (!params[jss::ripplerpc].isString())
            {
                usage.charge(Resource::feeInvalidRPC);
                if (!batch)
                {
                    HTTPReply(400, "ripplerpc is not a string", output, rpcJ);
                    return;
                }

                Json::Value r = jsonRPC;
                r[jss::error] = make_json_error(
                    method_not_found, "ripplerpc is not a string");
                reply.append(r);
                continue;
            }
            ripplerpc = params[jss::ripplerpc].asString();
        }

        /**
         * Clear header-assigned values if not positively identified from a
         * secure_gateway.
         */
        if (role != Role::IDENTIFIED && role != Role::PROXY)
        {
            forwardedFor.clear();
            user.clear();
        }

        JLOG(m_journal.debug()) << "Query: " << strMethod << params;

        // Provide the JSON-RPC method as the field "command" in the request.
        params[jss::command] = strMethod;
        JLOG(m_journal.trace())
            << "doRpcCommand:" << strMethod << ":" << params;

        Resource::Charge loadType = Resource::feeReferenceRPC;

        RPC::JsonContext context{
            {m_journal,
             app_,
             loadType,
             m_networkOPs,
             app_.getLedgerMaster(),
             usage,
             role,
             coro,
             InfoSub::pointer(),
             apiVersion},
            params,
            {user, forwardedFor}};
        Json::Value result;

        auto start = std::chrono::system_clock::now();

        try
        {
            RPC::doCommand(context, result);
        }
        catch (std::exception const& ex)
        {
            result = RPC::make_error(rpcINTERNAL);
            JLOG(m_journal.error()) << "Internal error : " << ex.what()
                                    << " when processing request: "
                                    << Json::Compact{Json::Value{params}};
        }

        auto end = std::chrono::system_clock::now();

        logDuration(params, end - start, m_journal);

        usage.charge(loadType);
        if (usage.warn())
            result[jss::warning] = jss::load;

        Json::Value r(Json::objectValue);
        if (ripplerpc >= "2.0")
        {
            if (result.isMember(jss::error))
            {
                result[jss::status] = jss::error;
                result["code"] = result[jss::error_code];
                result["message"] = result[jss::error_message];
                result.removeMember(jss::error_message);
                JLOG(m_journal.debug()) << "rpcError: " << result[jss::error]
                                        << ": " << result[jss::error_message];
                r[jss::error] = std::move(result);
            }
            else
            {
                result[jss::status] = jss::success;
                r[jss::result] = std::move(result);
            }
        }
        else
        {
            // Always report "status".  On an error report the request as
            // received.
            if (result.isMember(jss::error))
            {
                auto rq = params;

                if (rq.isObject())
                {  // But mask potentially sensitive information.
                    if (rq.isMember(jss::passphrase.c_str()))
                        rq[jss::passphrase.c_str()] = "<masked>";
                    if (rq.isMember(jss::secret.c_str()))
                        rq[jss::secret.c_str()] = "<masked>";
                    if (rq.isMember(jss::seed.c_str()))
                        rq[jss::seed.c_str()] = "<masked>";
                    if (rq.isMember(jss::seed_hex.c_str()))
                        rq[jss::seed_hex.c_str()] = "<masked>";
                }

                result[jss::status] = jss::error;
                result[jss::request] = rq;

                JLOG(m_journal.debug()) << "rpcError: " << result[jss::error]
                                        << ": " << result[jss::error_message];
            }
            else
            {
                result[jss::status] = jss::success;
            }
            r[jss::result] = std::move(result);
        }

        if (params.isMember(jss::jsonrpc))
            r[jss::jsonrpc] = params[jss::jsonrpc];
        if (params.isMember(jss::ripplerpc))
            r[jss::ripplerpc] = params[jss::ripplerpc];
        if (params.isMember(jss::id))
            r[jss::id] = params[jss::id];
        if (batch)
            reply.append(std::move(r));
        else
            reply = std::move(r);

        if (reply.isMember(jss::result) &&
            reply[jss::result].isMember(jss::result))
        {
            reply = reply[jss::result];
            if (reply.isMember(jss::status))
            {
                reply[jss::result][jss::status] = reply[jss::status];
                reply.removeMember(jss::status);
            }
        }
    }

    // If we're returning an error_code, use that to determine the HTTP status.
    int const httpStatus = [&reply]() {
        // This feature is enabled with ripplerpc version 3.0 and above.
        // Before ripplerpc version 3.0 always return 200.
        if (reply.isMember(jss::ripplerpc) &&
            reply[jss::ripplerpc].isString() &&
            reply[jss::ripplerpc].asString() >= "3.0")
        {
            // If there's an error_code, use that to determine the HTTP Status.
            if (reply.isMember(jss::error) &&
                reply[jss::error].isMember(jss::error_code) &&
                reply[jss::error][jss::error_code].isInt())
            {
                int const errCode = reply[jss::error][jss::error_code].asInt();
                return RPC::error_code_http_status(
                    static_cast<error_code_i>(errCode));
            }
        }
        // Return OK.
        return 200;
    }();

    auto response = to_string(reply);

    rpc_time_.notify(std::chrono::duration_cast<std::chrono::milliseconds>(
        std::chrono::high_resolution_clock::now() - start));
    ++rpc_requests_;
    rpc_size_.notify(beast::insight::Event::value_type{response.size()});

    response += '\n';

    if (auto stream = m_journal.debug())
    {
        static const int maxSize = 10000;
        if (response.size() <= maxSize)
            stream << "Reply: " << response;
        else
            stream << "Reply: " << response.substr(0, maxSize);
    }

    HTTPReply(httpStatus, response, output, rpcJ);
}

//------------------------------------------------------------------------------

/*  This response is used with load balancing.
    If the server is overloaded, status 500 is reported. Otherwise status 200
    is reported, meaning the server can accept more connections.
*/
Handoff
ServerHandlerImp::statusResponse(http_request_type const& request) const
{
    using namespace boost::beast::http;
    Handoff handoff;
    response<string_body> msg;
    std::string reason;
    if (app_.serverOkay(reason))
    {
        msg.result(boost::beast::http::status::ok);
        msg.body() = "<!DOCTYPE html><html><head><title>" + systemName() +
            " Test page for rippled</title></head><body><h1>" + systemName() +
            " Test</h1><p>This page shows rippled http(s) "
            "connectivity is working.</p></body></html>";
    }
    else
    {
        msg.result(boost::beast::http::status::internal_server_error);
        msg.body() = "<HTML><BODY>Server cannot accept clients: " + reason +
            "</BODY></HTML>";
    }
    msg.version(request.version());
    msg.insert("Server", BuildInfo::getFullVersionString());
    msg.insert("Content-Type", "text/html");
    msg.insert("Connection", "close");
    msg.prepare_payload();
    handoff.response = std::make_shared<SimpleWriter>(msg);
    return handoff;
}

//------------------------------------------------------------------------------

void
ServerHandler::Setup::makeContexts()
{
    for (auto& p : ports)
    {
        if (p.secure())
        {
            if (p.ssl_key.empty() && p.ssl_cert.empty() && p.ssl_chain.empty())
                p.context = make_SSLContext(p.ssl_ciphers);
            else
                p.context = make_SSLContextAuthed(
                    p.ssl_key, p.ssl_cert, p.ssl_chain, p.ssl_ciphers);
        }
        else
        {
            p.context = std::make_shared<boost::asio::ssl::context>(
                boost::asio::ssl::context::sslv23);
        }
    }
}

static Port
to_Port(ParsedPort const& parsed, std::ostream& log)
{
    Port p;
    p.name = parsed.name;

    if (!parsed.ip)
    {
        log << "Missing 'ip' in [" << p.name << "]";
        Throw<std::exception>();
    }
    p.ip = *parsed.ip;

    if (!parsed.port)
    {
        log << "Missing 'port' in [" << p.name << "]";
        Throw<std::exception>();
    }
    else if (*parsed.port == 0)
    {
        log << "Port " << *parsed.port << "in [" << p.name << "] is invalid";
        Throw<std::exception>();
    }
    p.port = *parsed.port;

    if (parsed.protocol.empty())
    {
        log << "Missing 'protocol' in [" << p.name << "]";
        Throw<std::exception>();
    }
    p.protocol = parsed.protocol;

    p.user = parsed.user;
    p.password = parsed.password;
    p.admin_user = parsed.admin_user;
    p.admin_password = parsed.admin_password;
    p.ssl_key = parsed.ssl_key;
    p.ssl_cert = parsed.ssl_cert;
    p.ssl_chain = parsed.ssl_chain;
    p.ssl_ciphers = parsed.ssl_ciphers;
    p.pmd_options = parsed.pmd_options;
    p.ws_queue_limit = parsed.ws_queue_limit;
    p.limit = parsed.limit;
    p.admin_nets_v4 = parsed.admin_nets_v4;
    p.admin_nets_v6 = parsed.admin_nets_v6;
    p.secure_gateway_nets_v4 = parsed.secure_gateway_nets_v4;
    p.secure_gateway_nets_v6 = parsed.secure_gateway_nets_v6;

    return p;
}

static std::vector<Port>
parse_Ports(Config const& config, std::ostream& log)
{
    std::vector<Port> result;

    if (!config.exists("server"))
    {
        log << "Required section [server] is missing";
        Throw<std::exception>();
    }

    ParsedPort common;
    parse_Port(common, config["server"], log);

    auto const& names = config.section("server").values();
    result.reserve(names.size());
    for (auto const& name : names)
    {
        if (!config.exists(name))
        {
            log << "Missing section: [" << name << "]";
            Throw<std::exception>();
        }
        ParsedPort parsed = common;
        parsed.name = name;
        parse_Port(parsed, config[name], log);
        result.push_back(to_Port(parsed, log));
    }

    if (config.standalone())
    {
        auto it = result.begin();

        while (it != result.end())
        {
            auto& p = it->protocol;

            // Remove the peer protocol, and if that would
            // leave the port empty, remove the port as well
            if (p.erase("peer") && p.empty())
                it = result.erase(it);
            else
                ++it;
        }
    }
    else
    {
        auto const count =
            std::count_if(result.cbegin(), result.cend(), [](Port const& p) {
                return p.protocol.count("peer") != 0;
            });

        if (count > 1)
        {
            log << "Error: More than one peer protocol configured in [server]";
            Throw<std::exception>();
        }

        if (count == 0)
            log << "Warning: No peer protocol configured";
    }

    return result;
}

// Fill out the client portion of the Setup
static void
setup_Client(ServerHandler::Setup& setup)
{
    decltype(setup.ports)::const_iterator iter;
    for (iter = setup.ports.cbegin(); iter != setup.ports.cend(); ++iter)
        if (iter->protocol.count("http") > 0 ||
            iter->protocol.count("https") > 0)
            break;
    if (iter == setup.ports.cend())
        return;
    setup.client.secure = iter->protocol.count("https") > 0;
    setup.client.ip = beast::IP::is_unspecified(iter->ip)
        ?
        // VFALCO HACK! to make localhost work
        (iter->ip.is_v6() ? "::1" : "127.0.0.1")
        : iter->ip.to_string();
    setup.client.port = iter->port;
    setup.client.user = iter->user;
    setup.client.password = iter->password;
    setup.client.admin_user = iter->admin_user;
    setup.client.admin_password = iter->admin_password;
}

// Fill out the overlay portion of the Setup
static void
setup_Overlay(ServerHandler::Setup& setup)
{
    auto const iter = std::find_if(
        setup.ports.cbegin(), setup.ports.cend(), [](Port const& port) {
            return port.protocol.count("peer") != 0;
        });
    if (iter == setup.ports.cend())
    {
        setup.overlay.port = 0;
        return;
    }
    setup.overlay.ip = iter->ip;
    setup.overlay.port = iter->port;
}

ServerHandler::Setup
setup_ServerHandler(Config const& config, std::ostream&& log)
{
    ServerHandler::Setup setup;
    setup.ports = parse_Ports(config, log);

    setup_Client(setup);
    setup_Overlay(setup);

    return setup;
}

std::unique_ptr<ServerHandler>
make_ServerHandler(
    Application& app,
    boost::asio::io_service& io_service,
    JobQueue& jobQueue,
    NetworkOPs& networkOPs,
    Resource::Manager& resourceManager,
    CollectorManager& cm)
{
    return std::make_unique<ServerHandlerImp>(
        app, io_service, jobQueue, networkOPs, resourceManager, cm);
}

}  // namespace ripple<|MERGE_RESOLUTION|>--- conflicted
+++ resolved
@@ -247,19 +247,11 @@
     std::map<std::string, std::string> c;
     for (auto const& e : h)
     {
-<<<<<<< HEAD
-        std::string key(e.name_string());
-        std::transform(key.begin(), key.end(), key.begin(), [](auto kc) {
-            return std::tolower(static_cast<unsigned char>(kc));
-        });
-        c[key] = e.value();
-=======
         auto key(std::string(e.name_string()));
         std::transform(key.begin(), key.end(), key.begin(), [](auto kc) {
             return std::tolower(static_cast<unsigned char>(kc));
         });
         c[key] = std::string(e.value());
->>>>>>> 2b225977
     }
     return c;
 }
