//------------------------------------------------------------------------------
/*
    This file is part of rippled: https://github.com/ripple/rippled
    Copyright (c) 2012-2014 Ripple Labs Inc.

    Permission to use, copy, modify, and/or distribute this software for any
    purpose  with  or without fee is hereby granted, provided that the above
    copyright notice and this permission notice appear in all copies.

    THE  SOFTWARE IS PROVIDED "AS IS" AND THE AUTHOR DISCLAIMS ALL WARRANTIES
    WITH  REGARD  TO  THIS  SOFTWARE  INCLUDING  ALL  IMPLIED  WARRANTIES  OF
    MERCHANTABILITY  AND  FITNESS. IN NO EVENT SHALL THE AUTHOR BE LIABLE FOR
    ANY  SPECIAL ,  DIRECT, INDIRECT, OR CONSEQUENTIAL DAMAGES OR ANY DAMAGES
    WHATSOEVER  RESULTING  FROM  LOSS  OF USE, DATA OR PROFITS, WHETHER IN AN
    ACTION  OF  CONTRACT, NEGLIGENCE OR OTHER TORTIOUS ACTION, ARISING OUT OF
    OR IN CONNECTION WITH THE USE OR PERFORMANCE OF THIS SOFTWARE.
*/
//==============================================================================

#include <ripple/app/ledger/LedgerMaster.h>
#include <ripple/app/misc/HashRouter.h>
#include <ripple/app/misc/Transaction.h>
#include <ripple/app/tx/apply.h>
#include <ripple/net/RPCErr.h>
#include <ripple/protocol/ErrorCodes.h>
#include <ripple/resource/Fees.h>
#include <ripple/rpc/Context.h>
#include <ripple/rpc/GRPCHandlers.h>
#include <ripple/rpc/impl/RPCHelpers.h>
#include <ripple/rpc/impl/TransactionSign.h>

namespace ripple {

static NetworkOPs::FailHard
getFailHard(RPC::JsonContext const& context)
{
    return NetworkOPs::doFailHard(
        context.params.isMember("fail_hard") &&
        context.params["fail_hard"].asBool());
}

// {
//   tx_json: <object>,
//   secret: <secret>
// }
Json::Value
doSubmit(RPC::JsonContext& context)
{
    context.loadType = Resource::feeMediumBurdenRPC;

    if (!context.params.isMember(jss::tx_blob))
    {
        auto const failType = getFailHard(context);

        if (context.role != Role::ADMIN && !context.app.config().canSign())
            return RPC::make_error(
                rpcNOT_SUPPORTED, "Signing is not supported by this server.");

        auto ret = RPC::transactionSubmit(
            context.params,
            failType,
            context.role,
            context.ledgerMaster.getValidatedLedgerAge(),
            context.app,
            RPC::getProcessTxnFn(context.netOps));

        ret[jss::deprecated] =
            "Signing support in the 'submit' command has been "
            "deprecated and will be removed in a future version "
            "of the server. Please migrate to a standalone "
            "signing tool.";

        return ret;
    }

    Json::Value jvResult;

    auto ret = strUnHex(context.params[jss::tx_blob].asString());

    if (!ret || !ret->size())
        return rpcError(rpcINVALID_PARAMS);

    SerialIter sitTrans(makeSlice(*ret));

    std::shared_ptr<STTx const> stpTrans;

    try
    {
        stpTrans = std::make_shared<STTx const>(std::ref(sitTrans));
    }
    catch (std::exception& e)
    {
        jvResult[jss::error] = "invalidTransaction";
        jvResult[jss::error_exception] = e.what();

        return jvResult;
    }

    {
        if (!context.app.checkSigs())
            forceValidity(
                context.app.getHashRouter(),
                stpTrans->getTransactionID(),
                Validity::SigGoodOnly);
        auto [validity, reason] = checkValidity(
            context.app.getHashRouter(),
            *stpTrans,
            context.ledgerMaster.getCurrentLedger()->rules(),
            context.app.config());
        if (validity != Validity::Valid)
        {
            jvResult[jss::error] = "invalidTransaction";
            jvResult[jss::error_exception] = "fails local checks: " + reason;

            return jvResult;
        }
    }

    std::string reason;
    auto tpTrans = std::make_shared<Transaction>(stpTrans, reason, context.app);
    if (tpTrans->getStatus() != NEW)
    {
        jvResult[jss::error] = "invalidTransaction";
        jvResult[jss::error_exception] = "fails local checks: " + reason;

        return jvResult;
    }

    try
    {
        auto const failType = getFailHard(context);

        context.netOps.processTransaction(
            tpTrans, isUnlimited(context.role), true, failType);
    }
    catch (std::exception& e)
    {
        jvResult[jss::error] = "internalSubmit";
        jvResult[jss::error_exception] = e.what();

        return jvResult;
    }

    try
    {
        jvResult[jss::tx_json] = tpTrans->getJson(JsonOptions::none);
        jvResult[jss::tx_blob] =
            strHex(tpTrans->getSTransaction()->getSerializer().peekData());

        if (temUNCERTAIN != tpTrans->getResult())
        {
            std::string sToken;
            std::string sHuman;

            transResultInfo(tpTrans->getResult(), sToken, sHuman);

            jvResult[jss::engine_result] = sToken;
            jvResult[jss::engine_result_code] = tpTrans->getResult();
            jvResult[jss::engine_result_message] = sHuman;

            auto const submitResult = tpTrans->getSubmitResult();

            jvResult[jss::accepted] = submitResult.any();
            jvResult[jss::applied] = submitResult.applied;
            jvResult[jss::broadcast] = submitResult.broadcast;
            jvResult[jss::queued] = submitResult.queued;
            jvResult[jss::kept] = submitResult.kept;

            if (auto currentLedgerState = tpTrans->getCurrentLedgerState())
            {
                jvResult[jss::account_sequence_next] =
                    safe_cast<Json::Value::UInt>(
                        currentLedgerState->accountSeqNext);
                jvResult[jss::account_sequence_available] =
                    safe_cast<Json::Value::UInt>(
                        currentLedgerState->accountSeqAvail);
                jvResult[jss::open_ledger_cost] =
                    to_string(currentLedgerState->minFeeRequired);
                jvResult[jss::validated_ledger_index] =
                    safe_cast<Json::Value::UInt>(
                        currentLedgerState->validatedLedger);
            }
        }

        return jvResult;
    }
    catch (std::exception& e)
    {
        jvResult[jss::error] = "internalJson";
        jvResult[jss::error_exception] = e.what();

        return jvResult;
    }
}

<<<<<<< HEAD
std::pair<org::xrpl::rpc::v1::SubmitTransactionResponse, grpc::Status>
doSubmitGrpc(
    RPC::GRPCContext<org::xrpl::rpc::v1::SubmitTransactionRequest>& context)
{
    // return values
    org::xrpl::rpc::v1::SubmitTransactionResponse result;
    grpc::Status status = grpc::Status::OK;

    // input
    auto request = context.params;

    std::string const& tx = request.signed_transaction();

    // convert to blob
    Blob blob{tx.begin(), tx.end()};

    // serialize
    SerialIter sitTrans(makeSlice(blob));
    std::shared_ptr<STTx const> stpTrans;
    try
    {
        stpTrans = std::make_shared<STTx const>(std::ref(sitTrans));
    }
    catch (std::exception& e)
    {
        grpc::Status errorStatus{
            grpc::StatusCode::INVALID_ARGUMENT,
            "invalid transaction: " + std::string(e.what())};
        return {result, errorStatus};
    }

    // check validity
    {
        if (!context.app.checkSigs())
            forceValidity(
                context.app.getHashRouter(),
                stpTrans->getTransactionID(),
                Validity::SigGoodOnly);
        auto [validity, reason] = checkValidity(
            context.app.getHashRouter(),
            *stpTrans,
            context.ledgerMaster.getCurrentLedger()->rules(),
            context.app.config()); 
        if (validity != Validity::Valid)
        {
            grpc::Status errorStatus{
                grpc::StatusCode::INVALID_ARGUMENT,
                "invalid transaction: " + reason};
            return {result, errorStatus};
        }
    }

    std::string reason;
    auto tpTrans = std::make_shared<Transaction>(stpTrans, reason, context.app);
    if (tpTrans->getStatus() != NEW)
    {
        grpc::Status errorStatus{
            grpc::StatusCode::INVALID_ARGUMENT,
            "invalid transaction: " + reason};
        return {result, errorStatus};
    }

    try
    {
        auto const failType = NetworkOPs::doFailHard(request.fail_hard());

        // submit to network
        context.netOps.processTransaction(
            tpTrans, isUnlimited(context.role), true, failType);
    }
    catch (std::exception& e)
    {
        grpc::Status errorStatus{
            grpc::StatusCode::INVALID_ARGUMENT,
            "invalid transaction : " + std::string(e.what())};
        return {result, errorStatus};
    }

    // return preliminary result
    if (temUNCERTAIN != tpTrans->getResult())
    {
        RPC::convert(*result.mutable_engine_result(), tpTrans->getResult());

        std::string sToken;
        std::string sHuman;

        transResultInfo(tpTrans->getResult(), sToken, sHuman);

        result.mutable_engine_result()->set_result(sToken);
        result.set_engine_result_code(TERtoInt(tpTrans->getResult()));
        result.set_engine_result_message(sHuman);

        uint256 hash = tpTrans->getID();
        result.set_hash(hash.data(), hash.size());
    }
    return {result, status};
}

=======
>>>>>>> 87fe4114
}  // namespace ripple<|MERGE_RESOLUTION|>--- conflicted
+++ resolved
@@ -193,105 +193,4 @@
     }
 }
 
-<<<<<<< HEAD
-std::pair<org::xrpl::rpc::v1::SubmitTransactionResponse, grpc::Status>
-doSubmitGrpc(
-    RPC::GRPCContext<org::xrpl::rpc::v1::SubmitTransactionRequest>& context)
-{
-    // return values
-    org::xrpl::rpc::v1::SubmitTransactionResponse result;
-    grpc::Status status = grpc::Status::OK;
-
-    // input
-    auto request = context.params;
-
-    std::string const& tx = request.signed_transaction();
-
-    // convert to blob
-    Blob blob{tx.begin(), tx.end()};
-
-    // serialize
-    SerialIter sitTrans(makeSlice(blob));
-    std::shared_ptr<STTx const> stpTrans;
-    try
-    {
-        stpTrans = std::make_shared<STTx const>(std::ref(sitTrans));
-    }
-    catch (std::exception& e)
-    {
-        grpc::Status errorStatus{
-            grpc::StatusCode::INVALID_ARGUMENT,
-            "invalid transaction: " + std::string(e.what())};
-        return {result, errorStatus};
-    }
-
-    // check validity
-    {
-        if (!context.app.checkSigs())
-            forceValidity(
-                context.app.getHashRouter(),
-                stpTrans->getTransactionID(),
-                Validity::SigGoodOnly);
-        auto [validity, reason] = checkValidity(
-            context.app.getHashRouter(),
-            *stpTrans,
-            context.ledgerMaster.getCurrentLedger()->rules(),
-            context.app.config()); 
-        if (validity != Validity::Valid)
-        {
-            grpc::Status errorStatus{
-                grpc::StatusCode::INVALID_ARGUMENT,
-                "invalid transaction: " + reason};
-            return {result, errorStatus};
-        }
-    }
-
-    std::string reason;
-    auto tpTrans = std::make_shared<Transaction>(stpTrans, reason, context.app);
-    if (tpTrans->getStatus() != NEW)
-    {
-        grpc::Status errorStatus{
-            grpc::StatusCode::INVALID_ARGUMENT,
-            "invalid transaction: " + reason};
-        return {result, errorStatus};
-    }
-
-    try
-    {
-        auto const failType = NetworkOPs::doFailHard(request.fail_hard());
-
-        // submit to network
-        context.netOps.processTransaction(
-            tpTrans, isUnlimited(context.role), true, failType);
-    }
-    catch (std::exception& e)
-    {
-        grpc::Status errorStatus{
-            grpc::StatusCode::INVALID_ARGUMENT,
-            "invalid transaction : " + std::string(e.what())};
-        return {result, errorStatus};
-    }
-
-    // return preliminary result
-    if (temUNCERTAIN != tpTrans->getResult())
-    {
-        RPC::convert(*result.mutable_engine_result(), tpTrans->getResult());
-
-        std::string sToken;
-        std::string sHuman;
-
-        transResultInfo(tpTrans->getResult(), sToken, sHuman);
-
-        result.mutable_engine_result()->set_result(sToken);
-        result.set_engine_result_code(TERtoInt(tpTrans->getResult()));
-        result.set_engine_result_message(sHuman);
-
-        uint256 hash = tpTrans->getID();
-        result.set_hash(hash.data(), hash.size());
-    }
-    return {result, status};
-}
-
-=======
->>>>>>> 87fe4114
 }  // namespace ripple