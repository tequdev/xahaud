--- conflicted
+++ resolved
@@ -73,13 +73,10 @@
         std::optional<uint256> const& digest,
         STVector256 const& amendments);
 
-<<<<<<< HEAD
-=======
     std::unordered_set<uint256, beast::uhash<>> const&
     presets() const;
 
 public:
->>>>>>> f191c911
     /** Returns `true` if a feature is enabled. */
     bool
     enabled(uint256 const& feature) const;
