--- conflicted
+++ resolved
@@ -403,14 +403,11 @@
 extern SF_UINT32 const sfBurnedNFTokens;
 extern SF_UINT32 const sfHookStateCount;
 extern SF_UINT32 const sfEmitGeneration;
-<<<<<<< HEAD
 extern SF_UINT32 const sfLockCount;
 extern SF_UINT32 const sfRewardTime;
 extern SF_UINT32 const sfRewardLgrFirst;
 extern SF_UINT32 const sfRewardLgrLast;
-=======
 extern SF_UINT32 const sfFirstNFTokenSequence;
->>>>>>> f191c911
 
 // 64-bit integers (common)
 extern SF_UINT64 const sfIndexNext;
