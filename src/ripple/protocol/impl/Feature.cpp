//------------------------------------------------------------------------------
/*
    This file is part of rippled: https://github.com/ripple/rippled
    Copyright (c) 2012, 2013 Ripple Labs Inc.

    Permission to use, copy, modify, and/or distribute this software for any
    purpose  with  or without fee is hereby granted, provided that the above
    copyright notice and this permission notice appear in all copies.

    THE  SOFTWARE IS PROVIDED "AS IS" AND THE AUTHOR DISCLAIMS ALL WARRANTIES
    WITH  REGARD  TO  THIS  SOFTWARE  INCLUDING  ALL  IMPLIED  WARRANTIES  OF
    MERCHANTABILITY  AND  FITNESS. IN NO EVENT SHALL THE AUTHOR BE LIABLE FOR
    ANY  SPECIAL ,  DIRECT, INDIRECT, OR CONSEQUENTIAL DAMAGES OR ANY DAMAGES
    WHATSOEVER  RESULTING  FROM  LOSS  OF USE, DATA OR PROFITS, WHETHER IN AN
    ACTION  OF  CONTRACT, NEGLIGENCE OR OTHER TORTIOUS ACTION, ARISING OUT OF
    OR IN CONNECTION WITH THE USE OR PERFORMANCE OF THIS SOFTWARE.
*/
//==============================================================================

#include <ripple/protocol/Feature.h>

#include <ripple/basics/Slice.h>
#include <ripple/basics/contract.h>
#include <ripple/protocol/digest.h>
#include <boost/container_hash/hash.hpp>
#include <boost/multi_index/hashed_index.hpp>
#include <boost/multi_index/key_extractors.hpp>
#include <boost/multi_index/random_access_index.hpp>
#include <boost/multi_index_container.hpp>
#include <cstring>

namespace ripple {

inline std::size_t
hash_value(ripple::uint256 const& feature)
{
    std::size_t seed = 0;
    using namespace boost;
    for (auto const& n : feature)
        hash_combine(seed, n);
    return seed;
}

namespace {

enum class Supported : bool { no = false, yes };

// *NOTE*
//
// Features, or Amendments as they are called elsewhere, are enabled on the
// network at some specific time based on Validator voting.  Features are
// enabled using run-time conditionals based on the state of the amendment.
// There is value in retaining that conditional code for some time after
// the amendment is enabled to make it simple to replay old transactions.
// However, once an amendment has been enabled for, say, more than two years
// then retaining that conditional code has less value since it is
// uncommon to replay such old transactions.
//
// Starting in January of 2020 Amendment conditionals from before January
// 2018 are being removed.  So replaying any ledger from before January
// 2018 needs to happen on an older version of the server code.  There's
// a log message in Application.cpp that warns about replaying old ledgers.
//
// At some point in the future someone may wish to remove amendment
// conditional code for amendments that were enabled after January 2018.
// When that happens then the log message in Application.cpp should be
// updated.
//
// Generally, amendments which introduce new features should be set as
// "DefaultVote::no" whereas in rare cases, amendments that fix critical
// bugs should be set as "DefaultVote::yes", if off-chain consensus is
// reached amongst reviewers, validator operators, and other participants.

class FeatureCollections
{
    struct Feature
    {
        std::string name;
        uint256 feature;

        Feature() = delete;
        explicit Feature(std::string const& name_, uint256 const& feature_)
            : name(name_), feature(feature_)
        {
        }

        // These structs are used by the `features` multi_index_container to
        // provide access to the features collection by size_t index, string
        // name, and uint256 feature identifier
        struct byIndex
        {
        };
        struct byName
        {
        };
        struct byFeature
        {
        };
    };

    // Intermediate types to help with readability
    template <class tag, typename Type, Type Feature::*PtrToMember>
    using feature_hashed_unique = boost::multi_index::hashed_unique<
        boost::multi_index::tag<tag>,
        boost::multi_index::member<Feature, Type, PtrToMember>>;

    // Intermediate types to help with readability
    using feature_indexing = boost::multi_index::indexed_by<
        boost::multi_index::random_access<
            boost::multi_index::tag<Feature::byIndex>>,
        feature_hashed_unique<Feature::byFeature, uint256, &Feature::feature>,
        feature_hashed_unique<Feature::byName, std::string, &Feature::name>>;

    // This multi_index_container provides access to the features collection by
    // name, index, and uint256 feature identifier
    boost::multi_index::multi_index_container<Feature, feature_indexing>
        features;
    std::map<std::string, DefaultVote> supported;
    std::size_t upVotes = 0;
    std::size_t downVotes = 0;
    mutable std::atomic<bool> readOnly = false;

    // These helper functions provide access to the features collection by name,
    // index, and uint256 feature identifier, so the details of
    // multi_index_container can be hidden
    Feature const&
    getByIndex(size_t i) const
    {
        if (i >= features.size())
            LogicError("Invalid FeatureBitset index");
        const auto& sequence = features.get<Feature::byIndex>();
        return sequence[i];
    }
    size_t
    getIndex(Feature const& feature) const
    {
        const auto& sequence = features.get<Feature::byIndex>();
        auto const it_to = sequence.iterator_to(feature);
        return it_to - sequence.begin();
    }
    Feature const*
    getByFeature(uint256 const& feature) const
    {
        const auto& feature_index = features.get<Feature::byFeature>();
        auto const feature_it = feature_index.find(feature);
        return feature_it == feature_index.end() ? nullptr : &*feature_it;
    }
    Feature const*
    getByName(std::string const& name) const
    {
        const auto& name_index = features.get<Feature::byName>();
        auto const name_it = name_index.find(name);
        return name_it == name_index.end() ? nullptr : &*name_it;
    }

public:
    FeatureCollections();

    std::optional<uint256>
    getRegisteredFeature(std::string const& name) const;

    uint256
    registerFeature(
        std::string const& name,
        Supported support,
        DefaultVote vote);

    /** Tell FeatureCollections when registration is complete. */
    bool
    registrationIsDone();

    std::size_t
    featureToBitsetIndex(uint256 const& f) const;

    uint256 const&
    bitsetIndexToFeature(size_t i) const;

    std::string
    featureToName(uint256 const& f) const;

    /** Amendments that this server supports.
    Whether they are enabled depends on the Rules defined in the validated
    ledger */
    std::map<std::string, DefaultVote> const&
    supportedAmendments() const
    {
        return supported;
    }

    /** Amendments that this server WON'T vote for by default. */
    std::size_t
    numDownVotedAmendments() const
    {
        return downVotes;
    }

    /** Amendments that this server WILL vote for by default. */
    std::size_t
    numUpVotedAmendments() const
    {
        return upVotes;
    }
};

//------------------------------------------------------------------------------

FeatureCollections::FeatureCollections()
{
    features.reserve(ripple::detail::numFeatures);
}

std::optional<uint256>
FeatureCollections::getRegisteredFeature(std::string const& name) const
{
    assert(readOnly);
    Feature const* feature = getByName(name);
    if (feature)
        return feature->feature;
    return std::nullopt;
}

void
check(bool condition, const char* logicErrorMessage)
{
    if (!condition)
        LogicError(logicErrorMessage);
}

uint256
FeatureCollections::registerFeature(
    std::string const& name,
    Supported support,
    DefaultVote vote)
{
    check(!readOnly, "Attempting to register a feature after startup.");
    check(
        support == Supported::yes || vote == DefaultVote::no,
        "Invalid feature parameters. Must be supported to be up-voted.");
    Feature const* i = getByName(name);
    if (!i)
    {
        // If this check fails, and you just added a feature, increase the
        // numFeatures value in Feature.h
        check(
            features.size() < detail::numFeatures,
            "More features defined than allocated. Adjust numFeatures in "
            "Feature.h.");

        auto const f = sha512Half(Slice(name.data(), name.size()));

        features.emplace_back(name, f);

        if (support == Supported::yes)
        {
            supported.emplace(name, vote);

            if (vote == DefaultVote::yes)
                ++upVotes;
            else
                ++downVotes;
        }
        check(
            upVotes + downVotes == supported.size(),
            "Feature counting logic broke");
        check(
            supported.size() <= features.size(),
            "More supported features than defined features");
        return f;
    }
    else
        // Each feature should only be registered once
        LogicError("Duplicate feature registration");
}

/** Tell FeatureCollections when registration is complete. */
bool
FeatureCollections::registrationIsDone()
{
    readOnly = true;
    return true;
}

size_t
FeatureCollections::featureToBitsetIndex(uint256 const& f) const
{
    assert(readOnly);

    Feature const* feature = getByFeature(f);
    if (!feature)
        LogicError("Invalid Feature ID");

    return getIndex(*feature);
}

uint256 const&
FeatureCollections::bitsetIndexToFeature(size_t i) const
{
    assert(readOnly);
    Feature const& feature = getByIndex(i);
    return feature.feature;
}

std::string
FeatureCollections::featureToName(uint256 const& f) const
{
    assert(readOnly);
    Feature const* feature = getByFeature(f);
    return feature ? feature->name : to_string(f);
}

static FeatureCollections featureCollections;

}  // namespace

/** Amendments that this server supports.
   Whether they are enabled depends on the Rules defined in the validated
   ledger */
std::map<std::string, DefaultVote> const&
detail::supportedAmendments()
{
    return featureCollections.supportedAmendments();
}

/** Amendments that this server won't vote for by default. */
std::size_t
detail::numDownVotedAmendments()
{
    return featureCollections.numDownVotedAmendments();
}

/** Amendments that this server will vote for by default. */
std::size_t
detail::numUpVotedAmendments()
{
    return featureCollections.numUpVotedAmendments();
}

//------------------------------------------------------------------------------

std::optional<uint256>
getRegisteredFeature(std::string const& name)
{
    return featureCollections.getRegisteredFeature(name);
}

uint256
registerFeature(std::string const& name, Supported support, DefaultVote vote)
{
    return featureCollections.registerFeature(name, support, vote);
}

// Retired features are in the ledger and have no code controlled by the
// feature. They need to be supported, but do not need to be voted on.
uint256
retireFeature(std::string const& name)
{
    return registerFeature(name, Supported::yes, DefaultVote::no);
}

/** Tell FeatureCollections when registration is complete. */
bool
registrationIsDone()
{
    return featureCollections.registrationIsDone();
}

size_t
featureToBitsetIndex(uint256 const& f)
{
    return featureCollections.featureToBitsetIndex(f);
}

uint256
bitsetIndexToFeature(size_t i)
{
    return featureCollections.bitsetIndexToFeature(i);
}

std::string
featureToName(uint256 const& f)
{
    return featureCollections.featureToName(f);
}

#pragma push_macro("REGISTER_FEATURE")
#undef REGISTER_FEATURE

/**
Takes the name of a feature, whether it's supported, and the default vote. Will
register the feature, and create a variable whose name is "feature" plus the
feature name.
*/
#define REGISTER_FEATURE(fName, supported, defaultvote) \
    uint256 const feature##fName =                      \
        registerFeature(#fName, supported, defaultvote)

#pragma push_macro("REGISTER_FIX")
#undef REGISTER_FIX

/**
Takes the name of a feature, whether it's supported, and the default vote. Will
register the feature, and create a variable whose name is the unmodified feature
name.
*/
#define REGISTER_FIX(fName, supported, defaultvote) \
    uint256 const fName = registerFeature(#fName, supported, defaultvote)

// clang-format off

// All known amendments must be registered either here or below with the
// "retired" amendments
REGISTER_FEATURE(OwnerPaysFee,                  Supported::no,  DefaultVote::no);
REGISTER_FEATURE(Flow,                          Supported::yes, DefaultVote::yes);
REGISTER_FEATURE(FlowCross,                     Supported::yes, DefaultVote::yes);
REGISTER_FEATURE(CryptoConditionsSuite,         Supported::yes, DefaultVote::no);
REGISTER_FIX    (fix1513,                       Supported::yes, DefaultVote::yes);
REGISTER_FEATURE(DepositAuth,                   Supported::yes, DefaultVote::yes);
REGISTER_FEATURE(Checks,                        Supported::yes, DefaultVote::yes);
REGISTER_FIX    (fix1571,                       Supported::yes, DefaultVote::yes);
REGISTER_FIX    (fix1543,                       Supported::yes, DefaultVote::yes);
REGISTER_FIX    (fix1623,                       Supported::yes, DefaultVote::yes);
REGISTER_FEATURE(DepositPreauth,                Supported::yes, DefaultVote::yes);
// Use liquidity from strands that consume max offers, but mark as dry
REGISTER_FIX    (fix1515,                       Supported::yes, DefaultVote::yes);
REGISTER_FIX    (fix1578,                       Supported::yes, DefaultVote::yes);
REGISTER_FEATURE(MultiSignReserve,              Supported::yes, DefaultVote::yes);
REGISTER_FIX    (fixTakerDryOfferRemoval,       Supported::yes, DefaultVote::yes);
REGISTER_FIX    (fixMasterKeyAsRegularKey,      Supported::yes, DefaultVote::yes);
REGISTER_FIX    (fixCheckThreading,             Supported::yes, DefaultVote::yes);
REGISTER_FIX    (fixPayChanRecipientOwnerDir,   Supported::yes, DefaultVote::yes);
REGISTER_FEATURE(DeletableAccounts,             Supported::yes, DefaultVote::yes);
// fixQualityUpperBound should be activated before FlowCross
REGISTER_FIX    (fixQualityUpperBound,          Supported::yes, DefaultVote::yes);
REGISTER_FEATURE(RequireFullyCanonicalSig,      Supported::yes, DefaultVote::yes);
// fix1781: XRPEndpointSteps should be included in the circular payment check
REGISTER_FIX    (fix1781,                       Supported::yes, DefaultVote::yes);
REGISTER_FEATURE(HardenedValidations,           Supported::yes, DefaultVote::yes);
REGISTER_FIX    (fixAmendmentMajorityCalc,      Supported::yes, DefaultVote::yes);
REGISTER_FEATURE(NegativeUNL,                   Supported::yes, DefaultVote::yes);
REGISTER_FEATURE(TicketBatch,                   Supported::yes, DefaultVote::yes);
REGISTER_FEATURE(FlowSortStrands,               Supported::yes, DefaultVote::yes);
REGISTER_FIX    (fixSTAmountCanonicalize,       Supported::yes, DefaultVote::yes);
REGISTER_FIX    (fixRmSmallIncreasedQOffers,    Supported::yes, DefaultVote::yes);
REGISTER_FEATURE(CheckCashMakesTrustLine,       Supported::yes, DefaultVote::no);
REGISTER_FEATURE(NonFungibleTokensV1,           Supported::yes, DefaultVote::no);
<<<<<<< HEAD
REGISTER_FEATURE(PaychanAndEscrowForTokens,     Supported::yes, DefaultVote::no);
=======
REGISTER_FEATURE(ExpandedSignerList,            Supported::yes, DefaultVote::no);
REGISTER_FIX    (fixNFTokenDirV1,               Supported::yes, DefaultVote::no);
REGISTER_FIX    (fixNFTokenNegOffer,            Supported::yes, DefaultVote::no);
REGISTER_FEATURE(NonFungibleTokensV1_1,         Supported::yes, DefaultVote::no);
REGISTER_FIX    (fixTrustLinesToSelf,           Supported::yes, DefaultVote::no);
REGISTER_FIX    (fixRemoveNFTokenAutoTrustLine, Supported::yes, DefaultVote::yes);
REGISTER_FEATURE(ImmediateOfferKilled,          Supported::yes, DefaultVote::no);
>>>>>>> df1300fb

// The following amendments have been active for at least two years. Their
// pre-amendment code has been removed and the identifiers are deprecated.
// All known amendments and amendments that may appear in a validated
// ledger must be registered either here or above with the "active" amendments
[[deprecated("The referenced amendment has been retired"), maybe_unused]]
uint256 const
    retiredMultiSign         = retireFeature("MultiSign"),
    retiredTrustSetAuth      = retireFeature("TrustSetAuth"),
    retiredFeeEscalation     = retireFeature("FeeEscalation"),
    retiredPayChan           = retireFeature("PayChan"),
    retiredCryptoConditions  = retireFeature("CryptoConditions"),
    retiredTickSize          = retireFeature("TickSize"),
    retiredFix1368           = retireFeature("fix1368"),
    retiredEscrow            = retireFeature("Escrow"),
    retiredFix1373           = retireFeature("fix1373"),
    retiredEnforceInvariants = retireFeature("EnforceInvariants"),
    retiredSortedDirectories = retireFeature("SortedDirectories"),
    retiredFix1201           = retireFeature("fix1201"),
    retiredFix1512           = retireFeature("fix1512"),
    retiredFix1523           = retireFeature("fix1523"),
    retiredFix1528           = retireFeature("fix1528");

// clang-format on

#undef REGISTER_FIX
#pragma pop_macro("REGISTER_FIX")

#undef REGISTER_FEATURE
#pragma pop_macro("REGISTER_FEATURE")

// All of the features should now be registered, since variables in a cpp file
// are initialized from top to bottom.
//
// Use initialization of one final static variable to set
// featureCollections::readOnly.
[[maybe_unused]] static const bool readOnlySet =
    featureCollections.registrationIsDone();

}  // namespace ripple<|MERGE_RESOLUTION|>--- conflicted
+++ resolved
@@ -443,9 +443,6 @@
 REGISTER_FIX    (fixRmSmallIncreasedQOffers,    Supported::yes, DefaultVote::yes);
 REGISTER_FEATURE(CheckCashMakesTrustLine,       Supported::yes, DefaultVote::no);
 REGISTER_FEATURE(NonFungibleTokensV1,           Supported::yes, DefaultVote::no);
-<<<<<<< HEAD
-REGISTER_FEATURE(PaychanAndEscrowForTokens,     Supported::yes, DefaultVote::no);
-=======
 REGISTER_FEATURE(ExpandedSignerList,            Supported::yes, DefaultVote::no);
 REGISTER_FIX    (fixNFTokenDirV1,               Supported::yes, DefaultVote::no);
 REGISTER_FIX    (fixNFTokenNegOffer,            Supported::yes, DefaultVote::no);
@@ -453,7 +450,7 @@
 REGISTER_FIX    (fixTrustLinesToSelf,           Supported::yes, DefaultVote::no);
 REGISTER_FIX    (fixRemoveNFTokenAutoTrustLine, Supported::yes, DefaultVote::yes);
 REGISTER_FEATURE(ImmediateOfferKilled,          Supported::yes, DefaultVote::no);
->>>>>>> df1300fb
+REGISTER_FEATURE(PaychanAndEscrowForTokens,     Supported::yes, DefaultVote::no);
 
 // The following amendments have been active for at least two years. Their
 // pre-amendment code has been removed and the identifiers are deprecated.
