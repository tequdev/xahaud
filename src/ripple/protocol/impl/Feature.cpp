//------------------------------------------------------------------------------
/*
    This file is part of rippled: https://github.com/ripple/rippled
    Copyright (c) 2012, 2013 Ripple Labs Inc.

    Permission to use, copy, modify, and/or distribute this software for any
    purpose  with  or without fee is hereby granted, provided that the above
    copyright notice and this permission notice appear in all copies.

    THE  SOFTWARE IS PROVIDED "AS IS" AND THE AUTHOR DISCLAIMS ALL WARRANTIES
    WITH  REGARD  TO  THIS  SOFTWARE  INCLUDING  ALL  IMPLIED  WARRANTIES  OF
    MERCHANTABILITY  AND  FITNESS. IN NO EVENT SHALL THE AUTHOR BE LIABLE FOR
    ANY  SPECIAL ,  DIRECT, INDIRECT, OR CONSEQUENTIAL DAMAGES OR ANY DAMAGES
    WHATSOEVER  RESULTING  FROM  LOSS  OF USE, DATA OR PROFITS, WHETHER IN AN
    ACTION  OF  CONTRACT, NEGLIGENCE OR OTHER TORTIOUS ACTION, ARISING OUT OF
    OR IN CONNECTION WITH THE USE OR PERFORMANCE OF THIS SOFTWARE.
*/
//==============================================================================

#include <ripple/protocol/Feature.h>

#include <ripple/basics/Slice.h>
#include <ripple/basics/contract.h>
#include <ripple/protocol/digest.h>
#include <boost/container_hash/hash.hpp>
#include <boost/multi_index/hashed_index.hpp>
#include <boost/multi_index/key_extractors.hpp>
#include <boost/multi_index/random_access_index.hpp>
#include <boost/multi_index_container.hpp>
#include <cstring>

namespace ripple {

inline std::size_t
hash_value(ripple::uint256 const& feature)
{
    std::size_t seed = 0;
    using namespace boost;
    for (auto const& n : feature)
        hash_combine(seed, n);
    return seed;
}

namespace {

enum class Supported : bool { no = false, yes };

// *NOTE*
//
// Features, or Amendments as they are called elsewhere, are enabled on the
// network at some specific time based on Validator voting.  Features are
// enabled using run-time conditionals based on the state of the amendment.
// There is value in retaining that conditional code for some time after
// the amendment is enabled to make it simple to replay old transactions.
// However, once an amendment has been enabled for, say, more than two years
// then retaining that conditional code has less value since it is
// uncommon to replay such old transactions.
//
// Starting in January of 2020 Amendment conditionals from before January
// 2018 are being removed.  So replaying any ledger from before January
// 2018 needs to happen on an older version of the server code.  There's
// a log message in Application.cpp that warns about replaying old ledgers.
//
// At some point in the future someone may wish to remove amendment
// conditional code for amendments that were enabled after January 2018.
// When that happens then the log message in Application.cpp should be
// updated.
//
// Generally, amendments which introduce new features should be set as
// "VoteBehavior::DefaultNo" whereas in rare cases, amendments that fix
// critical bugs should be set as "VoteBehavior::DefaultYes", if off-chain
// consensus is reached amongst reviewers, validator operators, and other
// participants.

class FeatureCollections
{
    struct Feature
    {
        std::string name;
        uint256 feature;

        Feature() = delete;
        explicit Feature(std::string const& name_, uint256 const& feature_)
            : name(name_), feature(feature_)
        {
        }

        // These structs are used by the `features` multi_index_container to
        // provide access to the features collection by size_t index, string
        // name, and uint256 feature identifier
        struct byIndex
        {
        };
        struct byName
        {
        };
        struct byFeature
        {
        };
    };

    // Intermediate types to help with readability
    template <class tag, typename Type, Type Feature::*PtrToMember>
    using feature_hashed_unique = boost::multi_index::hashed_unique<
        boost::multi_index::tag<tag>,
        boost::multi_index::member<Feature, Type, PtrToMember>>;

    // Intermediate types to help with readability
    using feature_indexing = boost::multi_index::indexed_by<
        boost::multi_index::random_access<
            boost::multi_index::tag<Feature::byIndex>>,
        feature_hashed_unique<Feature::byFeature, uint256, &Feature::feature>,
        feature_hashed_unique<Feature::byName, std::string, &Feature::name>>;

    // This multi_index_container provides access to the features collection by
    // name, index, and uint256 feature identifier
    boost::multi_index::multi_index_container<Feature, feature_indexing>
        features;
    std::map<std::string, VoteBehavior> supported;
    std::size_t upVotes = 0;
    std::size_t downVotes = 0;
    mutable std::atomic<bool> readOnly = false;

    // These helper functions provide access to the features collection by name,
    // index, and uint256 feature identifier, so the details of
    // multi_index_container can be hidden
    Feature const&
    getByIndex(size_t i) const
    {
        if (i >= features.size())
            LogicError("Invalid FeatureBitset index");
        const auto& sequence = features.get<Feature::byIndex>();
        return sequence[i];
    }
    size_t
    getIndex(Feature const& feature) const
    {
        const auto& sequence = features.get<Feature::byIndex>();
        auto const it_to = sequence.iterator_to(feature);
        return it_to - sequence.begin();
    }
    Feature const*
    getByFeature(uint256 const& feature) const
    {
        const auto& feature_index = features.get<Feature::byFeature>();
        auto const feature_it = feature_index.find(feature);
        return feature_it == feature_index.end() ? nullptr : &*feature_it;
    }
    Feature const*
    getByName(std::string const& name) const
    {
        const auto& name_index = features.get<Feature::byName>();
        auto const name_it = name_index.find(name);
        return name_it == name_index.end() ? nullptr : &*name_it;
    }

public:
    FeatureCollections();

    std::optional<uint256>
    getRegisteredFeature(std::string const& name) const;

    uint256
    registerFeature(
        std::string const& name,
        Supported support,
        VoteBehavior vote);

    /** Tell FeatureCollections when registration is complete. */
    bool
    registrationIsDone();

    std::size_t
    featureToBitsetIndex(uint256 const& f) const;

    uint256 const&
    bitsetIndexToFeature(size_t i) const;

    std::string
    featureToName(uint256 const& f) const;

    /** Amendments that this server supports.
    Whether they are enabled depends on the Rules defined in the validated
    ledger */
    std::map<std::string, VoteBehavior> const&
    supportedAmendments() const
    {
        return supported;
    }

    /** Amendments that this server WON'T vote for by default. */
    std::size_t
    numDownVotedAmendments() const
    {
        return downVotes;
    }

    /** Amendments that this server WILL vote for by default. */
    std::size_t
    numUpVotedAmendments() const
    {
        return upVotes;
    }
};

//------------------------------------------------------------------------------

FeatureCollections::FeatureCollections()
{
    features.reserve(ripple::detail::numFeatures);
}

std::optional<uint256>
FeatureCollections::getRegisteredFeature(std::string const& name) const
{
    assert(readOnly);
    Feature const* feature = getByName(name);
    if (feature)
        return feature->feature;
    return std::nullopt;
}

void
check(bool condition, const char* logicErrorMessage)
{
    if (!condition)
        LogicError(logicErrorMessage);
}

uint256
FeatureCollections::registerFeature(
    std::string const& name,
    Supported support,
    VoteBehavior vote)
{
    check(!readOnly, "Attempting to register a feature after startup.");
    check(
        support == Supported::yes || vote == VoteBehavior::DefaultNo,
        "Invalid feature parameters. Must be supported to be up-voted.");
    Feature const* i = getByName(name);
    if (!i)
    {
        // If this check fails, and you just added a feature, increase the
        // numFeatures value in Feature.h
        check(
            features.size() < detail::numFeatures,
            "More features defined than allocated. Adjust numFeatures in "
            "Feature.h.");

        auto const f = sha512Half(Slice(name.data(), name.size()));

        features.emplace_back(name, f);

        if (support == Supported::yes)
        {
            supported.emplace(name, vote);

            if (vote == VoteBehavior::DefaultYes)
                ++upVotes;
            else
                ++downVotes;
        }
        check(
            upVotes + downVotes == supported.size(),
            "Feature counting logic broke");
        check(
            supported.size() <= features.size(),
            "More supported features than defined features");
        return f;
    }
    else
        // Each feature should only be registered once
        LogicError("Duplicate feature registration");
}

/** Tell FeatureCollections when registration is complete. */
bool
FeatureCollections::registrationIsDone()
{
    readOnly = true;
    return true;
}

size_t
FeatureCollections::featureToBitsetIndex(uint256 const& f) const
{
    assert(readOnly);

    Feature const* feature = getByFeature(f);
    if (!feature)
        LogicError("Invalid Feature ID");

    return getIndex(*feature);
}

uint256 const&
FeatureCollections::bitsetIndexToFeature(size_t i) const
{
    assert(readOnly);
    Feature const& feature = getByIndex(i);
    return feature.feature;
}

std::string
FeatureCollections::featureToName(uint256 const& f) const
{
    assert(readOnly);
    Feature const* feature = getByFeature(f);
    return feature ? feature->name : to_string(f);
}

static FeatureCollections featureCollections;

}  // namespace

/** Amendments that this server supports.
   Whether they are enabled depends on the Rules defined in the validated
   ledger */
std::map<std::string, VoteBehavior> const&
detail::supportedAmendments()
{
    return featureCollections.supportedAmendments();
}

/** Amendments that this server won't vote for by default. */
std::size_t
detail::numDownVotedAmendments()
{
    return featureCollections.numDownVotedAmendments();
}

/** Amendments that this server will vote for by default. */
std::size_t
detail::numUpVotedAmendments()
{
    return featureCollections.numUpVotedAmendments();
}

//------------------------------------------------------------------------------

std::optional<uint256>
getRegisteredFeature(std::string const& name)
{
    return featureCollections.getRegisteredFeature(name);
}

uint256
registerFeature(std::string const& name, Supported support, VoteBehavior vote)
{
    return featureCollections.registerFeature(name, support, vote);
}

// Retired features are in the ledger and have no code controlled by the
// feature. They need to be supported, but do not need to be voted on.
uint256
retireFeature(std::string const& name)
{
    return registerFeature(name, Supported::yes, VoteBehavior::Obsolete);
}

/** Tell FeatureCollections when registration is complete. */
bool
registrationIsDone()
{
    return featureCollections.registrationIsDone();
}

size_t
featureToBitsetIndex(uint256 const& f)
{
    return featureCollections.featureToBitsetIndex(f);
}

uint256
bitsetIndexToFeature(size_t i)
{
    return featureCollections.bitsetIndexToFeature(i);
}

std::string
featureToName(uint256 const& f)
{
    return featureCollections.featureToName(f);
}

#pragma push_macro("REGISTER_FEATURE")
#undef REGISTER_FEATURE

/**
Takes the name of a feature, whether it's supported, and the default vote. Will
register the feature, and create a variable whose name is "feature" plus the
feature name.
*/
#define REGISTER_FEATURE(fName, supported, votebehavior) \
    uint256 const feature##fName =                       \
        registerFeature(#fName, supported, votebehavior)

#pragma push_macro("REGISTER_FIX")
#undef REGISTER_FIX

/**
Takes the name of a feature, whether it's supported, and the default vote. Will
register the feature, and create a variable whose name is the unmodified feature
name.
*/
#define REGISTER_FIX(fName, supported, votebehavior) \
    uint256 const fName = registerFeature(#fName, supported, votebehavior)

// clang-format off

// All known amendments must be registered either here or below with the
// "retired" amendments
REGISTER_FEATURE(OwnerPaysFee,                  Supported::no,  VoteBehavior::DefaultNo);
REGISTER_FIX    (fixTrustLinesToSelf,           Supported::no,  VoteBehavior::DefaultNo);
REGISTER_FEATURE(Flow,                          Supported::yes, VoteBehavior::DefaultYes);
REGISTER_FEATURE(FlowCross,                     Supported::yes, VoteBehavior::DefaultYes);
REGISTER_FIX    (fix1513,                       Supported::yes, VoteBehavior::DefaultYes);
REGISTER_FEATURE(DepositAuth,                   Supported::yes, VoteBehavior::DefaultYes);
REGISTER_FEATURE(Checks,                        Supported::yes, VoteBehavior::DefaultYes);
REGISTER_FIX    (fix1571,                       Supported::yes, VoteBehavior::DefaultYes);
REGISTER_FIX    (fix1543,                       Supported::yes, VoteBehavior::DefaultYes);
REGISTER_FIX    (fix1623,                       Supported::yes, VoteBehavior::DefaultYes);
REGISTER_FEATURE(DepositPreauth,                Supported::yes, VoteBehavior::DefaultYes);
// Use liquidity from strands that consume max offers, but mark as dry
REGISTER_FIX    (fix1515,                       Supported::yes, VoteBehavior::DefaultYes);
REGISTER_FIX    (fix1578,                       Supported::yes, VoteBehavior::DefaultYes);
REGISTER_FEATURE(MultiSignReserve,              Supported::yes, VoteBehavior::DefaultYes);
REGISTER_FIX    (fixTakerDryOfferRemoval,       Supported::yes, VoteBehavior::DefaultYes);
REGISTER_FIX    (fixMasterKeyAsRegularKey,      Supported::yes, VoteBehavior::DefaultYes);
REGISTER_FIX    (fixCheckThreading,             Supported::yes, VoteBehavior::DefaultYes);
REGISTER_FIX    (fixPayChanRecipientOwnerDir,   Supported::yes, VoteBehavior::DefaultYes);
REGISTER_FEATURE(DeletableAccounts,             Supported::yes, VoteBehavior::DefaultNo);
// fixQualityUpperBound should be activated before FlowCross
REGISTER_FIX    (fixQualityUpperBound,          Supported::yes, VoteBehavior::DefaultYes);
REGISTER_FEATURE(RequireFullyCanonicalSig,      Supported::yes, VoteBehavior::DefaultYes);
// fix1781: XRPEndpointSteps should be included in the circular payment check
REGISTER_FIX    (fix1781,                       Supported::yes, VoteBehavior::DefaultYes);
REGISTER_FEATURE(HardenedValidations,           Supported::yes, VoteBehavior::DefaultYes);
REGISTER_FIX    (fixAmendmentMajorityCalc,      Supported::yes, VoteBehavior::DefaultYes);
REGISTER_FEATURE(NegativeUNL,                   Supported::yes, VoteBehavior::DefaultYes);
REGISTER_FEATURE(TicketBatch,                   Supported::yes, VoteBehavior::DefaultYes);
REGISTER_FEATURE(FlowSortStrands,               Supported::yes, VoteBehavior::DefaultYes);
REGISTER_FIX    (fixSTAmountCanonicalize,       Supported::yes, VoteBehavior::DefaultYes);
REGISTER_FIX    (fixRmSmallIncreasedQOffers,    Supported::yes, VoteBehavior::DefaultYes);
REGISTER_FEATURE(CheckCashMakesTrustLine,       Supported::yes, VoteBehavior::DefaultYes);
REGISTER_FEATURE(ExpandedSignerList,            Supported::yes, VoteBehavior::DefaultYes);
REGISTER_FEATURE(NonFungibleTokensV1_1,         Supported::yes, VoteBehavior::DefaultNo);
REGISTER_FIX    (fixRemoveNFTokenAutoTrustLine, Supported::yes, VoteBehavior::DefaultNo);
REGISTER_FEATURE(ImmediateOfferKilled,          Supported::yes, VoteBehavior::DefaultYes);
REGISTER_FEATURE(DisallowIncoming,              Supported::yes, VoteBehavior::DefaultYes);
REGISTER_FEATURE(XRPFees,                       Supported::yes, VoteBehavior::DefaultYes);
REGISTER_FIX    (fixUniversalNumber,            Supported::yes, VoteBehavior::DefaultNo);
REGISTER_FIX    (fixNonFungibleTokensV1_2,      Supported::yes, VoteBehavior::DefaultNo);
REGISTER_FIX    (fixNFTokenRemint,              Supported::yes, VoteBehavior::DefaultNo);
REGISTER_FEATURE(Hooks,                         Supported::yes, VoteBehavior::DefaultYes);
REGISTER_FEATURE(BalanceRewards,                Supported::yes, VoteBehavior::DefaultYes);
REGISTER_FEATURE(PaychanAndEscrowForTokens,     Supported::yes, VoteBehavior::DefaultYes);
REGISTER_FEATURE(URIToken,                      Supported::yes, VoteBehavior::DefaultYes);
REGISTER_FEATURE(Import,                        Supported::yes, VoteBehavior::DefaultYes);
REGISTER_FEATURE(XahauGenesis,                  Supported::yes, VoteBehavior::DefaultYes);
REGISTER_FEATURE(HooksUpdate1,                  Supported::yes, VoteBehavior::DefaultYes);
REGISTER_FIX    (fixXahauV1,                    Supported::yes, VoteBehavior::DefaultNo);
REGISTER_FIX    (fixXahauV2,                    Supported::yes, VoteBehavior::DefaultNo);
REGISTER_FEATURE(Remit,                         Supported::yes, VoteBehavior::DefaultNo);
REGISTER_FEATURE(ZeroB2M,                       Supported::yes, VoteBehavior::DefaultNo);
REGISTER_FIX    (fixNSDelete,                   Supported::yes, VoteBehavior::DefaultNo);
REGISTER_FIX    (fix240819,                     Supported::yes, VoteBehavior::DefaultYes);
REGISTER_FIX    (fixPageCap,                    Supported::yes, VoteBehavior::DefaultYes);
REGISTER_FIX    (fix240911,                     Supported::yes, VoteBehavior::DefaultYes);
REGISTER_FIX    (fixFloatDivide,                Supported::yes, VoteBehavior::DefaultYes);
<<<<<<< HEAD
REGISTER_FIX    (fixReduceImport,               Supported::yes, VoteBehavior::DefaultYes);
=======
REGISTER_FEATURE(JSHooks,                       Supported::yes, VoteBehavior::DefaultNo);
>>>>>>> 211e63c5

// The following amendments are obsolete, but must remain supported
// because they could potentially get enabled.
//
// Obsolete features are (usually) not in the ledger, and may have code
// controlled by the feature. They need to be supported because at some
// time in the past, the feature was supported and votable, but never
// passed. So the feature needs to be supported in case it is ever
// enabled (added to the ledger).
//
// If a feature remains obsolete for long enough that no clients are able
// to vote for it, the feature can be removed (entirely?) from the code.
REGISTER_FEATURE(CryptoConditionsSuite, Supported::yes, VoteBehavior::Obsolete);
REGISTER_FEATURE(NonFungibleTokensV1,   Supported::yes, VoteBehavior::Obsolete);
REGISTER_FIX    (fixNFTokenDirV1,       Supported::yes, VoteBehavior::Obsolete);
REGISTER_FIX    (fixNFTokenNegOffer,    Supported::yes, VoteBehavior::Obsolete);

// The following amendments have been active for at least two years. Their
// pre-amendment code has been removed and the identifiers are deprecated.
// All known amendments and amendments that may appear in a validated
// ledger must be registered either here or above with the "active" amendments
[[deprecated("The referenced amendment has been retired"), maybe_unused]]
uint256 const
    retiredMultiSign         = retireFeature("MultiSign"),
    retiredTrustSetAuth      = retireFeature("TrustSetAuth"),
    retiredFeeEscalation     = retireFeature("FeeEscalation"),
    retiredPayChan           = retireFeature("PayChan"),
    retiredCryptoConditions  = retireFeature("CryptoConditions"),
    retiredTickSize          = retireFeature("TickSize"),
    retiredFix1368           = retireFeature("fix1368"),
    retiredEscrow            = retireFeature("Escrow"),
    retiredFix1373           = retireFeature("fix1373"),
    retiredEnforceInvariants = retireFeature("EnforceInvariants"),
    retiredSortedDirectories = retireFeature("SortedDirectories"),
    retiredFix1201           = retireFeature("fix1201"),
    retiredFix1512           = retireFeature("fix1512"),
    retiredFix1523           = retireFeature("fix1523"),
    retiredFix1528           = retireFeature("fix1528");

// clang-format on

#undef REGISTER_FIX
#pragma pop_macro("REGISTER_FIX")

#undef REGISTER_FEATURE
#pragma pop_macro("REGISTER_FEATURE")

// All of the features should now be registered, since variables in a cpp file
// are initialized from top to bottom.
//
// Use initialization of one final static variable to set
// featureCollections::readOnly.
[[maybe_unused]] static const bool readOnlySet =
    featureCollections.registrationIsDone();

}  // namespace ripple<|MERGE_RESOLUTION|>--- conflicted
+++ resolved
@@ -468,11 +468,8 @@
 REGISTER_FIX    (fixPageCap,                    Supported::yes, VoteBehavior::DefaultYes);
 REGISTER_FIX    (fix240911,                     Supported::yes, VoteBehavior::DefaultYes);
 REGISTER_FIX    (fixFloatDivide,                Supported::yes, VoteBehavior::DefaultYes);
-<<<<<<< HEAD
 REGISTER_FIX    (fixReduceImport,               Supported::yes, VoteBehavior::DefaultYes);
-=======
 REGISTER_FEATURE(JSHooks,                       Supported::yes, VoteBehavior::DefaultNo);
->>>>>>> 211e63c5
 
 // The following amendments are obsolete, but must remain supported
 // because they could potentially get enabled.
