--- conflicted
+++ resolved
@@ -151,17 +151,14 @@
 CONSTRUCT_TYPED_SFIELD(sfBurnedNFTokens,        "BurnedNFTokens",       UINT32,    44);
 CONSTRUCT_TYPED_SFIELD(sfHookStateCount,        "HookStateCount",       UINT32,    45);
 CONSTRUCT_TYPED_SFIELD(sfEmitGeneration,        "EmitGeneration",       UINT32,    46);
-<<<<<<< HEAD
 CONSTRUCT_TYPED_SFIELD(sfLockCount,             "LockCount",            UINT32,    47);
-
+// Two field values of 48 and 49 are reserved for 
+// VoteWeight(AMM), DiscountedFee(AMM)
+
+CONSTRUCT_TYPED_SFIELD(sfFirstNFTokenSequence,  "FirstNFTokenSequence", UINT32,    50);
 CONSTRUCT_TYPED_SFIELD(sfRewardTime,            "RewardTime",           UINT32,    98);
 CONSTRUCT_TYPED_SFIELD(sfRewardLgrFirst,        "RewardLgrFirst",       UINT32,    99);
 CONSTRUCT_TYPED_SFIELD(sfRewardLgrLast,         "RewardLgrLast",        UINT32,   100);
-=======
-// Three field values of 47, 48 and 49 are reserved for 
-// LockCount(Hooks), VoteWeight(AMM), DiscountedFee(AMM)
-CONSTRUCT_TYPED_SFIELD(sfFirstNFTokenSequence,  "FirstNFTokenSequence", UINT32,    50);
->>>>>>> f191c911
 
 // 64-bit integers (common)
 CONSTRUCT_TYPED_SFIELD(sfIndexNext,             "IndexNext",            UINT64,     1);
