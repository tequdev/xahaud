//------------------------------------------------------------------------------
/*
    This file is part of rippled: https://github.com/ripple/rippled
    Copyright (c) 2012, 2013 Ripple Labs Inc.

    Permission to use, copy, modify, and/or distribute this software for any
    purpose  with  or without fee is hereby granted, provided that the above
    copyright notice and this permission notice appear in all copies.

    THE  SOFTWARE IS PROVIDED "AS IS" AND THE AUTHOR DISCLAIMS ALL WARRANTIES
    WITH  REGARD  TO  THIS  SOFTWARE  INCLUDING  ALL  IMPLIED  WARRANTIES  OF
    MERCHANTABILITY  AND  FITNESS. IN NO EVENT SHALL THE AUTHOR BE LIABLE FOR
    ANY  SPECIAL ,  DIRECT, INDIRECT, OR CONSEQUENTIAL DAMAGES OR ANY DAMAGES
    WHATSOEVER  RESULTING  FROM  LOSS  OF USE, DATA OR PROFITS, WHETHER IN AN
    ACTION  OF  CONTRACT, NEGLIGENCE OR OTHER TORTIOUS ACTION, ARISING OUT OF
    OR IN CONNECTION WITH THE USE OR PERFORMANCE OF THIS SOFTWARE.
*/
//==============================================================================

#include <ripple/protocol/LedgerFormats.h>
#include <ripple/protocol/jss.h>
#include <utility>

namespace ripple {

LedgerFormats::LedgerFormats()
{
    // clang-format off
    // Fields shared by all ledger formats:
    static const std::initializer_list<SOElement> commonFields{
        {sfLedgerIndex,              soeOPTIONAL},
        {sfLedgerEntryType,          soeREQUIRED},
        {sfFlags,                    soeREQUIRED},
    };

    add(jss::AccountRoot,
        ltACCOUNT_ROOT,
        {
            {sfAccount,              soeREQUIRED},
            {sfSequence,             soeREQUIRED},
            {sfBalance,              soeREQUIRED},
            {sfOwnerCount,           soeREQUIRED},
            {sfPreviousTxnID,        soeREQUIRED},
            {sfPreviousTxnLgrSeq,    soeREQUIRED},
            {sfAccountTxnID,         soeOPTIONAL},
            {sfRegularKey,           soeOPTIONAL},
            {sfEmailHash,            soeOPTIONAL},
            {sfWalletLocator,        soeOPTIONAL},
            {sfWalletSize,           soeOPTIONAL},
            {sfMessageKey,           soeOPTIONAL},
            {sfTransferRate,         soeOPTIONAL},
            {sfDomain,               soeOPTIONAL},
            {sfTickSize,             soeOPTIONAL},
            {sfTicketCount,          soeOPTIONAL},
            {sfNFTokenMinter,        soeOPTIONAL},
            {sfMintedNFTokens,       soeDEFAULT},
            {sfBurnedNFTokens,       soeDEFAULT},
<<<<<<< HEAD
            {sfHookStateCount,       soeOPTIONAL},
            {sfHookNamespaces,       soeOPTIONAL},
            {sfRewardLgrFirst,       soeOPTIONAL},
            {sfRewardLgrLast,        soeOPTIONAL},
            {sfRewardTime,           soeOPTIONAL},
            {sfRewardAccumulator,    soeOPTIONAL}
=======
            {sfFirstNFTokenSequence, soeOPTIONAL},
>>>>>>> f191c911
        },
        commonFields);

    add(jss::DirectoryNode,
        ltDIR_NODE,
        {
            {sfOwner,                soeOPTIONAL},  // for owner directories
            {sfTakerPaysCurrency,    soeOPTIONAL},  // order book directories
            {sfTakerPaysIssuer,      soeOPTIONAL},  // order book directories
            {sfTakerGetsCurrency,    soeOPTIONAL},  // order book directories
            {sfTakerGetsIssuer,      soeOPTIONAL},  // order book directories
            {sfExchangeRate,         soeOPTIONAL},  // order book directories
            {sfReferenceCount,       soeOPTIONAL},  // for hook state directories
            {sfIndexes,              soeREQUIRED},
            {sfRootIndex,            soeREQUIRED},
            {sfIndexNext,            soeOPTIONAL},
            {sfIndexPrevious,        soeOPTIONAL},
            {sfNFTokenID,            soeOPTIONAL},
        },
        commonFields);

    add(jss::Offer,
        ltOFFER,
        {
            {sfAccount,              soeREQUIRED},
            {sfSequence,             soeREQUIRED},
            {sfTakerPays,            soeREQUIRED},
            {sfTakerGets,            soeREQUIRED},
            {sfBookDirectory,        soeREQUIRED},
            {sfBookNode,             soeREQUIRED},
            {sfOwnerNode,            soeREQUIRED},
            {sfPreviousTxnID,        soeREQUIRED},
            {sfPreviousTxnLgrSeq,    soeREQUIRED},
            {sfExpiration,           soeOPTIONAL},
        },
        commonFields);

    add(jss::RippleState,
        ltRIPPLE_STATE,
        {
            {sfBalance,              soeREQUIRED},
            {sfLowLimit,             soeREQUIRED},
            {sfHighLimit,            soeREQUIRED},
            {sfPreviousTxnID,        soeREQUIRED},
            {sfPreviousTxnLgrSeq,    soeREQUIRED},
            {sfLowNode,              soeOPTIONAL},
            {sfLowQualityIn,         soeOPTIONAL},
            {sfLowQualityOut,        soeOPTIONAL},
            {sfHighNode,             soeOPTIONAL},
            {sfHighQualityIn,        soeOPTIONAL},
            {sfHighQualityOut,       soeOPTIONAL},
            {sfLockedBalance,        soeOPTIONAL},
            {sfLockCount,            soeOPTIONAL},
        },
        commonFields);

    add(jss::Escrow,
        ltESCROW,
        {
            {sfAccount,              soeREQUIRED},
            {sfDestination,          soeREQUIRED},
            {sfAmount,               soeREQUIRED},
            {sfTransferRate,         soeREQUIRED},
            {sfCondition,            soeOPTIONAL},
            {sfCancelAfter,          soeOPTIONAL},
            {sfFinishAfter,          soeOPTIONAL},
            {sfSourceTag,            soeOPTIONAL},
            {sfDestinationTag,       soeOPTIONAL},
            {sfDestinationNode,      soeOPTIONAL},
            {sfOwnerNode,            soeREQUIRED},
            {sfPreviousTxnID,        soeREQUIRED},
            {sfPreviousTxnLgrSeq,    soeREQUIRED},
        },
        commonFields);

    add(jss::LedgerHashes,
        ltLEDGER_HASHES,
        {
            {sfFirstLedgerSequence,  soeOPTIONAL},
            {sfLastLedgerSequence,   soeOPTIONAL},
            {sfHashes,               soeREQUIRED},
        },
        commonFields);

    add(jss::Amendments,
        ltAMENDMENTS,
        {
            {sfAmendments,           soeOPTIONAL},  // Enabled
            {sfMajorities,           soeOPTIONAL},
        },
        commonFields);

    add(jss::FeeSettings,
        ltFEE_SETTINGS,
        {
            // Old version uses raw numbers
            {sfBaseFee,              soeOPTIONAL},
            {sfReferenceFeeUnits,    soeOPTIONAL},
            {sfReserveBase,          soeOPTIONAL},
            {sfReserveIncrement,     soeOPTIONAL},
            // New version uses Amounts
            {sfBaseFeeDrops,           soeOPTIONAL},
            {sfReserveBaseDrops,       soeOPTIONAL},
            {sfReserveIncrementDrops,  soeOPTIONAL},
        },
        commonFields);

    add(jss::Ticket,
        ltTICKET,
        {
            {sfAccount,              soeREQUIRED},
            {sfOwnerNode,            soeREQUIRED},
            {sfTicketSequence,       soeREQUIRED},
            {sfPreviousTxnID,        soeREQUIRED},
            {sfPreviousTxnLgrSeq,    soeREQUIRED},
        },
        commonFields);

    // All fields are soeREQUIRED because there is always a
    // SignerEntries.  If there are no SignerEntries the node is deleted.
    add(jss::SignerList,
        ltSIGNER_LIST,
        {
            {sfOwnerNode,            soeREQUIRED},
            {sfSignerQuorum,         soeREQUIRED},
            {sfSignerEntries,        soeREQUIRED},
            {sfSignerListID,         soeREQUIRED},
            {sfPreviousTxnID,        soeREQUIRED},
            {sfPreviousTxnLgrSeq,    soeREQUIRED},
        },
        commonFields);

    add(jss::Hook,
        ltHOOK,
        {
            {sfAccount, soeOPTIONAL},
            {sfOwnerNode, soeREQUIRED},
            {sfPreviousTxnID, soeREQUIRED},
            {sfPreviousTxnLgrSeq, soeREQUIRED},
            {sfHooks, soeREQUIRED} 
        },
        commonFields);

    add(jss::HookDefinition,
        ltHOOK_DEFINITION,
        {
            {sfHookHash, soeREQUIRED},
            {sfHookOn, soeREQUIRED},  
            {sfHookNamespace, soeREQUIRED},
            {sfHookParameters, soeREQUIRED},
            {sfHookApiVersion, soeREQUIRED},  
            {sfCreateCode, soeREQUIRED},
            {sfHookSetTxnID, soeREQUIRED},
            {sfReferenceCount, soeREQUIRED},
            {sfFee, soeREQUIRED},
            {sfHookCallbackFee, soeOPTIONAL}
        },
        commonFields);

    add(jss::HookState,
        ltHOOK_STATE,
        {
            {sfOwnerNode, soeREQUIRED},   
            {sfHookStateKey, soeREQUIRED},
            {sfHookStateData, soeREQUIRED},
        },
        commonFields);

    add(jss::PayChannel,
        ltPAYCHAN,
        {
            {sfAccount,              soeREQUIRED},
            {sfDestination,          soeREQUIRED},
            {sfAmount,               soeREQUIRED},
            {sfBalance,              soeREQUIRED},
            {sfPublicKey,            soeREQUIRED},
            {sfSettleDelay,          soeREQUIRED},
            {sfTransferRate,         soeREQUIRED},
            {sfExpiration,           soeOPTIONAL},
            {sfCancelAfter,          soeOPTIONAL},
            {sfSourceTag,            soeOPTIONAL},
            {sfDestinationTag,       soeOPTIONAL},
            {sfDestinationNode,      soeOPTIONAL},
            {sfOwnerNode,            soeREQUIRED},
            {sfPreviousTxnID,        soeREQUIRED},
            {sfPreviousTxnLgrSeq,    soeREQUIRED},
        },
        commonFields);

    add(jss::Check,
        ltCHECK,
        {
            {sfAccount,              soeREQUIRED},
            {sfDestination,          soeREQUIRED},
            {sfSendMax,              soeREQUIRED},
            {sfSequence,             soeREQUIRED},
            {sfOwnerNode,            soeREQUIRED},
            {sfDestinationNode,      soeREQUIRED},
            {sfExpiration,           soeOPTIONAL},
            {sfInvoiceID,            soeOPTIONAL},
            {sfSourceTag,            soeOPTIONAL},
            {sfDestinationTag,       soeOPTIONAL},
            {sfPreviousTxnID,        soeREQUIRED},
            {sfPreviousTxnLgrSeq,    soeREQUIRED},
        },
        commonFields);

    add(jss::DepositPreauth,
        ltDEPOSIT_PREAUTH,
        {
            {sfAccount,              soeREQUIRED},
            {sfAuthorize,            soeREQUIRED},
            {sfOwnerNode,            soeREQUIRED},
            {sfPreviousTxnID,        soeREQUIRED},
            {sfPreviousTxnLgrSeq,    soeREQUIRED},
        },
        commonFields);

    add(jss::NegativeUNL,
        ltNEGATIVE_UNL,
        {
            {sfDisabledValidators,   soeOPTIONAL},
            {sfValidatorToDisable,   soeOPTIONAL},
            {sfValidatorToReEnable,  soeOPTIONAL},
        },
        commonFields);

    add(jss::EmittedTxn,
        ltEMITTED_TXN,
        {
            {sfEmittedTxn, soeOPTIONAL},
            {sfOwnerNode, soeREQUIRED},
        },
        commonFields);
    
    add(jss::NFTokenPage,
        ltNFTOKEN_PAGE,
        {
            {sfPreviousPageMin,      soeOPTIONAL},
            {sfNextPageMin,          soeOPTIONAL},
            {sfNFTokens,             soeREQUIRED},
            {sfPreviousTxnID,        soeREQUIRED},
            {sfPreviousTxnLgrSeq,    soeREQUIRED}
        },
        commonFields);

    add(jss::NFTokenOffer,
        ltNFTOKEN_OFFER,
        {
            {sfOwner,                soeREQUIRED},
            {sfNFTokenID,            soeREQUIRED},
            {sfAmount,               soeREQUIRED},
            {sfOwnerNode,            soeREQUIRED},
            {sfNFTokenOfferNode,     soeREQUIRED},
            {sfDestination,          soeOPTIONAL},
            {sfExpiration,           soeOPTIONAL},
            {sfPreviousTxnID,        soeREQUIRED},
            {sfPreviousTxnLgrSeq,    soeREQUIRED}
        },
        commonFields);

    add(jss::URIToken,
        ltURI_TOKEN,
        {
            {sfOwner,                soeREQUIRED},
            {sfOwnerNode,            soeREQUIRED},
            {sfIssuer,               soeREQUIRED},
            {sfURI,                  soeREQUIRED},
            {sfDigest,               soeOPTIONAL},
            {sfAmount,               soeOPTIONAL},
            {sfDestination,          soeOPTIONAL},
            {sfPreviousTxnID,        soeREQUIRED},
            {sfPreviousTxnLgrSeq,    soeREQUIRED}
        },
        commonFields);

    // clang-format on
}

LedgerFormats const&
LedgerFormats::getInstance()
{
    static LedgerFormats instance;
    return instance;
}

}  // namespace ripple<|MERGE_RESOLUTION|>--- conflicted
+++ resolved
@@ -55,16 +55,13 @@
             {sfNFTokenMinter,        soeOPTIONAL},
             {sfMintedNFTokens,       soeDEFAULT},
             {sfBurnedNFTokens,       soeDEFAULT},
-<<<<<<< HEAD
             {sfHookStateCount,       soeOPTIONAL},
             {sfHookNamespaces,       soeOPTIONAL},
             {sfRewardLgrFirst,       soeOPTIONAL},
             {sfRewardLgrLast,        soeOPTIONAL},
             {sfRewardTime,           soeOPTIONAL},
             {sfRewardAccumulator,    soeOPTIONAL}
-=======
             {sfFirstNFTokenSequence, soeOPTIONAL},
->>>>>>> f191c911
         },
         commonFields);
 
