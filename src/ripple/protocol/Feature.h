--- conflicted
+++ resolved
@@ -74,7 +74,7 @@
 // Feature.cpp. Because it's only used to reserve storage, and determine how
 // large to make the FeatureBitset, it MAY be larger. It MUST NOT be less than
 // the actual number of amendments. A LogicError on startup will verify this.
-static constexpr std::size_t numFeatures = 53;
+static constexpr std::size_t numFeatures = 54;
 
 /** Amendments that this server supports and the default voting behavior.
    Whether they are enabled depends on the Rules defined in the validated
@@ -333,9 +333,6 @@
 extern uint256 const fixRmSmallIncreasedQOffers;
 extern uint256 const featureCheckCashMakesTrustLine;
 extern uint256 const featureNonFungibleTokensV1;
-<<<<<<< HEAD
-extern uint256 const featurePaychanAndEscrowForTokens;
-=======
 extern uint256 const featureExpandedSignerList;
 extern uint256 const fixNFTokenDirV1;
 extern uint256 const fixNFTokenNegOffer;
@@ -343,7 +340,7 @@
 extern uint256 const fixTrustLinesToSelf;
 extern uint256 const fixRemoveNFTokenAutoTrustLine;
 extern uint256 const featureImmediateOfferKilled;
->>>>>>> df1300fb
+extern uint256 const featurePaychanAndEscrowForTokens;
 
 }  // namespace ripple
 
