--- conflicted
+++ resolved
@@ -126,10 +126,9 @@
 constexpr std::uint32_t const tfTransferable           = 0x00000008;
 constexpr std::uint32_t const tfStrongTSH              = 0x00008000;
 
-<<<<<<< HEAD
-constexpr std::uint32_t const tfNFTokenMintMask =
+constexpr std::uint32_t const tfNFTokenMintOldMask =
     ~(tfUniversal | tfBurnable | tfOnlyXRP | tfTrustLine | tfTransferable | tfStrongTSH);
-=======
+
 // Prior to fixRemoveNFTokenAutoTrustLine, transfer of an NFToken between
 // accounts allowed a TrustLine to be added to the issuer of that token
 // without explicit permission from that issuer.  This was enabled by
@@ -143,12 +142,9 @@
 // The fixRemoveNFTokenAutoTrustLine amendment disables minting with the
 // tfTrustLine flag as a way to prevent the attack.  But until the
 // amendment passes we still need to keep the old behavior available.
-constexpr std::uint32_t const tfNFTokenMintOldMask =
-    ~(tfUniversal | tfBurnable | tfOnlyXRP | tfTrustLine | tfTransferable);
->>>>>>> 87fe4114
 
 constexpr std::uint32_t const tfNFTokenMintMask =
-    ~(tfUniversal | tfBurnable | tfOnlyXRP | tfTransferable);
+    ~(tfUniversal | tfBurnable | tfOnlyXRP | tfTransferable | tfStrongTSH);
 
 // NFTokenCreateOffer flags:
 constexpr std::uint32_t const tfSellNFToken            = 0x00000001;
