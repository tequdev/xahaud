//------------------------------------------------------------------------------
/*
    This file is part of rippled: https://github.com/ripple/rippled
    Copyright (c) 2012 - 2019 Ripple Labs Inc.

    Permission to use, copy, modify, and/or distribute this software for any
    purpose  with  or without fee is hereby granted, provided that the above
    copyright notice and this permission notice appear in all copies.

    THE  SOFTWARE IS PROVIDED "AS IS" AND THE AUTHOR DISCLAIMS ALL WARRANTIES
    WITH  REGARD  TO  THIS  SOFTWARE  INCLUDING  ALL  IMPLIED  WARRANTIES  OF
    MERCHANTABILITY  AND  FITNESS. IN NO EVENT SHALL THE AUTHOR BE LIABLE FOR
    ANY  SPECIAL ,  DIRECT, INDIRECT, OR CONSEQUENTIAL DAMAGES OR ANY DAMAGES
    WHATSOEVER  RESULTING  FROM  LOSS  OF USE, DATA OR PROFITS, WHETHER IN AN
    ACTION  OF  CONTRACT, NEGLIGENCE OR OTHER TORTIOUS ACTION, ARISING OUT OF
    OR IN CONNECTION WITH THE USE OR PERFORMANCE OF THIS SOFTWARE.
*/
//==============================================================================

#ifndef RIPPLE_PROTOCOL_TER_H_INCLUDED
#define RIPPLE_PROTOCOL_TER_H_INCLUDED

#include <ripple/basics/safe_cast.h>
#include <ripple/json/json_value.h>

#include <optional>
#include <ostream>
#include <string>

namespace ripple {

// See https://xrpl.org/transaction-results.html
//
// "Transaction Engine Result"
// or Transaction ERror.
//
using TERUnderlyingType = int;

//------------------------------------------------------------------------------

enum TELcodes : TERUnderlyingType {
    // Note: Range is stable.
    // Exact numbers are used in ripple-binary-codec:
    //     https://github.com/ripple/ripple-binary-codec/blob/master/src/enums/definitions.json
    // Use tokens.

    // -399 .. -300: L Local error (transaction fee inadequate, exceeds local
    // limit) Only valid during non-consensus processing. Implications:
    // - Not forwarded
    // - No fee check
    telLOCAL_ERROR = -399,
    telBAD_DOMAIN,
    telBAD_PATH_COUNT,
    telBAD_PUBLIC_KEY,
    telFAILED_PROCESSING,
    telINSUF_FEE_P,
    telNO_DST_PARTIAL,
    telCAN_NOT_QUEUE,
    telCAN_NOT_QUEUE_BALANCE,
    telCAN_NOT_QUEUE_BLOCKS,
    telCAN_NOT_QUEUE_BLOCKED,
    telCAN_NOT_QUEUE_FEE,
    telCAN_NOT_QUEUE_FULL,
};

//------------------------------------------------------------------------------

enum TEMcodes : TERUnderlyingType {
    // Note: Range is stable.
    // Exact numbers are used in ripple-binary-codec:
    //     https://github.com/ripple/ripple-binary-codec/blob/master/src/enums/definitions.json
    // Use tokens.

    // -299 .. -200: M Malformed (bad signature)
    // Causes:
    // - Transaction corrupt.
    // Implications:
    // - Not applied
    // - Not forwarded
    // - Reject
    // - Cannot succeed in any imagined ledger.
    temMALFORMED = -299,

    temBAD_AMOUNT,
    temBAD_CURRENCY,
    temBAD_EXPIRATION,
    temBAD_FEE,
    temBAD_ISSUER,
    temBAD_LIMIT,
    temBAD_OFFER,
    temBAD_PATH,
    temBAD_PATH_LOOP,
    temBAD_REGKEY,
    temBAD_SEND_XRP_LIMIT,
    temBAD_SEND_XRP_MAX,
    temBAD_SEND_XRP_NO_DIRECT,
    temBAD_SEND_XRP_PARTIAL,
    temBAD_SEND_XRP_PATHS,
    temBAD_SEQUENCE,
    temBAD_SIGNATURE,
    temBAD_SRC_ACCOUNT,
    temBAD_TRANSFER_RATE,
    temDST_IS_SRC,
    temDST_NEEDED,
    temINVALID,
    temINVALID_FLAG,
    temREDUNDANT,
    temRIPPLE_EMPTY,
    temDISABLED,
    temBAD_SIGNER,
    temBAD_QUORUM,
    temBAD_WEIGHT,
    temBAD_TICK_SIZE,
    temINVALID_ACCOUNT_ID,
    temCANNOT_PREAUTH_SELF,
    temINVALID_COUNT,
    temHOOK_DATA_TOO_LARGE,
    temHOOK_REJECTED,

    temUNCERTAIN,  // An internal intermediate result; should never be returned.
    temUNKNOWN,    // An internal intermediate result; should never be returned.

    temSEQ_AND_TICKET,
    temBAD_NFTOKEN_TRANSFER_FEE,
};

//------------------------------------------------------------------------------

enum TEFcodes : TERUnderlyingType {
    // Note: Range is stable.
    // Exact numbers are used in ripple-binary-codec:
    //     https://github.com/ripple/ripple-binary-codec/blob/master/src/enums/definitions.json
    // Use tokens.

    // -199 .. -100: F
    //    Failure (sequence number previously used)
    //
    // Causes:
    // - Transaction cannot succeed because of ledger state.
    // - Unexpected ledger state.
    // - C++ exception.
    //
    // Implications:
    // - Not applied
    // - Not forwarded
    // - Could succeed in an imagined ledger.
    tefFAILURE = -199,
    tefALREADY,
    tefBAD_ADD_AUTH,
    tefBAD_AUTH,
    tefBAD_LEDGER,
    tefCREATED,
    tefEXCEPTION,
    tefINTERNAL,
    tefNO_AUTH_REQUIRED,  // Can't set auth if auth is not required.
    tefPAST_SEQ,
    tefWRONG_PRIOR,
    tefMASTER_DISABLED,
    tefMAX_LEDGER,
    tefBAD_SIGNATURE,
    tefBAD_QUORUM,
    tefNOT_MULTI_SIGNING,
    tefBAD_AUTH_MASTER,
    tefINVARIANT_FAILED,
    tefTOO_BIG,
    tefNO_TICKET,
    tefNFTOKEN_IS_NOT_TRANSFERABLE,
};

//------------------------------------------------------------------------------

enum TERcodes : TERUnderlyingType {
    // Note: Range is stable.
    // Exact numbers are used in ripple-binary-codec:
    //     https://github.com/ripple/ripple-binary-codec/blob/master/src/enums/definitions.json
    // Use tokens.

    // -99 .. -1: R Retry
    //   sequence too high, no funds for txn fee, originating -account
    //   non-existent
    //
    // Cause:
    //   Prior application of another, possibly non-existent, transaction could
    //   allow this transaction to succeed.
    //
    // Implications:
    // - Not applied
    // - May be forwarded
    //   - Results indicating the txn was forwarded: terQUEUED
    //   - All others are not forwarded.
    // - Might succeed later
    // - Hold
    // - Makes hole in sequence which jams transactions.
    terRETRY = -99,
    terFUNDS_SPENT,  // DEPRECATED.
    terINSUF_FEE_B,  // Can't pay fee, therefore don't burden network.
    terNO_ACCOUNT,   // Can't pay fee, therefore don't burden network.
    terNO_AUTH,      // Not authorized to hold IOUs.
    terNO_LINE,      // Internal flag.
    terOWNERS,       // Can't succeed with non-zero owner count.
    terPRE_SEQ,      // Can't pay fee, no point in forwarding, so don't
                     // burden network.
    terLAST,         // DEPRECATED.
    terNO_RIPPLE,    // Rippling not allowed
    terQUEUED,       // Transaction is being held in TxQ until fee drops
    terPRE_TICKET,   // Ticket is not yet in ledger but might be on its way
    terNO_HOOK       // Transaction requires a non-existent hook definition (referenced by sfHookHash)
};

//------------------------------------------------------------------------------

enum TEScodes : TERUnderlyingType {
    // Note: Exact number must stay stable.  This code is stored by value
    // in metadata for historic transactions.

    // 0: S Success (success)
    // Causes:
    // - Success.
    // Implications:
    // - Applied
    // - Forwarded
    tesSUCCESS = 0
};

//------------------------------------------------------------------------------

enum TECcodes : TERUnderlyingType {
    // Note: Exact numbers must stay stable.  These codes are stored by
    // value in metadata for historic transactions.

    // 100 .. 255 C
    //   Claim fee only (ripple transaction with no good paths, pay to
    //   non-existent account, no path)
    //
    // Causes:
    // - Success, but does not achieve optimal result.
    // - Invalid transaction or no effect, but claim fee to use the sequence
    //   number.
    //
    // Implications:
    // - Applied
    // - Forwarded
    //
    // Only allowed as a return code of appliedTransaction when !tapRETRY.
    // Otherwise, treated as terRETRY.
    //
    // DO NOT CHANGE THESE NUMBERS: They appear in ledger meta data.
    tecCLAIM = 100,
    tecPATH_PARTIAL = 101,
    tecUNFUNDED_ADD = 102,  // Unused legacy code
    tecUNFUNDED_OFFER = 103,
    tecUNFUNDED_PAYMENT = 104,
    tecFAILED_PROCESSING = 105,
    tecDIR_FULL = 121,
    tecINSUF_RESERVE_LINE = 122,
    tecINSUF_RESERVE_OFFER = 123,
    tecNO_DST = 124,
    tecNO_DST_INSUF_XRP = 125,
    tecNO_LINE_INSUF_RESERVE = 126,
    tecNO_LINE_REDUNDANT = 127,
    tecPATH_DRY = 128,
    tecUNFUNDED = 129,
    tecNO_ALTERNATIVE_KEY = 130,
    tecNO_REGULAR_KEY = 131,
    tecOWNERS = 132,
    tecNO_ISSUER = 133,
    tecNO_AUTH = 134,
    tecNO_LINE = 135,
    tecINSUFF_FEE = 136,
    tecFROZEN = 137,
    tecNO_TARGET = 138,
    tecNO_PERMISSION = 139,
    tecNO_ENTRY = 140,
    tecINSUFFICIENT_RESERVE = 141,
    tecNEED_MASTER_KEY = 142,
    tecDST_TAG_NEEDED = 143,
    tecINTERNAL = 144,
    tecOVERSIZE = 145,
    tecCRYPTOCONDITION_ERROR = 146,
    tecINVARIANT_FAILED = 147,
    tecEXPIRED = 148,
    tecDUPLICATE = 149,
    tecKILLED = 150,
    tecHAS_OBLIGATIONS = 151,
    tecTOO_SOON = 152,
    tecHOOK_REJECTED = 153,
    tecMAX_SEQUENCE_REACHED = 154,
    tecNO_SUITABLE_NFTOKEN_PAGE = 155,
    tecNFTOKEN_BUY_SELL_MISMATCH = 156,
    tecNFTOKEN_OFFER_TYPE_MISMATCH = 157,
    tecCANT_ACCEPT_OWN_NFTOKEN_OFFER = 158,
    tecINSUFFICIENT_FUNDS = 159,
    tecOBJECT_NOT_FOUND = 160,
    tecINSUFFICIENT_PAYMENT = 161,
<<<<<<< HEAD
    tecREQUIRES_FLAG = 162,
=======
    tecPRECISION_LOSS = 162,
>>>>>>> 3dab797f
};

//------------------------------------------------------------------------------

// For generic purposes, a free function that returns the value of a TE*codes.
constexpr TERUnderlyingType
TERtoInt(TELcodes v)
{
    return safe_cast<TERUnderlyingType>(v);
}

constexpr TERUnderlyingType
TERtoInt(TEMcodes v)
{
    return safe_cast<TERUnderlyingType>(v);
}

constexpr TERUnderlyingType
TERtoInt(TEFcodes v)
{
    return safe_cast<TERUnderlyingType>(v);
}

constexpr TERUnderlyingType
TERtoInt(TERcodes v)
{
    return safe_cast<TERUnderlyingType>(v);
}

constexpr TERUnderlyingType
TERtoInt(TEScodes v)
{
    return safe_cast<TERUnderlyingType>(v);
}

constexpr TERUnderlyingType
TERtoInt(TECcodes v)
{
    return safe_cast<TERUnderlyingType>(v);
}

//------------------------------------------------------------------------------
// Template class that is specific to selected ranges of error codes.  The
// Trait tells std::enable_if which ranges are allowed.
template <template <typename> class Trait>
class TERSubset
{
    TERUnderlyingType code_;

public:
    // Constructors
    constexpr TERSubset() : code_(tesSUCCESS)
    {
    }
    constexpr TERSubset(TERSubset const& rhs) = default;
    constexpr TERSubset(TERSubset&& rhs) = default;

private:
    constexpr explicit TERSubset(int rhs) : code_(rhs)
    {
    }

public:
    static constexpr TERSubset
    fromInt(int from)
    {
        return TERSubset(from);
    }

    // Trait tells enable_if which types are allowed for construction.
    template <
        typename T,
        typename = std::enable_if_t<
            Trait<std::remove_cv_t<std::remove_reference_t<T>>>::value>>
    constexpr TERSubset(T rhs) : code_(TERtoInt(rhs))
    {
    }

    // Assignment
    constexpr TERSubset&
    operator=(TERSubset const& rhs) = default;
    constexpr TERSubset&
    operator=(TERSubset&& rhs) = default;

    // Trait tells enable_if which types are allowed for assignment.
    template <typename T>
    constexpr auto
    operator=(T rhs) -> std::enable_if_t<Trait<T>::value, TERSubset&>
    {
        code_ = TERtoInt(rhs);
        return *this;
    }

    // Conversion to bool.
    explicit operator bool() const
    {
        return code_ != tesSUCCESS;
    }

    // Conversion to Json::Value allows assignment to Json::Objects
    // without casting.
    operator Json::Value() const
    {
        return Json::Value{code_};
    }

    // Streaming operator.
    friend std::ostream&
    operator<<(std::ostream& os, TERSubset const& rhs)
    {
        return os << rhs.code_;
    }

    // Return the underlying value.  Not a member so similarly named free
    // functions can do the same work for the enums.
    //
    // It's worth noting that an explicit conversion operator was considered
    // and rejected.  Consider this case, taken from Status.h
    //
    // class Status {
    //     int code_;
    // public:
    //     Status (TER ter)
    //     : code_ (ter) {}
    // }
    //
    // This code compiles with no errors or warnings if TER has an explicit
    // (unnamed) conversion to int.  To avoid silent conversions like these
    // we provide (only) a named conversion.
    friend constexpr TERUnderlyingType
    TERtoInt(TERSubset v)
    {
        return v.code_;
    }
};

// Comparison operators.
// Only enabled if both arguments return int if TERtiInt is called with them.
template <typename L, typename R>
constexpr auto
operator==(L const& lhs, R const& rhs) -> std::enable_if_t<
    std::is_same<decltype(TERtoInt(lhs)), int>::value &&
        std::is_same<decltype(TERtoInt(rhs)), int>::value,
    bool>
{
    return TERtoInt(lhs) == TERtoInt(rhs);
}

template <typename L, typename R>
constexpr auto
operator!=(L const& lhs, R const& rhs) -> std::enable_if_t<
    std::is_same<decltype(TERtoInt(lhs)), int>::value &&
        std::is_same<decltype(TERtoInt(rhs)), int>::value,
    bool>
{
    return TERtoInt(lhs) != TERtoInt(rhs);
}

template <typename L, typename R>
constexpr auto
operator<(L const& lhs, R const& rhs) -> std::enable_if_t<
    std::is_same<decltype(TERtoInt(lhs)), int>::value &&
        std::is_same<decltype(TERtoInt(rhs)), int>::value,
    bool>
{
    return TERtoInt(lhs) < TERtoInt(rhs);
}

template <typename L, typename R>
constexpr auto
operator<=(L const& lhs, R const& rhs) -> std::enable_if_t<
    std::is_same<decltype(TERtoInt(lhs)), int>::value &&
        std::is_same<decltype(TERtoInt(rhs)), int>::value,
    bool>
{
    return TERtoInt(lhs) <= TERtoInt(rhs);
}

template <typename L, typename R>
constexpr auto
operator>(L const& lhs, R const& rhs) -> std::enable_if_t<
    std::is_same<decltype(TERtoInt(lhs)), int>::value &&
        std::is_same<decltype(TERtoInt(rhs)), int>::value,
    bool>
{
    return TERtoInt(lhs) > TERtoInt(rhs);
}

template <typename L, typename R>
constexpr auto
operator>=(L const& lhs, R const& rhs) -> std::enable_if_t<
    std::is_same<decltype(TERtoInt(lhs)), int>::value &&
        std::is_same<decltype(TERtoInt(rhs)), int>::value,
    bool>
{
    return TERtoInt(lhs) >= TERtoInt(rhs);
}

//------------------------------------------------------------------------------

// Use traits to build a TERSubset that can convert from any of the TE*codes
// enums *except* TECcodes: NotTEC

// NOTE: NotTEC is useful for codes returned by preflight in transactors.
// Preflight checks occur prior to signature checking.  If preflight returned
// a tec code, then a malicious user could submit a transaction with a very
// large fee and have that fee charged against an account without using that
// account's valid signature.
template <typename FROM>
class CanCvtToNotTEC : public std::false_type
{
};
template <>
class CanCvtToNotTEC<TELcodes> : public std::true_type
{
};
template <>
class CanCvtToNotTEC<TEMcodes> : public std::true_type
{
};
template <>
class CanCvtToNotTEC<TEFcodes> : public std::true_type
{
};
template <>
class CanCvtToNotTEC<TERcodes> : public std::true_type
{
};
template <>
class CanCvtToNotTEC<TEScodes> : public std::true_type
{
};

using NotTEC = TERSubset<CanCvtToNotTEC>;

//------------------------------------------------------------------------------

// Use traits to build a TERSubset that can convert from any of the TE*codes
// enums as well as from NotTEC.
template <typename FROM>
class CanCvtToTER : public std::false_type
{
};
template <>
class CanCvtToTER<TELcodes> : public std::true_type
{
};
template <>
class CanCvtToTER<TEMcodes> : public std::true_type
{
};
template <>
class CanCvtToTER<TEFcodes> : public std::true_type
{
};
template <>
class CanCvtToTER<TERcodes> : public std::true_type
{
};
template <>
class CanCvtToTER<TEScodes> : public std::true_type
{
};
template <>
class CanCvtToTER<TECcodes> : public std::true_type
{
};
template <>
class CanCvtToTER<NotTEC> : public std::true_type
{
};

// TER allows all of the subsets.
using TER = TERSubset<CanCvtToTER>;

//------------------------------------------------------------------------------

inline bool
isTelLocal(TER x)
{
    return ((x) >= telLOCAL_ERROR && (x) < temMALFORMED);
}

inline bool
isTemMalformed(TER x)
{
    return ((x) >= temMALFORMED && (x) < tefFAILURE);
}

inline bool
isTefFailure(TER x)
{
    return ((x) >= tefFAILURE && (x) < terRETRY);
}

inline bool
isTerRetry(TER x)
{
    return ((x) >= terRETRY && (x) < tesSUCCESS);
}

inline bool
isTesSuccess(TER x)
{
    return ((x) == tesSUCCESS);
}

inline bool
isTecClaim(TER x)
{
    return ((x) >= tecCLAIM);
}

bool
transResultInfo(TER code, std::string& token, std::string& text);

std::string
transToken(TER code);

std::string
transHuman(TER code);

std::optional<TER>
transCode(std::string const& token);

}  // namespace ripple

#endif<|MERGE_RESOLUTION|>--- conflicted
+++ resolved
@@ -292,11 +292,8 @@
     tecINSUFFICIENT_FUNDS = 159,
     tecOBJECT_NOT_FOUND = 160,
     tecINSUFFICIENT_PAYMENT = 161,
-<<<<<<< HEAD
     tecREQUIRES_FLAG = 162,
-=======
-    tecPRECISION_LOSS = 162,
->>>>>>> 3dab797f
+    tecPRECISION_LOSS = 163,
 };
 
 //------------------------------------------------------------------------------
