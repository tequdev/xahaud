//------------------------------------------------------------------------------
/*
    This file is part of rippled: https://github.com/ripple/rippled
    Copyright (c) 2012, 2013 Ripple Labs Inc.

    Permission to use, copy, modify, and/or distribute this software for any
    purpose  with  or without fee is hereby granted, provided that the above
    copyright notice and this permission notice appear in all copies.

    THE  SOFTWARE IS PROVIDED "AS IS" AND THE AUTHOR DISCLAIMS ALL WARRANTIES
    WITH  REGARD  TO  THIS  SOFTWARE  INCLUDING  ALL  IMPLIED  WARRANTIES  OF
    MERCHANTABILITY  AND  FITNESS. IN NO EVENT SHALL THE AUTHOR BE LIABLE FOR
    ANY  SPECIAL ,  DIRECT, INDIRECT, OR CONSEQUENTIAL DAMAGES OR ANY DAMAGES
    WHATSOEVER  RESULTING  FROM  LOSS  OF USE, DATA OR PROFITS, WHETHER IN AN
    ACTION  OF  CONTRACT, NEGLIGENCE OR OTHER TORTIOUS ACTION, ARISING OUT OF
    OR IN CONNECTION WITH THE USE OR PERFORMANCE OF THIS SOFTWARE.
*/
//==============================================================================

#ifndef RIPPLE_LEDGER_VIEW_H_INCLUDED
#define RIPPLE_LEDGER_VIEW_H_INCLUDED

#include <ripple/beast/utility/Journal.h>
#include <ripple/core/Config.h>
#include <ripple/ledger/ApplyView.h>
#include <ripple/ledger/OpenView.h>
#include <ripple/ledger/RawView.h>
#include <ripple/ledger/ReadView.h>
#include <ripple/protocol/Protocol.h>
#include <ripple/protocol/Rate.h>
#include <ripple/protocol/STLedgerEntry.h>
#include <ripple/protocol/STObject.h>
#include <ripple/protocol/STTx.h>
#include <ripple/protocol/Serializer.h>
#include <ripple/protocol/TER.h>
#include <ripple/protocol/Feature.h>
#include <ripple/basics/Log.h>
#include <functional>
#include <map>
#include <memory>
#include <utility>
#include <type_traits>
#include <vector>

namespace ripple {

//------------------------------------------------------------------------------
//
// Observers
//
//------------------------------------------------------------------------------

/** Determines whether the given expiration time has passed.

    In the XRP Ledger, expiration times are defined as the number of whole
    seconds after the "Ripple Epoch" which, for historical reasons, is set
    to January 1, 2000 (00:00 UTC).

    This is like the way the Unix epoch works, except the Ripple Epoch is
    precisely 946,684,800 seconds after the Unix Epoch.

    See https://xrpl.org/basic-data-types.html#specifying-time

    Expiration is defined in terms of the close time of the parent ledger,
    because we definitively know the time that it closed (since consensus
    agrees on time) but we do not know the closing time of the ledger that
    is under construction.

    @param view The ledger whose parent time is used as the clock.
    @param exp The optional expiration time we want to check.

    @returns `true` if `exp` is in the past; `false` otherwise.
 */
[[nodiscard]] bool
hasExpired(ReadView const& view, std::optional<std::uint32_t> const& exp);

/** Controls the treatment of frozen account balances */
enum FreezeHandling { fhIGNORE_FREEZE, fhZERO_IF_FROZEN };

[[nodiscard]] bool
isGlobalFrozen(ReadView const& view, AccountID const& issuer);

[[nodiscard]] bool
isFrozen(
    ReadView const& view,
    AccountID const& account,
    Currency const& currency,
    AccountID const& issuer);

// Returns the amount an account can spend without going into debt.
//
// <-- saAmount: amount of currency held by account. May be negative.
[[nodiscard]] STAmount
accountHolds(
    ReadView const& view,
    AccountID const& account,
    Currency const& currency,
    AccountID const& issuer,
    FreezeHandling zeroIfFrozen,
    beast::Journal j);

[[nodiscard]] STAmount
accountFunds(
    ReadView const& view,
    AccountID const& id,
    STAmount const& saDefault,
    FreezeHandling freezeHandling,
    beast::Journal j);

// Return the account's liquid (not reserved) XRP.  Generally prefer
// calling accountHolds() over this interface.  However this interface
// allows the caller to temporarily adjust the owner count should that be
// necessary.
//
// @param ownerCountAdj positive to add to count, negative to reduce count.
[[nodiscard]] XRPAmount
xrpLiquid(
    ReadView const& view,
    AccountID const& id,
    std::int32_t ownerCountAdj,
    beast::Journal j);

/** Iterate all items in the given directory. */
void
forEachItem(
    ReadView const& view,
    Keylet const& root,
    std::function<void(std::shared_ptr<SLE const> const&)> const& f);

/** Iterate all items after an item in the given directory.
    @param after The key of the item to start after
    @param hint The directory page containing `after`
    @param limit The maximum number of items to return
    @return `false` if the iteration failed
*/
bool
forEachItemAfter(
    ReadView const& view,
    Keylet const& root,
    uint256 const& after,
    std::uint64_t const hint,
    unsigned int limit,
    std::function<bool(std::shared_ptr<SLE const> const&)> const& f);

/** Iterate all items in an account's owner directory. */
inline void
forEachItem(
    ReadView const& view,
    AccountID const& id,
    std::function<void(std::shared_ptr<SLE const> const&)> const& f)
{
    return forEachItem(view, keylet::ownerDir(id), f);
}

/** Iterate all items after an item in an owner directory.
    @param after The key of the item to start after
    @param hint The directory page containing `after`
    @param limit The maximum number of items to return
    @return `false` if the iteration failed
*/
inline bool
forEachItemAfter(
    ReadView const& view,
    AccountID const& id,
    uint256 const& after,
    std::uint64_t const hint,
    unsigned int limit,
    std::function<bool(std::shared_ptr<SLE const> const&)> const& f)
{
    return forEachItemAfter(view, keylet::ownerDir(id), after, hint, limit, f);
}

[[nodiscard]] Rate
transferRate(ReadView const& view, AccountID const& issuer);

/** Returns `true` if the directory is empty
    @param key The key of the directory
*/
[[nodiscard]] bool
dirIsEmpty(ReadView const& view, Keylet const& k);

// Return the list of enabled amendments
[[nodiscard]] std::set<uint256>
getEnabledAmendments(ReadView const& view);

// Return a map of amendments that have achieved majority
using majorityAmendments_t = std::map<uint256, NetClock::time_point>;
[[nodiscard]] majorityAmendments_t
getMajorityAmendments(ReadView const& view);

/** Return the hash of a ledger by sequence.
    The hash is retrieved by looking up the "skip list"
    in the passed ledger. As the skip list is limited
    in size, if the requested ledger sequence number is
    out of the range of ledgers represented in the skip
    list, then std::nullopt is returned.
    @return The hash of the ledger with the
            given sequence number or std::nullopt.
*/
[[nodiscard]] std::optional<uint256>
hashOfSeq(ReadView const& ledger, LedgerIndex seq, beast::Journal journal);

/** Find a ledger index from which we could easily get the requested ledger

    The index that we return should meet two requirements:
        1) It must be the index of a ledger that has the hash of the ledger
            we are looking for. This means that its sequence must be equal to
            greater than the sequence that we want but not more than 256 greater
            since each ledger contains the hashes of the 256 previous ledgers.

        2) Its hash must be easy for us to find. This means it must be 0 mod 256
            because every such ledger is permanently enshrined in a LedgerHashes
            page which we can easily retrieve via the skip list.
*/
inline LedgerIndex
getCandidateLedger(LedgerIndex requested)
{
    return (requested + 255) & (~255);
}

/** Return false if the test ledger is provably incompatible
    with the valid ledger, that is, they could not possibly
    both be valid. Use the first form if you have both ledgers,
    use the second form if you have not acquired the valid ledger yet
*/
[[nodiscard]] bool
areCompatible(
    ReadView const& validLedger,
    ReadView const& testLedger,
    beast::Journal::Stream& s,
    const char* reason);

[[nodiscard]] bool
areCompatible(
    uint256 const& validHash,
    LedgerIndex validIndex,
    ReadView const& testLedger,
    beast::Journal::Stream& s,
    const char* reason);

//------------------------------------------------------------------------------
//
// Modifiers
//
//------------------------------------------------------------------------------

/** Adjust the owner count up or down. */
void
adjustOwnerCount(
    ApplyView& view,
    std::shared_ptr<SLE> const& sle,
    std::int32_t amount,
    beast::Journal j);

/** @{ */
/** Returns the first entry in the directory, advancing the index

    @deprecated These are legacy function that are considered deprecated
                and will soon be replaced with an iterator-based model
                that is easier to use. You should not use them in new code.

    @param view The view against which to operate
    @param root The root (i.e. first page) of the directory to iterate
    @param page The current page
    @param index The index inside the current page
    @param entry The entry at the current index

    @return true if the directory isn't empty; false otherwise
 */
bool
cdirFirst(
    ReadView const& view,
    uint256 const& root,
    std::shared_ptr<SLE const>& page,
    unsigned int& index,
    uint256& entry);

bool
dirFirst(
    ApplyView& view,
    uint256 const& root,
    std::shared_ptr<SLE>& page,
    unsigned int& index,
    uint256& entry);
/** @} */

/** @{ */
/** Returns the next entry in the directory, advancing the index

    @deprecated These are legacy function that are considered deprecated
                and will soon be replaced with an iterator-based model
                that is easier to use. You should not use them in new code.

    @param view The view against which to operate
    @param root The root (i.e. first page) of the directory to iterate
    @param page The current page
    @param index The index inside the current page
    @param entry The entry at the current index

    @return true if the directory isn't empty; false otherwise
 */
bool
cdirNext(
    ReadView const& view,
    uint256 const& root,
    std::shared_ptr<SLE const>& page,
    unsigned int& index,
    uint256& entry);

bool
dirNext(
    ApplyView& view,
    uint256 const& root,
    std::shared_ptr<SLE>& page,
    unsigned int& index,
    uint256& entry);
/** @} */

[[nodiscard]] std::function<void(SLE::ref)>
describeOwnerDir(AccountID const& account);

// VFALCO NOTE Both STAmount parameters should just
//             be "Amount", a unit-less number.
//
/** Create a trust line

    This can set an initial balance.
*/
[[nodiscard]] TER
trustCreate(
    ApplyView& view,
    const bool bSrcHigh,
    AccountID const& uSrcAccountID,
    AccountID const& uDstAccountID,
    uint256 const& uIndex,      // --> ripple state entry
    SLE::ref sleAccount,        // --> the account being set.
    const bool bAuth,           // --> authorize account.
    const bool bNoRipple,       // --> others cannot ripple through
    const bool bFreeze,         // --> funds cannot leave
    STAmount const& saBalance,  // --> balance of account being set.
                                // Issuer should be noAccount()
    STAmount const& saLimit,    // --> limit for account being set.
                                // Issuer should be the account being set.
    std::uint32_t uSrcQualityIn,
    std::uint32_t uSrcQualityOut,
    beast::Journal j);

[[nodiscard]] TER
trustDelete(
    ApplyView& view,
    std::shared_ptr<SLE> const& sleRippleState,
    AccountID const& uLowAccountID,
    AccountID const& uHighAccountID,
    beast::Journal j);


/** Delete an offer.

    Requirements:
        The passed `sle` be obtained from a prior
        call to view.peek()
*/
// [[nodiscard]] // nodiscard commented out so Flow, BookTip and others compile.
TER
offerDelete(ApplyView& view, std::shared_ptr<SLE> const& sle, beast::Journal j);

//------------------------------------------------------------------------------

//
// Money Transfers
//

// Direct send w/o fees:
// - Redeeming IOUs and/or sending sender's own IOUs.
// - Create trust line of needed.
// --> bCheckIssuer : normally require issuer to be involved.
// [[nodiscard]] // nodiscard commented out so DirectStep.cpp compiles.
TER
rippleCredit(
    ApplyView& view,
    AccountID const& uSenderID,
    AccountID const& uReceiverID,
    const STAmount& saAmount,
    bool bCheckIssuer,
    beast::Journal j);

[[nodiscard]] TER
accountSend(
    ApplyView& view,
    AccountID const& from,
    AccountID const& to,
    const STAmount& saAmount,
    beast::Journal j);

[[nodiscard]] TER
issueIOU(
    ApplyView& view,
    AccountID const& account,
    STAmount const& amount,
    Issue const& issue,
    beast::Journal j);

[[nodiscard]] TER
redeemIOU(
    ApplyView& view,
    AccountID const& account,
    STAmount const& amount,
    Issue const& issue,
    beast::Journal j);

[[nodiscard]] TER
transferXRP(
    ApplyView& view,
    AccountID const& from,
    AccountID const& to,
    STAmount const& amount,
    beast::Journal j);

//------------------------------------------------------------------------------

//
// Trustline Locking and Transfer (PaychanAndEscrowForTokens)
//

// In functions white require a `RunType` 
// pass DryRun (don't apply changes) or WetRun (do apply changes)
// to allow compile time evaluation of which types and calls to use

// For all functions below that take a Dry/Wet run parameter
// View may be ReadView const or ApplyView for DryRuns.
// View *must* be ApplyView for a WetRun.
// Passed SLEs must be non-const for WetRun.
#define DryRun RunType<bool, true>()
#define WetRun RunType<bool, false>()
template <class T, T V>
struct RunType
{
    //see:
    //http://alumni.media.mit.edu/~rahimi/compile-time-flags/
    constexpr operator T() const 
    { 
        static_assert(std::is_same<bool, T>::value);
        return V;
    }

    constexpr T operator!() const
    {
        static_assert(std::is_same<bool, T>::value);
        return !(V);
    }
};

// allow party lists to be logged easily
template <class T>
std::ostream& operator<< (std::ostream& lhs, std::vector<T> const& rhs)
{
    lhs << "{";
    for (int i = 0; i < rhs.size(); ++i)
        lhs << rhs[i] << (i < rhs.size() - 1 ? ", " : "");
    lhs << "}";
    return lhs;
}
// Return true iff the acc side of line is in default state
bool isTrustDefault(
    std::shared_ptr<SLE> const& acc,    // side to check
    std::shared_ptr<SLE> const& line);  // line to check

/** Lock or unlock a TrustLine balance.
    If positive deltaAmt lock the amount.
    If negative deltaAmt unlock the amount.
*/
template<class V, class S, class R>
[[nodiscard]] TER
trustAdjustLockedBalance(
    V& view,
    S& sleLine,
    STAmount const& deltaAmt,
    int deltaLockCount,                // if +1 lockCount is increased, -1 is decreased, 0 unchanged
    beast::Journal const& j,
    R dryRun)
{

    static_assert(
        (std::is_same<V, ReadView const>::value &&
         std::is_same<S, std::shared_ptr<SLE const>>::value) ||
        (std::is_same<V, ApplyView>::value &&
         std::is_same<S, std::shared_ptr<SLE>>::value));

    // dry runs are explicit in code, but really the view type determines
    // what occurs here, so this combination is invalid.

    static_assert(!(std::is_same<V, ReadView const>::value && !dryRun));

    if (!view.rules().enabled(featurePaychanAndEscrowForTokens))
<<<<<<< HEAD
        return tefINTERNAL;

    if (!sleLine)
        return tecINTERNAL;

    auto const currency = deltaAmt.getCurrency();
=======
        return temDISABLED;

    if (!sleLine)
        return tecNO_LINE;

    // auto const currency = deltaAmt.getCurrency();
>>>>>>> 87fe4114
    auto const issuer   = deltaAmt.getIssuer();

    STAmount lowLimit  = sleLine->getFieldAmount(sfLowLimit);

    // the account which is modifying the LockedBalance is always
    // the side that isn't the issuer, so if the low side is the
    // issuer then the high side is the account.
    bool high =  lowLimit.getIssuer() == issuer;

    std::vector<AccountID> parties 
        {high ? sleLine->getFieldAmount(sfHighLimit).getIssuer(): lowLimit.getIssuer()}; 

    // check for freezes & auth
    {
        TER result =
            trustTransferAllowed(
                view,
                parties,
                deltaAmt.issue(),
                j);
        
        JLOG(j.trace())
            << "trustAdjustLockedBalance: trustTransferAllowed result="
            << result;

        if (!isTesSuccess(result))
            return result;
    }

    // pull the TL balance from the account's perspective
    STAmount balance =
        high ? -(*sleLine)[sfBalance] : (*sleLine)[sfBalance];

    // this would mean somehow the issuer is trying to lock balance
    if (balance < beast::zero)
        return tecINTERNAL;

    if (deltaAmt == beast::zero)
        return tesSUCCESS;

    // can't lock or unlock a zero balance
    if (balance == beast::zero)
    {
        JLOG(j.trace())
            << "trustAdjustLockedBalance failed, zero balance";
        return tecUNFUNDED_PAYMENT;
    }

    STAmount priorLockedBalance {sfLockedBalance, deltaAmt.issue()};
    if (sleLine->isFieldPresent(sfLockedBalance))
        priorLockedBalance = 
            high ? -(*sleLine)[sfLockedBalance] : (*sleLine)[sfLockedBalance];

    uint32_t priorLockCount = 0;
    if (sleLine->isFieldPresent(sfLockCount))
        priorLockCount = sleLine->getFieldU32(sfLockCount);

    uint32_t finalLockCount = priorLockCount + deltaLockCount;
    STAmount finalLockedBalance = priorLockedBalance + deltaAmt;

    if (finalLockedBalance > balance)
    {
        JLOG(j.trace())
            << "trustAdjustLockedBalance: "
            << "lockedBalance("
            << finalLockedBalance
            << ") > balance("
            << balance
            << ") = true\n";
        return tecUNFUNDED_PAYMENT;
    }

    if (finalLockedBalance < beast::zero)
        return tecINTERNAL;
   
    // check if there is significant precision loss
    if (!isAddable(balance, deltaAmt) ||
        !isAddable(priorLockedBalance, deltaAmt) ||
        !isAddable(finalLockedBalance, balance))
        return tecPRECISION_LOSS;

    // sanity check possible overflows on the lock counter
    if ((deltaLockCount > 0 && priorLockCount > finalLockCount) ||
        (deltaLockCount < 0 && priorLockCount < finalLockCount) ||
        (deltaLockCount == 0 && priorLockCount != finalLockCount))
<<<<<<< HEAD
        return tecINTERNAL;
=======
        return tecOVERSIZE;
>>>>>>> 87fe4114

    // we won't update any SLEs if it is a dry run
    if (dryRun)
        return tesSUCCESS;

    if constexpr(std::is_same<V, ApplyView>::value && std::is_same<S, std::shared_ptr<SLE>>::value)
    {
        if (finalLockedBalance == beast::zero || finalLockCount == 0)
        {
            sleLine->makeFieldAbsent(sfLockedBalance);
            sleLine->makeFieldAbsent(sfLockCount);
        }
        else
        {
            sleLine->
                setFieldAmount(sfLockedBalance, high ? -finalLockedBalance : finalLockedBalance);
            sleLine->setFieldU32(sfLockCount, finalLockCount);
        }
    
        view.update(sleLine);
    }

    return tesSUCCESS;
}


/** Check if a set of accounts can freely exchange the specified token.
    Read only, does not change any ledger object.
    May be called with ApplyView or ReadView.
    (including unlocking) is forbidden by any flag or condition.
    If parties contains 1 entry then noRipple is not a bar to xfer.
    If parties contains more than 1 entry then any party with noRipple
    on issuer side is a bar to xfer.
*/
template<class V>
[[nodiscard]]TER
trustTransferAllowed(
    V& view,
    std::vector<AccountID> const& parties,
    Issue const& issue,
    beast::Journal const& j)
{
    static_assert(
        std::is_same<V, ReadView const>::value ||
        std::is_same<V, ApplyView>::value);
    
    typedef typename std::conditional<
        std::is_same<V, ApplyView>::value,
        std::shared_ptr<SLE>,
        std::shared_ptr<SLE const>>::type SLEPtr;


    if (isFakeXRP(issue.currency))
        return tecNO_PERMISSION;

    auto const sleIssuerAcc = view.read(keylet::account(issue.account));

    bool lockedBalanceAllowed =
        view.rules().enabled(featurePaychanAndEscrowForTokens);

    // missing issuer is always a bar to xfer
    if (!sleIssuerAcc)
        return tecNO_ISSUER;

    // issuer global freeze is always a bar to xfer
    if (isGlobalFrozen(view, issue.account))
        return tecFROZEN;

    uint32_t issuerFlags = sleIssuerAcc->getFieldU32(sfFlags);

    bool requireAuth = issuerFlags & lsfRequireAuth;

    for (AccountID const& p: parties)
    {
        if (p == issue.account)
            continue;

        auto const line = view.read(keylet::line(p, issue.account, issue.currency));
        if (!line)
        {
            if (requireAuth)
            {
                // the line doesn't exist, i.e. it is in default state
                // default state means the line has not been authed
                // therefore if auth is required by issuer then
                // this is now a bar to xfer
                return tecNO_AUTH;
            }

            // missing line is a line in default state, this is not
            // a general bar to xfer, however additional conditions
            // do attach to completing an xfer into a default line
            // but these are checked in trustTransferLockedBalance at
            // the point of transfer.
            continue;
        }

        // sanity check the line, insane lines are a bar to xfer
        {
            // these "strange" old lines, if they even exist anymore are
            // always a bar to xfer
            if (line->getFieldAmount(sfLowLimit).getIssuer() ==
                    line->getFieldAmount(sfHighLimit).getIssuer())
                return tecINTERNAL;

            if (line->isFieldPresent(sfLockedBalance))
            {
                if (!lockedBalanceAllowed)
                {
                    JLOG(j.warn())
                        << "trustTransferAllowed: "
                        << "sfLockedBalance found on line when amendment not enabled";
                    return tecINTERNAL;
                }

                STAmount lockedBalance = line->getFieldAmount(sfLockedBalance);
                STAmount balance = line->getFieldAmount(sfBalance);

                if (lockedBalance.getCurrency() != balance.getCurrency())
                {
                    JLOG(j.warn())
                        << "trustTansferAllowed: "
                        << "lockedBalance currency did not match balance currency";
                    return tecINTERNAL;
                }
            }
        }

        // check the bars to xfer ... these are:
        // any TL in the set has noRipple on the issuer's side
        // any TL in the set has a freeze on the issuer's side
        // any TL in the set has RequireAuth and the TL lacks lsf*Auth
        {
            bool pHigh = p > issue.account;

            auto const flagIssuerNoRipple { pHigh ? lsfLowNoRipple : lsfHighNoRipple };
            auto const flagIssuerFreeze   { pHigh ? lsfLowFreeze   : lsfHighFreeze   };
            auto const flagIssuerAuth     { pHigh ? lsfLowAuth     : lsfHighAuth     };

            uint32_t flags = line->getFieldU32(sfFlags);

            if (flags & flagIssuerFreeze)
            {
                JLOG(j.trace())
                    << "trustTransferAllowed: "
                    << "parties=[" << parties << "], "
                    << "issuer: " << issue.account << " "
                    << "has freeze on party: " << p;
                return tecFROZEN;
            }

            // if called with more than one party then any party
            // that has a noripple on the issuer side of their tl
            // blocks any possible xfer
            if (parties.size() > 1 && (flags & flagIssuerNoRipple))
            {
                JLOG(j.trace())
                    << "trustTransferAllowed: "
                    << "parties=[" << parties << "], "
                    << "issuer: " << issue.account << " "
                    << "has noRipple on party: " << p;
                return tecPATH_DRY;
            }

            // every party involved must be on an authed trustline if
            // the issuer has specified lsfRequireAuth
            if (requireAuth && !(flags & flagIssuerAuth))
            {
                JLOG(j.trace())
                    << "trustTransferAllowed: "
                    << "parties=[" << parties << "], "
                    << "issuer: " << issue.account << " "
                    << "requires TL auth which "
                    << "party: " << p << " "
                    << "does not possess.";
                return tecNO_AUTH;
            }
        }
    }

    return tesSUCCESS;
}

/** Transfer a locked balance from one TL to an unlocked balance on another
    or create a line at the destination if the actingAcc has permission to.
    Used for resolving payment instruments that use locked TL balances.
*/
template <class V, class S, class R>
[[nodiscard]] TER
trustTransferLockedBalance(
    V& view,
    AccountID const& actingAccID, // the account whose tx is actioning xfer
    S& sleSrcAcc,
    S& sleDstAcc,
    STAmount const& amount,     // issuer, currency are in this field
    int deltaLockCount,         // -1 decrement, +1 increment, 0 unchanged
    beast::Journal const& j,
    R dryRun)
{
    
    typedef typename std::conditional<
        std::is_same<V, ApplyView>::value && !dryRun,
        std::shared_ptr<SLE>,
        std::shared_ptr<SLE const>>::type SLEPtr;

    auto peek = [&](Keylet& k)
    {
        if constexpr (std::is_same<V, ApplyView>::value && !dryRun)
            return const_cast<ApplyView&>(view).peek(k);
        else
            return view.read(k);
    };

    static_assert(std::is_same<V, ApplyView>::value || dryRun);

    if (!view.rules().enabled(featurePaychanAndEscrowForTokens))
        return tefINTERNAL;

    if (!sleSrcAcc || !sleDstAcc)
    {
        JLOG(j.warn())
            << "trustTransferLockedBalance without sleSrc/sleDst";
        return tecINTERNAL;
    }

    if (amount <= beast::zero)
    {
        JLOG(j.warn())
            << "trustTransferLockedBalance with non-positive amount";
        return tecINTERNAL;
    }

    auto issuerAccID = amount.getIssuer();
    auto currency = amount.getCurrency();
    auto srcAccID = sleSrcAcc->getAccountID(sfAccount);
    auto dstAccID = sleDstAcc->getAccountID(sfAccount);

    bool srcHigh = srcAccID > issuerAccID;
    bool dstHigh = dstAccID > issuerAccID;

    // check for freezing, auth, no ripple and TL sanity
    {
        TER result =
            trustTransferAllowed(
                view,
                {srcAccID, dstAccID},
                {currency, issuerAccID},
                j);

        JLOG(j.trace())
            << "trustTransferLockedBalance: trustTransferAlowed result="
            << result;
        if (!isTesSuccess(result))
            return result;
    }

    // ensure source line exists
    Keylet klSrcLine { keylet::line(srcAccID, issuerAccID, currency)};
    SLEPtr sleSrcLine = peek(klSrcLine);

    if (!sleSrcLine)
        return tecNO_LINE;

    // can't transfer a locked balance that does not exist
    if (!sleSrcLine->isFieldPresent(sfLockedBalance) || !sleSrcLine->isFieldPresent(sfLockCount))
    {
        JLOG(j.trace())
            << "trustTransferLockedBalance could not find sfLockedBalance/sfLockCount on source line";
        return tecUNFUNDED_PAYMENT;
    }


    // decrement source balance
    {
        STAmount priorBalance =
            srcHigh ? -((*sleSrcLine)[sfBalance]) : (*sleSrcLine)[sfBalance];

        STAmount priorLockedBalance =
            srcHigh ? -((*sleSrcLine)[sfLockedBalance]) : (*sleSrcLine)[sfLockedBalance];

        uint32_t priorLockCount = (*sleSrcLine)[sfLockCount];

        AccountID srcIssuerAccID = 
                sleSrcLine->getFieldAmount(srcHigh ? sfLowLimit : sfHighLimit).getIssuer();

        // check they have sufficient funds
        if (amount > priorLockedBalance)
        {
            JLOG(j.trace())
                << "trustTransferLockedBalance amount > lockedBalance: "
                << "amount=" << amount << " lockedBalance=" 
                << priorLockedBalance;
            return tecUNFUNDED_PAYMENT;
        }

        STAmount finalBalance = priorBalance - amount;

        STAmount finalLockedBalance = priorLockedBalance - amount;

        uint32_t finalLockCount = priorLockCount + deltaLockCount;

        // check if there is significant precision loss
        if (!isAddable(priorBalance, amount) ||
            !isAddable(priorLockedBalance, amount))
            return tecPRECISION_LOSS;

        // sanity check possible overflows on the lock counter
        if ((deltaLockCount > 0 && priorLockCount > finalLockCount) ||
            (deltaLockCount < 0 && priorLockCount < finalLockCount) ||
            (deltaLockCount == 0 && priorLockCount != finalLockCount))
<<<<<<< HEAD
            return tecINTERNAL;
=======
            return tecOVERSIZE;
>>>>>>> 87fe4114
        
        // this should never happen but defensively check it here before updating sle
        if (finalBalance < beast::zero || finalLockedBalance < beast::zero)
        {
            JLOG(j.warn())
                << "trustTransferLockedBalance results in a negative balance on source line";
            return tecINTERNAL;
        }

        if constexpr(!dryRun)
        {
            sleSrcLine->setFieldAmount(sfBalance, srcHigh ? -finalBalance : finalBalance);

            if (finalLockedBalance == beast::zero || finalLockCount == 0)
            {
                sleSrcLine->makeFieldAbsent(sfLockedBalance);
                sleSrcLine->makeFieldAbsent(sfLockCount);
            }
            else
            {
                sleSrcLine->setFieldAmount(sfLockedBalance, srcHigh ? -finalLockedBalance : finalLockedBalance);
                sleSrcLine->setFieldU32(sfLockCount, finalLockCount);
            }
        }

    }

    // dstLow XNOR srcLow tells us if we need to flip the balance amount
    // on the destination line
    bool flipDstAmt = !((dstHigh && srcHigh) || (!dstHigh && !srcHigh));

    // compute transfer fee, if any
    auto xferRate = transferRate(view, issuerAccID);

    // the destination will sometimes get less depending on xfer rate
    // with any difference in tokens burned
    auto dstAmt =
        xferRate == parityRate
            ? amount
            : multiplyRound(amount, xferRate, amount.issue(), true);

    // check for a destination line
    Keylet klDstLine = keylet::line(dstAccID, issuerAccID, currency);
    SLEPtr sleDstLine = peek(klDstLine);

    if (!sleDstLine)
    {
        // in most circumstances a missing destination line is a deal breaker
        if (actingAccID != dstAccID && srcAccID != dstAccID)
            return tecNO_PERMISSION;

        STAmount dstBalanceDrops = sleDstAcc->getFieldAmount(sfBalance);

        // no dst line exists, we might be able to create one...
        if (std::uint32_t const ownerCount = {sleDstAcc->at(sfOwnerCount)};
            dstBalanceDrops < view.fees().accountReserve(ownerCount + 1))
            return tecNO_LINE_INSUF_RESERVE;

        // yes we can... we will 

        if constexpr(!dryRun)
        {
            // clang-format off
            if (TER const ter = trustCreate(
                    view,
                    !dstHigh,                       // is dest low?
                    issuerAccID,                    // source
                    dstAccID,                       // destination
                    klDstLine.key,                  // ledger index
                    sleDstAcc,                      // Account to add to
                    false,                          // authorize account
                    (sleDstAcc->getFlags() & lsfDefaultRipple) == 0,
                    false,                          // freeze trust line
                    flipDstAmt ? -dstAmt : dstAmt,  // initial balance
                    Issue(currency, dstAccID),      // limit of zero
                    0,                              // quality in
                    0,                              // quality out
                    j);                             // journal
                !isTesSuccess(ter))
            {
                return ter;
            }
        }
        // clang-format on
    }
    else
    {
        // the dst line does exist, and it would have been checked above
        // in trustTransferAllowed for NoRipple and Freeze flags

        // check the limit
        STAmount dstLimit =
            dstHigh ? (*sleDstLine)[sfHighLimit] : (*sleDstLine)[sfLowLimit];

        STAmount priorBalance =
            dstHigh ? -((*sleDstLine)[sfBalance]) : (*sleDstLine)[sfBalance];

        STAmount finalBalance = priorBalance + dstAmt;

        if (finalBalance < priorBalance)
        {
            JLOG(j.warn())
                << "trustTransferLockedBalance resulted in a lower/equal final balance on dest line";
            return tecINTERNAL;
        }

        if (finalBalance > dstLimit && actingAccID != dstAccID)
        {
            JLOG(j.trace())
                << "trustTransferLockedBalance would increase dest line above limit without permission";
            return tecPATH_DRY;
        }
        
        // check if there is significant precision loss
        if (!isAddable(priorBalance, dstAmt))
            return tecPRECISION_LOSS;

        if constexpr(!dryRun)
            sleDstLine->setFieldAmount(sfBalance, dstHigh ? -finalBalance : finalBalance);
    }

    if constexpr (!dryRun)
    {
        static_assert(std::is_same<V, ApplyView>::value);

        // check if source line ended up in default state and adjust owner count if it did
        if (isTrustDefault(sleSrcAcc, sleSrcLine))
        {
            uint32_t flags = sleSrcLine->getFieldU32(sfFlags);
            uint32_t fReserve { srcHigh ? lsfHighReserve : lsfLowReserve };
            if (flags & fReserve)
            {
                sleSrcLine->setFieldU32(sfFlags, flags & ~fReserve);
                adjustOwnerCount(view, sleSrcAcc, -1, j); 
                view.update(sleSrcAcc);
            }
        }

        view.update(sleSrcLine);
        
        // a destination line already existed and was updated
        if (sleDstLine)
            view.update(sleDstLine);
    }
    return tesSUCCESS;
}
}  // namespace ripple

#endif<|MERGE_RESOLUTION|>--- conflicted
+++ resolved
@@ -492,21 +492,12 @@
     static_assert(!(std::is_same<V, ReadView const>::value && !dryRun));
 
     if (!view.rules().enabled(featurePaychanAndEscrowForTokens))
-<<<<<<< HEAD
-        return tefINTERNAL;
-
-    if (!sleLine)
-        return tecINTERNAL;
-
-    auto const currency = deltaAmt.getCurrency();
-=======
         return temDISABLED;
 
     if (!sleLine)
         return tecNO_LINE;
 
     // auto const currency = deltaAmt.getCurrency();
->>>>>>> 87fe4114
     auto const issuer   = deltaAmt.getIssuer();
 
     STAmount lowLimit  = sleLine->getFieldAmount(sfLowLimit);
@@ -592,11 +583,7 @@
     if ((deltaLockCount > 0 && priorLockCount > finalLockCount) ||
         (deltaLockCount < 0 && priorLockCount < finalLockCount) ||
         (deltaLockCount == 0 && priorLockCount != finalLockCount))
-<<<<<<< HEAD
-        return tecINTERNAL;
-=======
         return tecOVERSIZE;
->>>>>>> 87fe4114
 
     // we won't update any SLEs if it is a dry run
     if (dryRun)
@@ -907,11 +894,7 @@
         if ((deltaLockCount > 0 && priorLockCount > finalLockCount) ||
             (deltaLockCount < 0 && priorLockCount < finalLockCount) ||
             (deltaLockCount == 0 && priorLockCount != finalLockCount))
-<<<<<<< HEAD
-            return tecINTERNAL;
-=======
             return tecOVERSIZE;
->>>>>>> 87fe4114
         
         // this should never happen but defensively check it here before updating sle
         if (finalBalance < beast::zero || finalLockedBalance < beast::zero)
