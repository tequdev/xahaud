//------------------------------------------------------------------------------
/*
    This file is part of rippled: https://github.com/ripple/rippled
    Copyright (c) 2012, 2013 Ripple Labs Inc.

    Permission to use, copy, modify, and/or distribute this software for any
    purpose  with  or without fee is hereby granted, provided that the above
    copyright notice and this permission notice appear in all copies.

    THE  SOFTWARE IS PROVIDED "AS IS" AND THE AUTHOR DISCLAIMS ALL WARRANTIES
    WITH  REGARD  TO  THIS  SOFTWARE  INCLUDING  ALL  IMPLIED  WARRANTIES  OF
    MERCHANTABILITY  AND  FITNESS. IN NO EVENT SHALL THE AUTHOR BE LIABLE FOR
    ANY  SPECIAL ,  DIRECT, INDIRECT, OR CONSEQUENTIAL DAMAGES OR ANY DAMAGES
    WHATSOEVER  RESULTING  FROM  LOSS  OF USE, DATA OR PROFITS, WHETHER IN AN
    ACTION  OF  CONTRACT, NEGLIGENCE OR OTHER TORTIOUS ACTION, ARISING OUT OF
    OR IN CONNECTION WITH THE USE OR PERFORMANCE OF THIS SOFTWARE.
*/
//==============================================================================

#include <ripple/app/tx/impl/PayChan.h>
#include <ripple/basics/Log.h>
#include <ripple/basics/XRPAmount.h>
#include <ripple/basics/chrono.h>
#include <ripple/ledger/ApplyView.h>
#include <ripple/ledger/View.h>
#include <ripple/protocol/Feature.h>
#include <ripple/protocol/Indexes.h>
#include <ripple/protocol/PayChan.h>
#include <ripple/protocol/PublicKey.h>
#include <ripple/protocol/TxFlags.h>
#include <ripple/protocol/digest.h>
#include <ripple/protocol/st.h>

namespace ripple {

/*
    PaymentChannel

        Payment channels permit off-ledger checkpoints of XRP payments flowing
        in a single direction. A channel sequesters the owner's XRP in its own
        ledger entry. The owner can authorize the recipient to claim up to a
        given balance by giving the receiver a signed message (off-ledger). The
        recipient can use this signed message to claim any unpaid balance while
        the channel remains open. The owner can top off the line as needed. If
        the channel has not paid out all its funds, the owner must wait out a
        delay to close the channel to give the recipient a chance to supply any
        claims. The recipient can close the channel at any time. Any transaction
        that touches the channel after the expiration time will close the
        channel. The total amount paid increases monotonically as newer claims
        are issued. When the channel is closed any remaining balance is returned
        to the owner. Channels are intended to permit intermittent off-ledger
        settlement of ILP trust lines as balances get substantial. For
        bidirectional channels, a payment channel can be used in each direction.

    PaymentChannelCreate

        Create a unidirectional channel. The parameters are:
        Destination
            The recipient at the end of the channel.
        Amount
            The amount of XRP to deposit in the channel immediately.
        SettleDelay
            The amount of time everyone but the recipient must wait for a
            superior claim.
        PublicKey
            The key that will sign claims against the channel.
        CancelAfter (optional)
            Any channel transaction that touches this channel after the
            `CancelAfter` time will close it.
        DestinationTag (optional)
            Destination tags allow the different accounts inside of a Hosted
            Wallet to be mapped back onto the Ripple ledger. The destination tag
            tells the server to which account in the Hosted Wallet the funds are
            intended to go to. Required if the destination has lsfRequireDestTag
            set.
        SourceTag (optional)
            Source tags allow the different accounts inside of a Hosted Wallet
            to be mapped back onto the Ripple ledger. Source tags are similar to
            destination tags but are for the channel owner to identify their own
            transactions.

    PaymentChannelFund

        Add additional funds to the payment channel. Only the channel owner may
        use this transaction. The parameters are:
        Channel
            The 256-bit ID of the channel.
        Amount
            The amount of XRP to add.
        Expiration (optional)
            Time the channel closes. The transaction will fail if the expiration
            times does not satisfy the SettleDelay constraints.

    PaymentChannelClaim

        Place a claim against an existing channel. The parameters are:
        Channel
            The 256-bit ID of the channel.
        Balance (optional)
            The total amount of XRP delivered after this claim is processed
   (optional, not needed if just closing). Amount (optional) The amount of XRP
   the signature is for (not needed if equal to Balance or just closing the
   line). Signature (optional) Authorization for the balance above, signed by
   the owner (optional, not needed if closing or owner is performing the
   transaction). The signature if for the following message: CLM\0 followed by
   the 256-bit channel ID, and a 64-bit integer drops. PublicKey (optional) The
   public key that made the signature (optional, required if a signature is
   present) Flags tfClose Request that the channel be closed tfRenew Request
   that the channel's expiration be reset. Only the owner may renew a channel.

*/

//------------------------------------------------------------------------------

static TER
closeChannel(
    std::shared_ptr<SLE> const& slep,
    ApplyView& view,
    uint256 const& key,
    beast::Journal j)
{
    AccountID const src = (*slep)[sfAccount];
    auto const amount = (*slep)[sfAmount] - (*slep)[sfBalance];

    std::shared_ptr<SLE> sleLine;

    if (!isXRP(amount))
    {
        if (!view.rules().enabled(featurePaychanAndEscrowForTokens))
<<<<<<< HEAD
            return tefINTERNAL;
=======
            return temDISABLED;
>>>>>>> 87fe4114

        sleLine =
            view.peek(keylet::line(src, amount.getIssuer(), amount.getCurrency()));
    
        // dry run
        TER result = 
            trustAdjustLockedBalance(
                view,
                sleLine,
                -amount,
                -1,
                j,
                DryRun);

        JLOG(j.trace())
            << "closeChannel: trustAdjustLockedBalance(dry) result="
            << result;

        if (!isTesSuccess(result))
            return result;
    }

    // Remove PayChan from owner directory
    {
        auto const page = (*slep)[sfOwnerNode];
        if (!view.dirRemove(keylet::ownerDir(src), page, key, true))
        {
            JLOG(j.fatal())
                << "Could not remove paychan from src owner directory";
            return tefBAD_LEDGER;
        }
    }

    // Remove PayChan from recipient's owner directory, if present.
    if (auto const page = (*slep)[~sfDestinationNode];
        page && view.rules().enabled(fixPayChanRecipientOwnerDir))
    {
        auto const dst = (*slep)[sfDestination];
        if (!view.dirRemove(keylet::ownerDir(dst), *page, key, true))
        {
            JLOG(j.fatal())
                << "Could not remove paychan from dst owner directory";
            return tefBAD_LEDGER;
        }
    }

    // Transfer amount back to owner, decrement owner count
    auto const sle = view.peek(keylet::account(src));
    if (!sle)
        return tefINTERNAL;

    assert((*slep)[sfAmount] >= (*slep)[sfBalance]);

    if (isXRP(amount))
        (*sle)[sfBalance] = (*sle)[sfBalance] + amount;
    else
    {
        TER result = 
            trustAdjustLockedBalance(
                view,
                sleLine,
                -amount,
                -1,
                j,
                WetRun);

        JLOG(j.trace())
            << "closeChannel: trustAdjustLockedBalance(wet) result="
            << result;

        if (!isTesSuccess(result))
            return result;
    }

    adjustOwnerCount(view, sle, -1, j);
    view.update(sle);

    // Remove PayChan from ledger
    view.erase(slep);
    return tesSUCCESS;
}

//------------------------------------------------------------------------------

TxConsequences
PayChanCreate::makeTxConsequences(PreflightContext const& ctx)
<<<<<<< HEAD
{
=======
{   
>>>>>>> 87fe4114
    return TxConsequences{ctx.tx,
        isXRP(ctx.tx[sfAmount]) ? ctx.tx[sfAmount].xrp() : beast::zero};
}

NotTEC
PayChanCreate::preflight(PreflightContext const& ctx)
{
    if (ctx.rules.enabled(fix1543) && ctx.tx.getFlags() & tfUniversalMask)
        return temINVALID_FLAG;

    if (auto const ret = preflight1(ctx); !isTesSuccess(ret))
        return ret;

    STAmount const amount {ctx.tx[sfAmount]};
    if (!isXRP(amount))
    {
        if (!ctx.rules.enabled(featurePaychanAndEscrowForTokens))
<<<<<<< HEAD
            return temBAD_AMOUNT;
=======
            return temDISABLED;
>>>>>>> 87fe4114

        if (!isLegalNet(amount))
            return temBAD_AMOUNT;

        if (isFakeXRP(amount))
            return temBAD_CURRENCY;

        if (ctx.tx[sfAccount] == amount.getIssuer())
        {
            JLOG(ctx.j.trace())
                << "Malformed transaction: Cannot paychan own tokens to self.";
<<<<<<< HEAD
            return temDST_IS_SRC;
=======
            return temBAD_SRC_ACCOUNT;
>>>>>>> 87fe4114
        }
    }

    if (ctx.tx[sfAmount] <= beast::zero)
        return temBAD_AMOUNT;

    if (ctx.tx[sfAccount] == ctx.tx[sfDestination])
        return temDST_IS_SRC;

    if (!publicKeyType(ctx.tx[sfPublicKey]))
        return temMALFORMED;

    return preflight2(ctx);
}

TER
PayChanCreate::preclaim(PreclaimContext const& ctx)
{
    auto const account = ctx.tx[sfAccount];
    auto const sle = ctx.view.read(keylet::account(account));
    if (!sle)
        return terNO_ACCOUNT;

    STAmount const amount {ctx.tx[sfAmount]};

    auto const balance = (*sle)[sfBalance];
    auto const reserve =
        ctx.view.fees().accountReserve((*sle)[sfOwnerCount] + 1);

    if (balance < reserve)
        return tecINSUFFICIENT_RESERVE;

    auto const dst = ctx.tx[sfDestination];

    // Check reserve and funds availability
<<<<<<< HEAD
    if (isXRP(amount) && balance < reserve + ctx.tx[sfAmount])
        return tecUNFUNDED;
    else
    {
        if (!ctx.view.rules().enabled(featurePaychanAndEscrowForTokens))
            return tecINTERNAL;
=======
    if (isXRP(amount) && balance < reserve + amount)
    {
        return tecUNFUNDED;
    }
    else if (!isXRP(amount)) {
        if (!ctx.view.rules().enabled(featurePaychanAndEscrowForTokens))
            return temDISABLED;
>>>>>>> 87fe4114

        // check for any possible bars to a channel existing
        // between these accounts for this asset
        {
            TER result = 
                trustTransferAllowed(
                    ctx.view,
                    {account, dst},
                    amount.issue(),
                    ctx.j);
            JLOG(ctx.j.trace())
                << "PayChanCreate::preclaim trustTransferAllowed result="
                << result;

            if (!isTesSuccess(result))
                return result;
        }

        // check if the amount can be locked
        {
            auto sleLine = 
                ctx.view.read(
                    keylet::line(account, amount.getIssuer(), amount.getCurrency()));
            TER result = 
                trustAdjustLockedBalance(
                    ctx.view,
                    sleLine,
                    amount,
                    1,
                    ctx.j,
                    DryRun);
            
            JLOG(ctx.j.trace())
                << "PayChanCreate::preclaim trustAdjustLockedBalance(dry) result="
                << result;

            if (!isTesSuccess(result))
                return result;
        }
    }

    {
        // Check destination account
        auto const sled = ctx.view.read(keylet::account(dst));
        if (!sled)
            return tecNO_DST;

        auto const flags = sled->getFlags();

        // Check if they have disallowed incoming payment channels
        if (ctx.view.rules().enabled(featureDisallowIncoming) &&
            (flags & lsfDisallowIncomingPayChan))
            return tecNO_PERMISSION;

        if ((flags & lsfRequireDestTag) && !ctx.tx[~sfDestinationTag])
            return tecDST_TAG_NEEDED;

        // Obeying the lsfDisallowXRP flag was a bug.  Piggyback on
        // featureDepositAuth to remove the bug.
        if (!ctx.view.rules().enabled(featureDepositAuth) &&
            (flags & lsfDisallowXRP))
            return tecNO_TARGET;
    }

    return tesSUCCESS;
}

TER
PayChanCreate::doApply()
{
    auto const account = ctx_.tx[sfAccount];
    auto const sle = ctx_.view().peek(keylet::account(account));
    if (!sle)
        return tefINTERNAL;

    auto const dst = ctx_.tx[sfDestination];

    STAmount const amount {ctx_.tx[sfAmount]};

    // Create PayChan in ledger.
    //
    // Note that we we use the value from the sequence or ticket as the
    // payChan sequence.  For more explanation see comments in SeqProxy.h.

    Keylet const payChanKeylet = keylet::payChan(account, dst, seqID(ctx_));

    auto const slep = std::make_shared<SLE>(payChanKeylet);

    // Funds held in this channel
    (*slep)[sfAmount] = ctx_.tx[sfAmount];
    // Amount channel has already paid
    (*slep)[sfBalance] = ctx_.tx[sfAmount].zeroed();
    (*slep)[sfAccount] = account;
    (*slep)[sfDestination] = dst;
    (*slep)[sfSettleDelay] = ctx_.tx[sfSettleDelay];
    (*slep)[sfPublicKey] = ctx_.tx[sfPublicKey];
    (*slep)[~sfCancelAfter] = ctx_.tx[~sfCancelAfter];
    (*slep)[~sfSourceTag] = ctx_.tx[~sfSourceTag];
    (*slep)[~sfDestinationTag] = ctx_.tx[~sfDestinationTag];

    ctx_.view().insert(slep);

    // Add PayChan to owner directory
    {
        auto const page = ctx_.view().dirInsert(
            keylet::ownerDir(account),
            payChanKeylet,
            describeOwnerDir(account));
        if (!page)
            return tecDIR_FULL;
        (*slep)[sfOwnerNode] = *page;
    }

    // Add PayChan to the recipient's owner directory
    if (ctx_.view().rules().enabled(fixPayChanRecipientOwnerDir))
    {
        auto const page = ctx_.view().dirInsert(
            keylet::ownerDir(dst), payChanKeylet, describeOwnerDir(dst));
        if (!page)
            return tecDIR_FULL;
        (*slep)[sfDestinationNode] = *page;
    }

    // Deduct owner's balance, increment owner count
    if (isXRP(amount))
        (*sle)[sfBalance] = (*sle)[sfBalance] - amount;
    else
    {
        if (!ctx_.view().rules().enabled(featurePaychanAndEscrowForTokens))
<<<<<<< HEAD
            return tefINTERNAL;
=======
            return temDISABLED;
>>>>>>> 87fe4114

        auto sleLine =
            ctx_.view().peek(keylet::line(account, amount.getIssuer(), amount.getCurrency()));

        if (!sleLine)
<<<<<<< HEAD
            return tecUNFUNDED_PAYMENT;
=======
            return tecNO_LINE;
>>>>>>> 87fe4114

        TER result = 
            trustAdjustLockedBalance(
                ctx_.view(),
                sleLine,
                amount,
                1,
                ctx_.journal,
                WetRun);

        JLOG(ctx_.journal.trace())
            << "PayChanCreate::doApply trustAdjustLockedBalance(wet) result="
            << result;

        if (!isTesSuccess(result))
<<<<<<< HEAD
            return tefINTERNAL;
=======
            return result;
>>>>>>> 87fe4114
    }
    
    adjustOwnerCount(ctx_.view(), sle, 1, ctx_.journal);
    ctx_.view().update(sle);

    return tesSUCCESS;
}

//------------------------------------------------------------------------------

TxConsequences
PayChanFund::makeTxConsequences(PreflightContext const& ctx)
{
    return TxConsequences{ctx.tx,
        isXRP(ctx.tx[sfAmount]) ? ctx.tx[sfAmount].xrp() : beast::zero};
}

NotTEC
PayChanFund::preflight(PreflightContext const& ctx)
{
    if (ctx.rules.enabled(fix1543) && ctx.tx.getFlags() & tfUniversalMask)
        return temINVALID_FLAG;

    if (auto const ret = preflight1(ctx); !isTesSuccess(ret))
        return ret;

    STAmount const amount {ctx.tx[sfAmount]};
    if (!isXRP(amount))
    {
        if (!ctx.rules.enabled(featurePaychanAndEscrowForTokens))
            return temBAD_AMOUNT;

        if (!isLegalNet(amount))
            return temBAD_AMOUNT;

        if (isFakeXRP(amount))
            return temBAD_CURRENCY;

        if (ctx.tx[sfAccount] == amount.getIssuer())
        {
            JLOG(ctx.j.trace())
                << "Malformed transaction: Cannot escrow own tokens to self.";
            return temDST_IS_SRC;
        }
    }

    if (ctx.tx[sfAmount] <= beast::zero)
        return temBAD_AMOUNT;

    return preflight2(ctx);
}

TER
PayChanFund::doApply()
{
    Keylet const k(ltPAYCHAN, ctx_.tx[sfChannel]);
    auto const slep = ctx_.view().peek(k);
    if (!slep)
        return tecNO_ENTRY;
    
    STAmount const amount {ctx_.tx[sfAmount]};

    std::shared_ptr<SLE> sleLine;   // if XRP or featurePaychanAndEscrowForTokens
                                    // not enabled this remains null

    // if this is a Fund operation on an IOU then perform a dry run here
    if (!isXRP(amount) &&
            ctx_.view().rules().enabled(featurePaychanAndEscrowForTokens))
    {
        sleLine = ctx_.view().peek(
            keylet::line(
                (*slep)[sfAccount], 
                amount.getIssuer(),
                amount.getCurrency()));

        TER result =
            trustAdjustLockedBalance(
                ctx_.view(),
                sleLine,
                amount,
                1,
                ctx_.journal,
                DryRun);

        JLOG(ctx_.journal.trace())
            << "PayChanFund::doApply trustAdjustLockedBalance(dry) result="
            << result;

        if (!isTesSuccess(result))
            return result;
    }

    AccountID const src = (*slep)[sfAccount];
    auto const txAccount = ctx_.tx[sfAccount];
    auto const expiration = (*slep)[~sfExpiration];
    {
        auto const cancelAfter = (*slep)[~sfCancelAfter];
        auto const closeTime =
            ctx_.view().info().parentCloseTime.time_since_epoch().count();
        if ((cancelAfter && closeTime >= *cancelAfter) ||
            (expiration && closeTime >= *expiration))
            return closeChannel(
                slep, ctx_.view(), k.key, ctx_.app.journal("View"));
    }

    if (src != txAccount)
        // only the owner can add funds or extend
        return tecNO_PERMISSION;

    if (auto extend = ctx_.tx[~sfExpiration])
    {
        auto minExpiration =
            ctx_.view().info().parentCloseTime.time_since_epoch().count() +
            (*slep)[sfSettleDelay];
        if (expiration && *expiration < minExpiration)
            minExpiration = *expiration;

        if (*extend < minExpiration)
            return temBAD_EXPIRATION;
        (*slep)[~sfExpiration] = *extend;
        ctx_.view().update(slep);
    }

    auto const sle = ctx_.view().peek(keylet::account(txAccount));
    if (!sle)
        return tefINTERNAL;

    // do not allow adding funds if dst does not exist
    if (AccountID const dst = (*slep)[sfDestination];
        !ctx_.view().read(keylet::account(dst)))
    {
        return tecNO_DST;
    }
<<<<<<< HEAD

    // Check reserve and funds availability
    auto const balance = (*sle)[sfBalance];
    auto const reserve =
        ctx_.view().fees().accountReserve((*sle)[sfOwnerCount]);

    if (balance < reserve)
        return tecINSUFFICIENT_RESERVE;


=======

    // Check reserve and funds availability
    auto const balance = (*sle)[sfBalance];
    auto const reserve =
        ctx_.view().fees().accountReserve((*sle)[sfOwnerCount]);

    if (balance < reserve)
        return tecINSUFFICIENT_RESERVE;

>>>>>>> 87fe4114
    if (isXRP(amount))
    {
        if (balance < reserve + amount)
            return tecUNFUNDED;

        (*sle)[sfBalance] = (*sle)[sfBalance] - amount;
        ctx_.view().update(sle);
    }
    else
    {
        if (!ctx_.view().rules().enabled(featurePaychanAndEscrowForTokens))
<<<<<<< HEAD
            return tefINTERNAL;

=======
            return temDISABLED;
>>>>>>> 87fe4114

        TER result =
            trustAdjustLockedBalance(
                ctx_.view(),
                sleLine,
                amount,
                1,
                ctx_.journal,
                WetRun);
        
        JLOG(ctx_.journal.trace())
            << "PayChanFund::doApply trustAdjustLockedBalance(wet) result="
            << result;

        if (!isTesSuccess(result))
<<<<<<< HEAD
            return tefINTERNAL;
=======
            return result;
>>>>>>> 87fe4114
    }

    (*slep)[sfAmount] = (*slep)[sfAmount] + ctx_.tx[sfAmount];
    ctx_.view().update(slep);

    return tesSUCCESS;
}

//------------------------------------------------------------------------------

NotTEC
PayChanClaim::preflight(PreflightContext const& ctx)
{
    if (auto const ret = preflight1(ctx); !isTesSuccess(ret))
        return ret;

    auto const bal = ctx.tx[~sfBalance];
    if (bal)
    {
        if (!isXRP(*bal) && !ctx.rules.enabled(featurePaychanAndEscrowForTokens))
            return temBAD_AMOUNT;

        if (*bal <= beast::zero)
            return temBAD_AMOUNT;
    }

    auto const amt = ctx.tx[~sfAmount];

    if (amt)
    {
        if (!isXRP(*amt) && !ctx.rules.enabled(featurePaychanAndEscrowForTokens))
            return temBAD_AMOUNT;

        if (*amt <= beast::zero)
            return temBAD_AMOUNT;
    }

    if (bal && amt && *bal > *amt)
        return temBAD_AMOUNT;

    {
        auto const flags = ctx.tx.getFlags();

        if (ctx.rules.enabled(fix1543) && (flags & tfPayChanClaimMask))
            return temINVALID_FLAG;

        if ((flags & tfClose) && (flags & tfRenew))
            return temMALFORMED;
    }

    if (auto const sig = ctx.tx[~sfSignature])
    {
        if (!(ctx.tx[~sfPublicKey] && bal))
            return temMALFORMED;

        // Check the signature
        // The signature isn't needed if txAccount == src, but if it's
        // present, check it

        auto const reqBalance = *bal;
<<<<<<< HEAD
        auto const authAmt = *amt ? *amt : reqBalance;
=======
        auto const authAmt = amt ? *amt : reqBalance;
>>>>>>> 87fe4114

        if (reqBalance > authAmt)
            return temBAD_AMOUNT;

        Keylet const k(ltPAYCHAN, ctx.tx[sfChannel]);
        if (!publicKeyType(ctx.tx[sfPublicKey]))
            return temMALFORMED;

        PublicKey const pk(ctx.tx[sfPublicKey]);
        Serializer msg;

        if (isXRP(authAmt))
            serializePayChanAuthorization(msg, k.key, authAmt.xrp());
        else
            serializePayChanAuthorization(msg, k.key, authAmt.iou(), authAmt.getCurrency(), authAmt.getIssuer());

        if (!verify(pk, msg.slice(), *sig, /*canonical*/ true))
            return temBAD_SIGNATURE;
    }

    return preflight2(ctx);
}

TER
PayChanClaim::doApply()
{
    Keylet const k(ltPAYCHAN, ctx_.tx[sfChannel]);
    auto const slep = ctx_.view().peek(k);
    if (!slep)
        return tecNO_TARGET;

    AccountID const src = (*slep)[sfAccount];
    AccountID const dst = (*slep)[sfDestination];
    AccountID const txAccount = ctx_.tx[sfAccount];

    auto const curExpiration = (*slep)[~sfExpiration];
    {
        auto const cancelAfter = (*slep)[~sfCancelAfter];
        auto const closeTime =
            ctx_.view().info().parentCloseTime.time_since_epoch().count();
        if ((cancelAfter && closeTime >= *cancelAfter) ||
            (curExpiration && closeTime >= *curExpiration))
            return closeChannel(
                slep, ctx_.view(), k.key, ctx_.app.journal("View"));
    }

    if (txAccount != src && txAccount != dst)
        return tecNO_PERMISSION;

    if (ctx_.tx[~sfBalance])
    {
        auto const chanBalance = slep->getFieldAmount(sfBalance);
        auto const chanFunds = slep->getFieldAmount(sfAmount);
        auto const reqBalance = ctx_.tx[sfBalance];

        if (txAccount == dst && !ctx_.tx[~sfSignature])
            return temBAD_SIGNATURE;

        if (ctx_.tx[~sfSignature])
        {
            PublicKey const pk((*slep)[sfPublicKey]);
            if (ctx_.tx[sfPublicKey] != pk)
                return temBAD_SIGNER;
        }

        if (reqBalance > chanFunds)
            return tecUNFUNDED_PAYMENT;

        if (reqBalance <= chanBalance)
            // nothing requested
            return tecUNFUNDED_PAYMENT;

        auto sled = ctx_.view().peek(keylet::account(dst));
        if (!sled)
            return tecNO_DST;

        // Obeying the lsfDisallowXRP flag was a bug.  Piggyback on
        // featureDepositAuth to remove the bug.
        bool const depositAuth{ctx_.view().rules().enabled(featureDepositAuth)};
        if (!depositAuth &&
            // RH TODO: does this condition need to be changed for IOU paychans?
            (txAccount == src && (sled->getFlags() & lsfDisallowXRP)))
            return tecNO_TARGET;

        // Check whether the destination account requires deposit authorization.
        if (depositAuth && (sled->getFlags() & lsfDepositAuth))
        {
            // A destination account that requires authorization has two
            // ways to get a Payment Channel Claim into the account:
            //  1. If Account == Destination, or
            //  2. If Account is deposit preauthorized by destination.
            if (txAccount != dst)
            {
                if (!view().exists(keylet::depositPreauth(dst, txAccount)))
                    return tecNO_PERMISSION;
            }
        }

        (*slep)[sfBalance] = ctx_.tx[sfBalance];
        STAmount const reqDelta = reqBalance - chanBalance;
        assert(reqDelta >= beast::zero);
        if (isXRP(reqDelta))
            (*sled)[sfBalance] = (*sled)[sfBalance] + reqDelta;
        else 
        {
            // xfer locked tokens to satisfy claim
            // RH NOTE: there's no ledger modification before this point so
            // no reason to do a dry run first
            if (!ctx_.view().rules().enabled(featurePaychanAndEscrowForTokens))
<<<<<<< HEAD
                return tefINTERNAL;
=======
                return temDISABLED;
>>>>>>> 87fe4114

            auto sleSrcAcc = ctx_.view().peek(keylet::account(src));
            TER result =
                trustTransferLockedBalance(
                    ctx_.view(),
                    txAccount,
                    sleSrcAcc,
                    sled,
                    reqDelta,
                    0,
                    ctx_.journal,
                    WetRun);
            
            JLOG(ctx_.journal.trace())
                << "PayChanClaim::doApply trustTransferLockedBalance(wet) result="
                << result;

            if (!isTesSuccess(result))
                return result;
        }

        ctx_.view().update(sled);
        ctx_.view().update(slep);
    }

    if (ctx_.tx.getFlags() & tfRenew)
    {
        if (src != txAccount)
            return tecNO_PERMISSION;
        (*slep)[~sfExpiration] = std::nullopt;
        ctx_.view().update(slep);
    }

    if (ctx_.tx.getFlags() & tfClose)
    {
        // Channel will close immediately if dry or the receiver closes
        if (dst == txAccount || (*slep)[sfBalance] == (*slep)[sfAmount])
            return closeChannel(
                slep, ctx_.view(), k.key, ctx_.app.journal("View"));

        auto const settleExpiration =
            ctx_.view().info().parentCloseTime.time_since_epoch().count() +
            (*slep)[sfSettleDelay];

        if (!curExpiration || *curExpiration > settleExpiration)
        {
            (*slep)[~sfExpiration] = settleExpiration;
            ctx_.view().update(slep);
        }
    }

    return tesSUCCESS;
}

}  // namespace ripple<|MERGE_RESOLUTION|>--- conflicted
+++ resolved
@@ -127,11 +127,7 @@
     if (!isXRP(amount))
     {
         if (!view.rules().enabled(featurePaychanAndEscrowForTokens))
-<<<<<<< HEAD
-            return tefINTERNAL;
-=======
             return temDISABLED;
->>>>>>> 87fe4114
 
         sleLine =
             view.peek(keylet::line(src, amount.getIssuer(), amount.getCurrency()));
@@ -218,11 +214,7 @@
 
 TxConsequences
 PayChanCreate::makeTxConsequences(PreflightContext const& ctx)
-<<<<<<< HEAD
-{
-=======
 {   
->>>>>>> 87fe4114
     return TxConsequences{ctx.tx,
         isXRP(ctx.tx[sfAmount]) ? ctx.tx[sfAmount].xrp() : beast::zero};
 }
@@ -240,11 +232,7 @@
     if (!isXRP(amount))
     {
         if (!ctx.rules.enabled(featurePaychanAndEscrowForTokens))
-<<<<<<< HEAD
-            return temBAD_AMOUNT;
-=======
             return temDISABLED;
->>>>>>> 87fe4114
 
         if (!isLegalNet(amount))
             return temBAD_AMOUNT;
@@ -256,11 +244,7 @@
         {
             JLOG(ctx.j.trace())
                 << "Malformed transaction: Cannot paychan own tokens to self.";
-<<<<<<< HEAD
-            return temDST_IS_SRC;
-=======
             return temBAD_SRC_ACCOUNT;
->>>>>>> 87fe4114
         }
     }
 
@@ -296,14 +280,6 @@
     auto const dst = ctx.tx[sfDestination];
 
     // Check reserve and funds availability
-<<<<<<< HEAD
-    if (isXRP(amount) && balance < reserve + ctx.tx[sfAmount])
-        return tecUNFUNDED;
-    else
-    {
-        if (!ctx.view.rules().enabled(featurePaychanAndEscrowForTokens))
-            return tecINTERNAL;
-=======
     if (isXRP(amount) && balance < reserve + amount)
     {
         return tecUNFUNDED;
@@ -311,7 +287,6 @@
     else if (!isXRP(amount)) {
         if (!ctx.view.rules().enabled(featurePaychanAndEscrowForTokens))
             return temDISABLED;
->>>>>>> 87fe4114
 
         // check for any possible bars to a channel existing
         // between these accounts for this asset
@@ -441,21 +416,13 @@
     else
     {
         if (!ctx_.view().rules().enabled(featurePaychanAndEscrowForTokens))
-<<<<<<< HEAD
-            return tefINTERNAL;
-=======
             return temDISABLED;
->>>>>>> 87fe4114
 
         auto sleLine =
             ctx_.view().peek(keylet::line(account, amount.getIssuer(), amount.getCurrency()));
 
         if (!sleLine)
-<<<<<<< HEAD
-            return tecUNFUNDED_PAYMENT;
-=======
             return tecNO_LINE;
->>>>>>> 87fe4114
 
         TER result = 
             trustAdjustLockedBalance(
@@ -471,11 +438,7 @@
             << result;
 
         if (!isTesSuccess(result))
-<<<<<<< HEAD
-            return tefINTERNAL;
-=======
             return result;
->>>>>>> 87fe4114
     }
     
     adjustOwnerCount(ctx_.view(), sle, 1, ctx_.journal);
@@ -609,7 +572,6 @@
     {
         return tecNO_DST;
     }
-<<<<<<< HEAD
 
     // Check reserve and funds availability
     auto const balance = (*sle)[sfBalance];
@@ -619,18 +581,6 @@
     if (balance < reserve)
         return tecINSUFFICIENT_RESERVE;
 
-
-=======
-
-    // Check reserve and funds availability
-    auto const balance = (*sle)[sfBalance];
-    auto const reserve =
-        ctx_.view().fees().accountReserve((*sle)[sfOwnerCount]);
-
-    if (balance < reserve)
-        return tecINSUFFICIENT_RESERVE;
-
->>>>>>> 87fe4114
     if (isXRP(amount))
     {
         if (balance < reserve + amount)
@@ -642,12 +592,7 @@
     else
     {
         if (!ctx_.view().rules().enabled(featurePaychanAndEscrowForTokens))
-<<<<<<< HEAD
-            return tefINTERNAL;
-
-=======
             return temDISABLED;
->>>>>>> 87fe4114
 
         TER result =
             trustAdjustLockedBalance(
@@ -663,11 +608,7 @@
             << result;
 
         if (!isTesSuccess(result))
-<<<<<<< HEAD
-            return tefINTERNAL;
-=======
             return result;
->>>>>>> 87fe4114
     }
 
     (*slep)[sfAmount] = (*slep)[sfAmount] + ctx_.tx[sfAmount];
@@ -728,11 +669,7 @@
         // present, check it
 
         auto const reqBalance = *bal;
-<<<<<<< HEAD
-        auto const authAmt = *amt ? *amt : reqBalance;
-=======
         auto const authAmt = amt ? *amt : reqBalance;
->>>>>>> 87fe4114
 
         if (reqBalance > authAmt)
             return temBAD_AMOUNT;
@@ -842,11 +779,7 @@
             // RH NOTE: there's no ledger modification before this point so
             // no reason to do a dry run first
             if (!ctx_.view().rules().enabled(featurePaychanAndEscrowForTokens))
-<<<<<<< HEAD
-                return tefINTERNAL;
-=======
                 return temDISABLED;
->>>>>>> 87fe4114
 
             auto sleSrcAcc = ctx_.view().peek(keylet::account(src));
             TER result =
