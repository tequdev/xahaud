--- conflicted
+++ resolved
@@ -559,17 +559,10 @@
     // Set or clear flags for disallowing various incoming instruments
     if (ctx_.view().rules().enabled(featureDisallowIncoming))
     {
-<<<<<<< HEAD
-        if (uSetFlag == asfDisallowIncomingNFTOffer)
-            uFlagsOut |= lsfDisallowIncomingNFTOffer;
-        else if (uClearFlag == asfDisallowIncomingNFTOffer)
-            uFlagsOut &= ~lsfDisallowIncomingNFTOffer;
-=======
         if (uSetFlag == asfDisallowIncomingNFTokenOffer)
             uFlagsOut |= lsfDisallowIncomingNFTokenOffer;
         else if (uClearFlag == asfDisallowIncomingNFTokenOffer)
             uFlagsOut &= ~lsfDisallowIncomingNFTokenOffer;
->>>>>>> f191c911
 
         if (uSetFlag == asfDisallowIncomingCheck)
             uFlagsOut |= lsfDisallowIncomingCheck;
