//------------------------------------------------------------------------------
/*
    This file is part of rippled: https://github.com/ripple/rippled
    Copyright (c) 2012, 2013 Ripple Labs Inc.

    Permission to use, copy, modify, and/or distribute this software for any
    purpose  with  or without fee is hereby granted, provided that the above
    copyright notice and this permission notice appear in all copies.

    THE  SOFTWARE IS PROVIDED "AS IS" AND THE AUTHOR DISCLAIMS ALL WARRANTIES
    WITH  REGARD  TO  THIS  SOFTWARE  INCLUDING  ALL  IMPLIED  WARRANTIES  OF
    MERCHANTABILITY  AND  FITNESS. IN NO EVENT SHALL THE AUTHOR BE LIABLE FOR
    ANY  SPECIAL ,  DIRECT, INDIRECT, OR CONSEQUENTIAL DAMAGES OR ANY DAMAGES
    WHATSOEVER  RESULTING  FROM  LOSS  OF USE, DATA OR PROFITS, WHETHER IN AN
    ACTION  OF  CONTRACT, NEGLIGENCE OR OTHER TORTIOUS ACTION, ARISING OUT OF
    OR IN CONNECTION WITH THE USE OR PERFORMANCE OF THIS SOFTWARE.
*/
//==============================================================================

#include <ripple/app/tx/impl/Escrow.h>

#include <ripple/app/misc/HashRouter.h>
#include <ripple/basics/Log.h>
#include <ripple/basics/XRPAmount.h>
#include <ripple/basics/chrono.h>
#include <ripple/basics/safe_cast.h>
#include <ripple/conditions/Condition.h>
#include <ripple/conditions/Fulfillment.h>
#include <ripple/ledger/ApplyView.h>
#include <ripple/ledger/View.h>
#include <ripple/protocol/Feature.h>
#include <ripple/protocol/Indexes.h>
#include <ripple/protocol/Rate.h>
#include <ripple/protocol/TxFlags.h>
#include <ripple/protocol/digest.h>
#include <ripple/protocol/st.h>

// During an EscrowFinish, the transaction must specify both
// a condition and a fulfillment. We track whether that
// fulfillment matches and validates the condition.
#define SF_CF_INVALID SF_PRIVATE5
#define SF_CF_VALID SF_PRIVATE6

namespace ripple {

/*
    Escrow
    ======

    Escrow is a feature of the XRP Ledger that allows you to send conditional
    XRP payments. These conditional payments, called escrows, set aside XRP and
    deliver it later when certain conditions are met. Conditions to successfully
    finish an escrow include time-based unlocks and crypto-conditions. Escrows
    can also be set to expire if not finished in time.

    The XRP set aside in an escrow is locked up. No one can use or destroy the
    XRP until the escrow has been successfully finished or canceled. Before the
    expiration time, only the intended receiver can get the XRP. After the
    expiration time, the XRP can only be returned to the sender.

    For more details on escrow, including examples, diagrams and more please
    visit https://xrpl.org/escrow.html

    For details on specific transactions, including fields and validation rules
    please see:

    `EscrowCreate`
    --------------
        See: https://xrpl.org/escrowcreate.html

    `EscrowFinish`
    --------------
        See: https://xrpl.org/escrowfinish.html

    `EscrowCancel`
    --------------
        See: https://xrpl.org/escrowcancel.html
*/

//------------------------------------------------------------------------------

/** Has the specified time passed?

    @param now  the current time
    @param mark the cutoff point
    @return true if \a now refers to a time strictly after \a mark, else false.
*/
static inline bool
after(NetClock::time_point now, std::uint32_t mark)
{
    return now.time_since_epoch().count() > mark;
}

TxConsequences
EscrowCreate::makeTxConsequences(PreflightContext const& ctx)
{
    return TxConsequences{
        ctx.tx, isXRP(ctx.tx[sfAmount]) ? ctx.tx[sfAmount].xrp() : beast::zero};
}

NotTEC
EscrowCreate::preflight(PreflightContext const& ctx)
{
    if (ctx.rules.enabled(fix1543) && ctx.tx.getFlags() & tfUniversalMask)
        return temINVALID_FLAG;

    if (auto const ret = preflight1(ctx); !isTesSuccess(ret))
        return ret;

    STAmount const amount{ctx.tx[sfAmount]};
    if (!isXRP(amount))
    {
        if (!ctx.rules.enabled(featurePaychanAndEscrowForTokens))
            return temBAD_AMOUNT;

        if (!isLegalNet(amount))
            return temBAD_AMOUNT;

        if (isFakeXRP(amount))
            return temBAD_CURRENCY;
    }

    if (ctx.tx[sfAmount] <= beast::zero)
        return temBAD_AMOUNT;

    // We must specify at least one timeout value
    if (!ctx.tx[~sfCancelAfter] && !ctx.tx[~sfFinishAfter])
        return temBAD_EXPIRATION;

    // If both finish and cancel times are specified then the cancel time must
    // be strictly after the finish time.
    if (ctx.tx[~sfCancelAfter] && ctx.tx[~sfFinishAfter] &&
        ctx.tx[sfCancelAfter] <= ctx.tx[sfFinishAfter])
        return temBAD_EXPIRATION;

    if (ctx.rules.enabled(fix1571))
    {
        // In the absence of a FinishAfter, the escrow can be finished
        // immediately, which can be confusing. When creating an escrow,
        // we want to ensure that either a FinishAfter time is explicitly
        // specified or a completion condition is attached.
        if (!ctx.tx[~sfFinishAfter] && !ctx.tx[~sfCondition])
            return temMALFORMED;
    }

    if (auto const cb = ctx.tx[~sfCondition])
    {
        using namespace ripple::cryptoconditions;

        std::error_code ec;

        auto condition = Condition::deserialize(*cb, ec);
        if (!condition)
        {
            JLOG(ctx.j.debug())
                << "Malformed condition during escrow creation: "
                << ec.message();
            return temMALFORMED;
        }

        // Conditions other than PrefixSha256 require the
        // "CryptoConditionsSuite" amendment:
        if (condition->type != Type::preimageSha256 &&
            !ctx.rules.enabled(featureCryptoConditionsSuite))
            return temDISABLED;
    }

    return preflight2(ctx);
}

TER
EscrowCreate::doApply()
{

    auto const closeTime = ctx_.view().info().parentCloseTime;

    // Prior to fix1571, the cancel and finish times could be greater
    // than or equal to the parent ledgers' close time.
    //
    // With fix1571, we require that they both be strictly greater
    // than the parent ledgers' close time.
    if (ctx_.view().rules().enabled(fix1571))
    {
        if (ctx_.tx[~sfCancelAfter] && after(closeTime, ctx_.tx[sfCancelAfter]))
            return tecNO_PERMISSION;

        if (ctx_.tx[~sfFinishAfter] && after(closeTime, ctx_.tx[sfFinishAfter]))
            return tecNO_PERMISSION;
    }
    else
    {
        if (ctx_.tx[~sfCancelAfter])
        {
            auto const cancelAfter = ctx_.tx[sfCancelAfter];

            if (closeTime.time_since_epoch().count() >= cancelAfter)
                return tecNO_PERMISSION;
        }

        if (ctx_.tx[~sfFinishAfter])
        {
            auto const finishAfter = ctx_.tx[sfFinishAfter];

            if (closeTime.time_since_epoch().count() >= finishAfter)
                return tecNO_PERMISSION;
        }
    }

    auto const account = ctx_.tx[sfAccount];
    auto const sle = ctx_.view().peek(keylet::account(account));
    if (!sle)
        return tefINTERNAL;

    STAmount const amount{ctx_.tx[sfAmount]};

    std::shared_ptr<SLE> sleLine;

    auto const balance = STAmount((*sle)[sfBalance]).xrp();
    auto const reserve =
        ctx_.view().fees().accountReserve((*sle)[sfOwnerCount] + 1);
    bool isIssuer = amount.getIssuer() == account;

    if (balance < reserve)
        return tecINSUFFICIENT_RESERVE;

    // Check reserve and funds availability
    if (isXRP(amount))
    {
        if (balance < reserve + STAmount(ctx_.tx[sfAmount]).xrp())
            return tecUNFUNDED;
        // pass
    }
    else
    {
        // preflight will prevent this ever firing, included
        // defensively for completeness
        if (!ctx_.view().rules().enabled(featurePaychanAndEscrowForTokens))
            return temDISABLED;

        TER result = trustTransferAllowed(
            ctx_.view(),
            {account, ctx_.tx[sfDestination]},
            amount.issue(),
            ctx_.journal);

        JLOG(ctx_.journal.trace())
            << "EscrowCreate::doApply trustTransferAllowed result=" << result;

<<<<<<< HEAD
        // perform the lock as a dry run before
        // we modify anything on-ledger
        sleLine = ctx_.view().peek(keylet::line(account, amount.getIssuer(), amount.getCurrency()));
        if (!sleLine)
        {
            JLOG(ctx_.journal.trace())
                << "EscrowCreate::doApply trustAdjustLockedBalance trustline missing "
                << account << "-" 
                << amount.getIssuer() << "/"
                << amount.getCurrency(); 
            return tecUNFUNDED;
        }

        if (!isTesSuccess(result))
            return result;

        // issuer does not need to lock anything
        if (!isIssuer)
        {
            // perform the lock as a dry run before
            // we modify anything on-ledger
            sleLine = ctx_.view().peek(keylet::line(
                account, amount.getIssuer(), amount.getCurrency()));

=======
        if (!isTesSuccess(result))
            return result;

        // issuer does not need to lock anything
        if (!isIssuer)
        {
            // perform the lock as a dry run before
            // we modify anything on-ledger
            sleLine = ctx_.view().peek(keylet::line(
                account, amount.getIssuer(), amount.getCurrency()));

>>>>>>> 676480cc
            // check if the escrow is capable of being
            // finished before we allow it to be created
            if (!sleLine)
                return tecNO_LINE;

            {
                TER result = trustAdjustLockedBalance(
                    ctx_.view(), sleLine, amount, 1, ctx_.journal, DryRun);

                JLOG(ctx_.journal.trace())
                    << "EscrowCreate::doApply trustAdjustLockedBalance (dry) "
                       "result="
                    << result;

                if (!isTesSuccess(result))
                    return result;
            }
        }
    }

    // Check destination account
    {
        auto const sled =
            ctx_.view().read(keylet::account(ctx_.tx[sfDestination]));
        if (!sled)
            return tecNO_DST;
        if (((*sled)[sfFlags] & lsfRequireDestTag) &&
            !ctx_.tx[~sfDestinationTag])
            return tecDST_TAG_NEEDED;

        // Obeying the lsfDissalowXRP flag was a bug.  Piggyback on
        // featureDepositAuth to remove the bug.
        if (!ctx_.view().rules().enabled(featureDepositAuth) && isXRP(amount) &&
            ((*sled)[sfFlags] & lsfDisallowXRP))
            return tecNO_TARGET;
    }

    // Create escrow in ledger.  Note that we we use the value from the
    // sequence or ticket.  For more explanation see comments in SeqProxy.h.
    auto xferRate = transferRate(view(), amount.getIssuer());
    Keylet const escrowKeylet =
        keylet::escrow(account, ctx_.tx.getSeqProxy().value());
    auto const slep = std::make_shared<SLE>(escrowKeylet);
    (*slep)[sfAmount] = ctx_.tx[sfAmount];
    (*slep)[sfAccount] = account;
    (*slep)[sfTransferRate] = xferRate.value;
    (*slep)[~sfCondition] = ctx_.tx[~sfCondition];
    (*slep)[~sfSourceTag] = ctx_.tx[~sfSourceTag];
    (*slep)[sfDestination] = ctx_.tx[sfDestination];
    (*slep)[~sfCancelAfter] = ctx_.tx[~sfCancelAfter];
    (*slep)[~sfFinishAfter] = ctx_.tx[~sfFinishAfter];
    (*slep)[~sfDestinationTag] = ctx_.tx[~sfDestinationTag];

    ctx_.view().insert(slep);

    // Add escrow to sender's owner directory
    {
        auto page = ctx_.view().dirInsert(
            keylet::ownerDir(account), escrowKeylet, describeOwnerDir(account));
        if (!page)
            return tecDIR_FULL;
        (*slep)[sfOwnerNode] = *page;
    }

    // If it's not a self-send, add escrow to recipient's owner directory.
    if (auto const dest = ctx_.tx[sfDestination]; dest != ctx_.tx[sfAccount])
    {
        auto page = ctx_.view().dirInsert(
            keylet::ownerDir(dest), escrowKeylet, describeOwnerDir(dest));
        if (!page)
            return tecDIR_FULL;
        (*slep)[sfDestinationNode] = *page;
    }

    // Deduct owner's balance, increment owner count
    if (isXRP(amount))
        (*sle)[sfBalance] = (*sle)[sfBalance] - ctx_.tx[sfAmount];
    else
    {
        if (!ctx_.view().rules().enabled(featurePaychanAndEscrowForTokens))
            return temDISABLED;

        // issuer does not need to lock anything
        if (!isIssuer)
        {
            if (!sleLine)
                return tecNO_LINE;

            // do the lock-up for real now
            TER result = trustAdjustLockedBalance(
                ctx_.view(), sleLine, amount, 1, ctx_.journal, WetRun);

            JLOG(ctx_.journal.trace())
                << "EscrowCreate::doApply trustAdjustLockedBalance (wet) "
                   "result="
                << result;

            if (!isTesSuccess(result))
                return result;
        }
    }

    adjustOwnerCount(ctx_.view(), sle, 1, ctx_.journal);
    ctx_.view().update(sle);

    return tesSUCCESS;
}

//------------------------------------------------------------------------------

static bool
checkCondition(Slice f, Slice c)
{
    using namespace ripple::cryptoconditions;

    std::error_code ec;

    auto condition = Condition::deserialize(c, ec);
    if (!condition)
        return false;

    auto fulfillment = Fulfillment::deserialize(f, ec);
    if (!fulfillment)
        return false;

    return validate(*fulfillment, *condition);
}

NotTEC
EscrowFinish::preflight(PreflightContext const& ctx)
{
    if (ctx.rules.enabled(fix1543) && ctx.tx.getFlags() & tfUniversalMask)
        return temINVALID_FLAG;

    if (auto const ret = preflight1(ctx); !isTesSuccess(ret))
        return ret;

    auto const cb = ctx.tx[~sfCondition];
    auto const fb = ctx.tx[~sfFulfillment];

    // If you specify a condition, then you must also specify
    // a fulfillment.
    if (static_cast<bool>(cb) != static_cast<bool>(fb))
        return temMALFORMED;

    // Verify the transaction signature. If it doesn't work
    // then don't do any more work.
    {
        auto const ret = preflight2(ctx);
        if (!isTesSuccess(ret))
            return ret;
    }

    if (cb && fb)
    {
        auto& router = ctx.app.getHashRouter();

        auto const id = ctx.tx.getTransactionID();
        auto const flags = router.getFlags(id);

        // If we haven't checked the condition, check it
        // now. Whether it passes or not isn't important
        // in preflight.
        if (!(flags & (SF_CF_INVALID | SF_CF_VALID)))
        {
            if (checkCondition(*fb, *cb))
                router.setFlags(id, SF_CF_VALID);
            else
                router.setFlags(id, SF_CF_INVALID);
        }
    }

    return tesSUCCESS;
}

FeeUnit64
EscrowFinish::calculateBaseFee(ReadView const& view, STTx const& tx)
{
    FeeUnit64 extraFee{0};

    if (auto const fb = tx[~sfFulfillment])
    {
        extraFee +=
            safe_cast<FeeUnit64>(view.fees().units) * (32 + (fb->size() / 16));
    }

    return Transactor::calculateBaseFee(view, tx) + extraFee;
}

TER
EscrowFinish::doApply()
{
    bool hooksEnabled = view().rules().enabled(featureHooks);
    
    if (!hooksEnabled && ctx_.tx.isFieldPresent(sfEscrowID))
        return temDISABLED;
    
    std::optional<uint256> escrowID = ctx_.tx[~sfEscrowID];

    if (escrowID && ctx_.tx[sfOfferSequence] != 0)
        return temMALFORMED;

    Keylet k =        
        escrowID
        ? Keylet(ltESCROW, *escrowID)
        : keylet::escrow(ctx_.tx[sfOwner], ctx_.tx[sfOfferSequence]);

    auto const slep = ctx_.view().peek(k);
    if (!slep)
        return tecNO_TARGET;

    AccountID const account = (*slep)[sfAccount];
    auto const sle = ctx_.view().peek(keylet::account(account));
    auto amount = slep->getFieldAmount(sfAmount);

    // If a cancel time is present, a finish operation should only succeed prior
    // to that time. fix1571 corrects a logic error in the check that would make
    // a finish only succeed strictly after the cancel time.
    if (ctx_.view().rules().enabled(fix1571))
    {
        auto const now = ctx_.view().info().parentCloseTime;

        // Too soon: can't execute before the finish time
        if ((*slep)[~sfFinishAfter] && !after(now, (*slep)[sfFinishAfter]))
            return tecNO_PERMISSION;

        // Too late: can't execute after the cancel time
        if ((*slep)[~sfCancelAfter] && after(now, (*slep)[sfCancelAfter]))
            return tecNO_PERMISSION;
    }
    else
    {
        // Too soon?
        if ((*slep)[~sfFinishAfter] &&
            ctx_.view().info().parentCloseTime.time_since_epoch().count() <=
                (*slep)[sfFinishAfter])
            return tecNO_PERMISSION;

        // Too late?
        if ((*slep)[~sfCancelAfter] &&
            ctx_.view().info().parentCloseTime.time_since_epoch().count() <=
                (*slep)[sfCancelAfter])
            return tecNO_PERMISSION;
    }

    // Check cryptocondition fulfillment
    {
        auto const id = ctx_.tx.getTransactionID();
        auto flags = ctx_.app.getHashRouter().getFlags(id);

        auto const cb = ctx_.tx[~sfCondition];

        // It's unlikely that the results of the check will
        // expire from the hash router, but if it happens,
        // simply re-run the check.
        if (cb && !(flags & (SF_CF_INVALID | SF_CF_VALID)))
        {
            auto const fb = ctx_.tx[~sfFulfillment];

            if (!fb)
                return tecINTERNAL;

            if (checkCondition(*fb, *cb))
                flags = SF_CF_VALID;
            else
                flags = SF_CF_INVALID;

            ctx_.app.getHashRouter().setFlags(id, flags);
        }

        // If the check failed, then simply return an error
        // and don't look at anything else.
        if (flags & SF_CF_INVALID)
            return tecCRYPTOCONDITION_ERROR;

        // Check against condition in the ledger entry:
        auto const cond = (*slep)[~sfCondition];

        // If a condition wasn't specified during creation,
        // one shouldn't be included now.
        if (!cond && cb)
            return tecCRYPTOCONDITION_ERROR;

        // If a condition was specified during creation of
        // the suspended payment, the identical condition
        // must be presented again. We don't check if the
        // fulfillment matches the condition since we did
        // that in preflight.
        if (cond && (cond != cb))
            return tecCRYPTOCONDITION_ERROR;
    }

    // NOTE: Escrow payments cannot be used to fund accounts.
    AccountID const destID = (*slep)[sfDestination];
    auto const sled = ctx_.view().peek(keylet::account(destID));
    if (!sled)
        return tecNO_DST;

    if (ctx_.view().rules().enabled(featureDepositAuth))
    {
        // Is EscrowFinished authorized?
        if (sled->getFlags() & lsfDepositAuth)
        {
            // A destination account that requires authorization has two
            // ways to get an EscrowFinished into the account:
            //  1. If Account == Destination, or
            //  2. If Account is deposit preauthorized by destination.
            if (account_ != destID)
            {
                if (!view().exists(keylet::depositPreauth(destID, account_)))
                    return tecNO_PERMISSION;
            }
        }
    }

    if (!isXRP(amount))
    {
        if (!ctx_.view().rules().enabled(featurePaychanAndEscrowForTokens))
            return temDISABLED;

        Rate lockedRate = ripple::Rate(slep->getFieldU32(sfTransferRate));
        auto issuerAccID = amount.getIssuer();
        auto const xferRate = transferRate(view(), issuerAccID);
        // update if issuer rate is less than locked rate
        if (xferRate < lockedRate)
            lockedRate = xferRate;

        // perform a dry run of the transfer before we
        // change anything on-ledger
        TER result = trustTransferLockedBalance(
            ctx_.view(),
            account_,  // txn signing account
            sle,       // src account
            sled,      // dst account
            amount,    // xfer amount
            -1,
            lockedRate,
            j_,
            DryRun  // dry run
        );

        JLOG(j_.trace())
            << "EscrowFinish::doApply trustTransferLockedBalance (dry) result="
            << result;

        if (!isTesSuccess(result))
            return result;
    }

    // Remove escrow from owner directory
    {
        auto const page = (*slep)[sfOwnerNode];
        if (!ctx_.view().dirRemove(
                keylet::ownerDir(account), page, k.key, true))
        {
            JLOG(j_.fatal()) << "Unable to delete Escrow from owner.";
            return tefBAD_LEDGER;
        }
    }

    // Remove escrow from recipient's owner directory, if present.
    if (auto const optPage = (*slep)[~sfDestinationNode])
    {
        if (!ctx_.view().dirRemove(
                keylet::ownerDir(destID), *optPage, k.key, true))
        {
            JLOG(j_.fatal()) << "Unable to delete Escrow from recipient.";
            return tefBAD_LEDGER;
        }
    }

    if (isXRP(amount))
        (*sled)[sfBalance] = (*sled)[sfBalance] + (*slep)[sfAmount];
    else
    {
        // compute transfer fee, if any
        Rate lockedRate = ripple::Rate(slep->getFieldU32(sfTransferRate));
        auto issuerAccID = amount.getIssuer();
        auto const xferRate = transferRate(view(), issuerAccID);
        // update if issuer rate is less than locked rate
        if (xferRate < lockedRate)
            lockedRate = xferRate;

        // all the significant complexity of checking the validity of this
        // transfer and ensuring the lines exist etc is hidden away in this
        // function, all we need to do is call it and return if unsuccessful.
        TER result = trustTransferLockedBalance(
            ctx_.view(),
            account_,  // txn signing account
            sle,       // src account
            sled,      // dst account
            amount,    // xfer amount
            -1,
            lockedRate,
            j_,
            WetRun  // wet run;
        );

        JLOG(j_.trace())
            << "EscrowFinish::doApply trustTransferLockedBalance (wet) result="
            << result;

        if (!isTesSuccess(result))
            return result;
    }

    ctx_.view().update(sled);

    // Adjust source owner count
    adjustOwnerCount(ctx_.view(), sle, -1, ctx_.journal);
    ctx_.view().update(sle);

    // Remove escrow from ledger
    ctx_.view().erase(slep);

    return tesSUCCESS;
}

//------------------------------------------------------------------------------

NotTEC
EscrowCancel::preflight(PreflightContext const& ctx)
{
    if (ctx.rules.enabled(fix1543) && ctx.tx.getFlags() & tfUniversalMask)
        return temINVALID_FLAG;

    if (auto const ret = preflight1(ctx); !isTesSuccess(ret))
        return ret;

    return preflight2(ctx);
}

TER
EscrowCancel::doApply()
{
    bool hooksEnabled = view().rules().enabled(featureHooks);
    
    if (!hooksEnabled && ctx_.tx.isFieldPresent(sfEscrowID))
        return temDISABLED;
    
    std::optional<uint256> escrowID = ctx_.tx[~sfEscrowID];

    if (escrowID && ctx_.tx[sfOfferSequence] != 0)
        return temMALFORMED;

    Keylet k =        
        escrowID
        ? Keylet(ltESCROW, *escrowID)
        : keylet::escrow(ctx_.tx[sfOwner], ctx_.tx[sfOfferSequence]);
    
    auto const slep = ctx_.view().peek(k);
    if (!slep)
        return tecNO_TARGET;

    if (ctx_.view().rules().enabled(fix1571))
    {
        auto const now = ctx_.view().info().parentCloseTime;

        // No cancel time specified: can't execute at all.
        if (!(*slep)[~sfCancelAfter])
            return tecNO_PERMISSION;

        // Too soon: can't execute before the cancel time.
        if (!after(now, (*slep)[sfCancelAfter]))
            return tecNO_PERMISSION;
    }
    else
    {
        // Too soon?
        if (!(*slep)[~sfCancelAfter] ||
            ctx_.view().info().parentCloseTime.time_since_epoch().count() <=
                (*slep)[sfCancelAfter])
            return tecNO_PERMISSION;
    }

    AccountID const account = (*slep)[sfAccount];
    auto const sle = ctx_.view().peek(keylet::account(account));
    auto amount = slep->getFieldAmount(sfAmount);
    bool isIssuer = amount.getIssuer() == account;

    std::shared_ptr<SLE> sleLine;

    if (!isXRP(amount))
    {
        if (!ctx_.view().rules().enabled(featurePaychanAndEscrowForTokens))
            return temDISABLED;

        // issuer does not need to lock anything
        if (!isIssuer)
        {
            sleLine = ctx_.view().peek(keylet::line(
                account, amount.getIssuer(), amount.getCurrency()));

            // dry run before we make any changes to ledger
            if (TER result = trustAdjustLockedBalance(
                    ctx_.view(), sleLine, -amount, -1, ctx_.journal, DryRun);
                result != tesSUCCESS)
                return result;
        }
    }

    // Remove escrow from owner directory
    {
        auto const page = (*slep)[sfOwnerNode];
        if (!ctx_.view().dirRemove(
                keylet::ownerDir(account), page, k.key, true))
        {
            JLOG(j_.fatal()) << "Unable to delete Escrow from owner.";
            return tefBAD_LEDGER;
        }
    }

    // Remove escrow from recipient's owner directory, if present.
    if (auto const optPage = (*slep)[~sfDestinationNode]; optPage)
    {
        if (!ctx_.view().dirRemove(
                keylet::ownerDir((*slep)[sfDestination]),
                *optPage,
                k.key,
                true))
        {
            JLOG(j_.fatal()) << "Unable to delete Escrow from recipient.";
            return tefBAD_LEDGER;
        }
    }

    // Transfer amount back to the owner (or unlock it in TL case)
    if (isXRP(amount))
        (*sle)[sfBalance] = (*sle)[sfBalance] + (*slep)[sfAmount];
    else
    {
        if (!ctx_.view().rules().enabled(featurePaychanAndEscrowForTokens))
            return temDISABLED;

        // issuer does not need to lock anything
        if (!isIssuer)
        {
            // unlock previously locked tokens from source line
            TER result = trustAdjustLockedBalance(
                ctx_.view(), sleLine, -amount, -1, ctx_.journal, WetRun);
<<<<<<< HEAD

            JLOG(ctx_.journal.trace())
                << "EscrowCancel::doApply trustAdjustLockedBalance (wet) "
                   "result="
                << result;

=======

            JLOG(ctx_.journal.trace())
                << "EscrowCancel::doApply trustAdjustLockedBalance (wet) "
                   "result="
                << result;

>>>>>>> 676480cc
            if (!isTesSuccess(result))
                return result;
        }
    }

    // Decrement owner count
    adjustOwnerCount(ctx_.view(), sle, -1, ctx_.journal);
    ctx_.view().update(sle);

    // Remove escrow from ledger
    ctx_.view().erase(slep);

    return tesSUCCESS;
}

}  // namespace ripple<|MERGE_RESOLUTION|>--- conflicted
+++ resolved
@@ -246,20 +246,6 @@
         JLOG(ctx_.journal.trace())
             << "EscrowCreate::doApply trustTransferAllowed result=" << result;
 
-<<<<<<< HEAD
-        // perform the lock as a dry run before
-        // we modify anything on-ledger
-        sleLine = ctx_.view().peek(keylet::line(account, amount.getIssuer(), amount.getCurrency()));
-        if (!sleLine)
-        {
-            JLOG(ctx_.journal.trace())
-                << "EscrowCreate::doApply trustAdjustLockedBalance trustline missing "
-                << account << "-" 
-                << amount.getIssuer() << "/"
-                << amount.getCurrency(); 
-            return tecUNFUNDED;
-        }
-
         if (!isTesSuccess(result))
             return result;
 
@@ -271,19 +257,6 @@
             sleLine = ctx_.view().peek(keylet::line(
                 account, amount.getIssuer(), amount.getCurrency()));
 
-=======
-        if (!isTesSuccess(result))
-            return result;
-
-        // issuer does not need to lock anything
-        if (!isIssuer)
-        {
-            // perform the lock as a dry run before
-            // we modify anything on-ledger
-            sleLine = ctx_.view().peek(keylet::line(
-                account, amount.getIssuer(), amount.getCurrency()));
-
->>>>>>> 676480cc
             // check if the escrow is capable of being
             // finished before we allow it to be created
             if (!sleLine)
@@ -824,21 +797,12 @@
             // unlock previously locked tokens from source line
             TER result = trustAdjustLockedBalance(
                 ctx_.view(), sleLine, -amount, -1, ctx_.journal, WetRun);
-<<<<<<< HEAD
 
             JLOG(ctx_.journal.trace())
                 << "EscrowCancel::doApply trustAdjustLockedBalance (wet) "
                    "result="
                 << result;
 
-=======
-
-            JLOG(ctx_.journal.trace())
-                << "EscrowCancel::doApply trustAdjustLockedBalance (wet) "
-                   "result="
-                << result;
-
->>>>>>> 676480cc
             if (!isTesSuccess(result))
                 return result;
         }
