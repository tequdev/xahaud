//------------------------------------------------------------------------------
/*
  This file is part of rippled: https://github.com/ripple/rippled
  Copyright (c) 2021 Ripple Labs Inc.

  Permission to use, copy, modify, and/or distribute this software for any
  purpose  with  or without fee is hereby granted, provided that the above
  copyright notice and this permission notice appear in all copies.

  THE  SOFTWARE IS PROVIDED "AS IS" AND THE AUTHOR DISCLAIMS ALL WARRANTIES
  WITH  REGARD  TO  THIS  SOFTWARE  INCLUDING  ALL  IMPLIED  WARRANTIES  OF
  MERCHANTABILITY  AND  FITNESS. IN NO EVENT SHALL THE AUTHOR BE LIABLE FOR
  ANY  SPECIAL ,  DIRECT, INDIRECT, OR CONSEQUENTIAL DAMAGES OR ANY DAMAGES
  WHATSOEVER  RESULTING  FROM  LOSS  OF USE, DATA OR PROFITS, WHETHER IN AN
  ACTION  OF  CONTRACT, NEGLIGENCE OR OTHER TORTIOUS ACTION, ARISING OUT OF
  OR IN CONNECTION WITH THE USE OR PERFORMANCE OF THIS SOFTWARE.
*/
//==============================================================================

#include <ripple/app/tx/impl/NFTokenCreateOffer.h>
#include <ripple/app/tx/impl/details/NFTokenUtils.h>
#include <ripple/ledger/View.h>
#include <ripple/protocol/Feature.h>
#include <ripple/protocol/TxFlags.h>
#include <ripple/protocol/st.h>
#include <boost/endian/conversion.hpp>

namespace ripple {

NotTEC
NFTokenCreateOffer::preflight(PreflightContext const& ctx)
{
    if (!ctx.rules.enabled(featureNonFungibleTokensV1))
        return temDISABLED;

    if (auto const ret = preflight1(ctx); !isTesSuccess(ret))
        return ret;

    auto const txFlags = ctx.tx.getFlags();
    bool const isSellOffer = txFlags & tfSellNFToken;

    if (txFlags & tfNFTokenCreateOfferMask)
        return temINVALID_FLAG;

    auto const account = ctx.tx[sfAccount];
    auto const nftFlags = nft::getFlags(ctx.tx[sfNFTokenID]);

    {
        STAmount const amount = ctx.tx[sfAmount];

        if (amount.negative() && ctx.rules.enabled(fixNFTokenNegOffer))
            // An offer for a negative amount makes no sense.
            return temBAD_AMOUNT;

        if (!isXRP(amount))
        {
            if (nftFlags & nft::flagOnlyXRP)
                return temBAD_AMOUNT;

            if (!amount)
                return temBAD_AMOUNT;
        }

        // If this is an offer to buy, you must offer something; if it's an
        // offer to sell, you can ask for nothing.
        if (!isSellOffer && !amount)
            return temBAD_AMOUNT;
    }

    if (auto exp = ctx.tx[~sfExpiration]; exp == 0)
        return temBAD_EXPIRATION;

    auto const owner = ctx.tx[~sfOwner];

    // The 'Owner' field must be present when offering to buy, but can't
    // be present when selling (it's implicit):
    if (owner.has_value() == isSellOffer)
        return temMALFORMED;

    if (owner && owner == account)
        return temMALFORMED;

    if (auto dest = ctx.tx[~sfDestination])
    {
        // Some folks think it makes sense for a buy offer to specify a
        // specific broker using the Destination field.  This change doesn't
        // deserve it's own amendment, so we're piggy-backing on
        // fixNFTokenNegOffer.
        //
        // Prior to fixNFTokenNegOffer any use of the Destination field on
        // a buy offer was malformed.
        if (!isSellOffer && !ctx.rules.enabled(fixNFTokenNegOffer))
            return temMALFORMED;

        // The destination can't be the account executing the transaction.
        if (dest == account)
            return temMALFORMED;
    }

    return preflight2(ctx);
}

TER
NFTokenCreateOffer::preclaim(PreclaimContext const& ctx)
{
    if (hasExpired(ctx.view, ctx.tx[~sfExpiration]))
        return tecEXPIRED;

    auto const nftokenID = ctx.tx[sfNFTokenID];
    bool const isSellOffer = ctx.tx.isFlag(tfSellNFToken);

    if (!nft::findToken(
            ctx.view, ctx.tx[isSellOffer ? sfAccount : sfOwner], nftokenID))
        return tecNO_ENTRY;

    auto const nftFlags = nft::getFlags(nftokenID);
    auto const issuer = nft::getIssuer(nftokenID);
    auto const amount = ctx.tx[sfAmount];

    if (!(nftFlags & nft::flagCreateTrustLines) && !amount.native() &&
        nft::getTransferFee(nftokenID))
    {
        if (!ctx.view.exists(keylet::account(issuer)))
            return tecNO_ISSUER;

        if (!ctx.view.exists(keylet::line(issuer, amount.issue())))
            return tecNO_LINE;

        if (isFrozen(
                ctx.view, issuer, amount.getCurrency(), amount.getIssuer()))
            return tecFROZEN;
    }

    if (issuer != ctx.tx[sfAccount] && !(nftFlags & nft::flagTransferable))
    {
        auto const root = ctx.view.read(keylet::account(issuer));
        assert(root);

        if (auto minter = (*root)[~sfNFTokenMinter];
            minter != ctx.tx[sfAccount])
            return tefNFTOKEN_IS_NOT_TRANSFERABLE;
    }

    if (isFrozen(
            ctx.view,
            ctx.tx[sfAccount],
            amount.getCurrency(),
            amount.getIssuer()))
        return tecFROZEN;

    // If this is an offer to buy the token, the account must have the
    // needed funds at hand; but note that funds aren't reserved and the
    // offer may later become unfunded.
    if (!isSellOffer)
    {
        // After this amendment, we allow an IOU issuer to make a buy offer
        // using their own currency.
        if (ctx.view.rules().enabled(fixNonFungibleTokensV1_2))
        {
            if (accountFunds(
                    ctx.view,
                    ctx.tx[sfAccount],
                    amount,
                    FreezeHandling::fhZERO_IF_FROZEN,
                    ctx.j)
                    .signum() <= 0)
                return tecUNFUNDED_OFFER;
        }
        else if (
            accountHolds(
                ctx.view,
                ctx.tx[sfAccount],
                amount.getCurrency(),
                amount.getIssuer(),
                FreezeHandling::fhZERO_IF_FROZEN,
                ctx.j)
                .signum() <= 0)
            return tecUNFUNDED_OFFER;
    }

    if (auto const destination = ctx.tx[~sfDestination])
    {
        // If a destination is specified, the destination must already be in
        // the ledger.
        auto const sleDst = ctx.view.read(keylet::account(*destination));

        if (!sleDst)
            return tecNO_DST;

        // check if the destination has disallowed incoming offers
        if (ctx.view.rules().enabled(featureDisallowIncoming))
        {
            // flag cannot be set unless amendment is enabled but
            // out of an abundance of caution check anyway

<<<<<<< HEAD
            if (sleDst->getFlags() & lsfDisallowIncomingNFTOffer)
=======
            if (sleDst->getFlags() & lsfDisallowIncomingNFTokenOffer)
>>>>>>> f191c911
                return tecNO_PERMISSION;
        }
    }

    if (auto const owner = ctx.tx[~sfOwner])
    {
        // Check if the owner (buy offer) has disallowed incoming offers
        if (ctx.view.rules().enabled(featureDisallowIncoming))
        {
            auto const sleOwner = ctx.view.read(keylet::account(*owner));

            // defensively check
            // it should not be possible to specify owner that doesn't exist
            if (!sleOwner)
                return tecNO_TARGET;

<<<<<<< HEAD
            if (sleOwner->getFlags() & lsfDisallowIncomingNFTOffer)
=======
            if (sleOwner->getFlags() & lsfDisallowIncomingNFTokenOffer)
>>>>>>> f191c911
                return tecNO_PERMISSION;
        }
    }

    return tesSUCCESS;
}

TER
NFTokenCreateOffer::doApply()
{
    if (auto const acct = view().read(keylet::account(ctx_.tx[sfAccount]));
        mPriorBalance < view().fees().accountReserve((*acct)[sfOwnerCount] + 1))
        return tecINSUFFICIENT_RESERVE;

    auto const nftokenID = ctx_.tx[sfNFTokenID];

    Keylet const offerID = keylet::nftoffer(account_, seqID(ctx_));

    // Create the offer:
    {
        // Token offers are always added to the owner's owner directory:
        auto const ownerNode = view().dirInsert(
            keylet::ownerDir(account_), offerID, describeOwnerDir(account_));

        if (!ownerNode)
            return tecDIR_FULL;

        bool const isSellOffer = ctx_.tx.isFlag(tfSellNFToken);

        // Token offers are also added to the token's buy or sell offer
        // directory
        auto const offerNode = view().dirInsert(
            isSellOffer ? keylet::nft_sells(nftokenID)
                        : keylet::nft_buys(nftokenID),
            offerID,
            [&nftokenID, isSellOffer](std::shared_ptr<SLE> const& sle) {
                (*sle)[sfFlags] =
                    isSellOffer ? lsfNFTokenSellOffers : lsfNFTokenBuyOffers;
                (*sle)[sfNFTokenID] = nftokenID;
            });

        if (!offerNode)
            return tecDIR_FULL;

        std::uint32_t sleFlags = 0;

        if (isSellOffer)
            sleFlags |= lsfSellNFToken;

        auto offer = std::make_shared<SLE>(offerID);
        (*offer)[sfOwner] = account_;
        (*offer)[sfNFTokenID] = nftokenID;
        (*offer)[sfAmount] = ctx_.tx[sfAmount];
        (*offer)[sfFlags] = sleFlags;
        (*offer)[sfOwnerNode] = *ownerNode;
        (*offer)[sfNFTokenOfferNode] = *offerNode;

        if (auto const expiration = ctx_.tx[~sfExpiration])
            (*offer)[sfExpiration] = *expiration;

        if (auto const destination = ctx_.tx[~sfDestination])
            (*offer)[sfDestination] = *destination;

        view().insert(offer);
    }

    // Update owner count.
    adjustOwnerCount(view(), view().peek(keylet::account(account_)), 1, j_);

    return tesSUCCESS;
}

}  // namespace ripple<|MERGE_RESOLUTION|>--- conflicted
+++ resolved
@@ -193,11 +193,7 @@
             // flag cannot be set unless amendment is enabled but
             // out of an abundance of caution check anyway
 
-<<<<<<< HEAD
-            if (sleDst->getFlags() & lsfDisallowIncomingNFTOffer)
-=======
             if (sleDst->getFlags() & lsfDisallowIncomingNFTokenOffer)
->>>>>>> f191c911
                 return tecNO_PERMISSION;
         }
     }
@@ -214,11 +210,7 @@
             if (!sleOwner)
                 return tecNO_TARGET;
 
-<<<<<<< HEAD
-            if (sleOwner->getFlags() & lsfDisallowIncomingNFTOffer)
-=======
             if (sleOwner->getFlags() & lsfDisallowIncomingNFTokenOffer)
->>>>>>> f191c911
                 return tecNO_PERMISSION;
         }
     }
