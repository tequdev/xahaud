--- conflicted
+++ resolved
@@ -60,14 +60,10 @@
 void Peer::detach(const char *rsn)
 {
 #ifdef DEBUG
-<<<<<<< HEAD
-	std::cerr << "DETACHING PEER: " << rsn
+	Log(lsTRACE) << "DETACHING PEER: " << rsn;
 		<< ": "
 		<< (mNodePublic.isValid() ? mNodePublic.humanNodePublic() : "-")
 		<< " " << getIP() << " " << getPort() << std::endl;
-=======
-	Log(lsTRACE) << "DETACHING PEER: " << rsn;
->>>>>>> cc0d1f60
 #endif
 
 	boost::system::error_code ecCancel;
