//------------------------------------------------------------------------------
/*
    This file is part of rippled: https://github.com/ripple/rippled
    Copyright (c) 2016 Ripple Labs Inc.

    Permission to use, copy, modify, and/or distribute this software for any
    purpose  with  or without fee is hereby granted, provided that the above
    copyright notice and this permission notice appear in all copies.

    THE  SOFTWARE IS PROVIDED "AS IS" AND THE AUTHOR DISCLAIMS ALL WARRANTIES
    WITH  REGARD  TO  THIS  SOFTWARE  INCLUDING  ALL  IMPLIED  WARRANTIES  OF
    MERCHANTABILITY  AND  FITNESS. IN NO EVENT SHALL THE AUTHOR BE LIABLE FOR
    ANY  SPECIAL ,  DIRECT, INDIRECT, OR CONSEQUENTIAL DAMAGES OR ANY DAMAGES
    WHATSOEVER  RESULTING  FROM  LOSS  OF USE, DATA OR PROFITS, WHETHER IN AN
    ACTION  OF  CONTRACT, NEGLIGENCE OR OTHER TORTIOUS ACTION, ARISING OUT OF
    OR IN CONNECTION WITH THE USE OR PERFORMANCE OF THIS SOFTWARE.
*/
//==============================================================================

#include <ripple/basics/StringUtilities.h>
#include <ripple/protocol/AmountConversions.h>
#include <ripple/protocol/Feature.h>
#include <ripple/protocol/Quality.h>
#include <ripple/protocol/Rate.h>
#include <ripple/protocol/jss.h>
#include <test/jtx.h>

namespace ripple {

class AccountSet_test : public beast::unit_test::suite
{
public:
    void
    testNullAccountSet()
    {
        testcase("No AccountSet");

        using namespace test::jtx;
        Env env(*this);
        Account const alice("alice");
        env.fund(XRP(10000), noripple(alice));
        // ask for the ledger entry - account root, to check its flags
        auto const jrr = env.le(alice);
        BEAST_EXPECT((*env.le(alice))[sfFlags] == 0u);
    }

    void
    testMostFlags()
    {
        testcase("Most Flags");

        using namespace test::jtx;
        Account const alice("alice");

        // Test without DepositAuth enabled initially.
        Env env(*this, supported_amendments() - featureDepositAuth);
        env.fund(XRP(10000), noripple(alice));

        // Give alice a regular key so she can legally set and clear
        // her asfDisableMaster flag.
        Account const alie{"alie", KeyType::secp256k1};
        env(regkey(alice, alie));
        env.close();

        auto testFlags = [this, &alice, &alie, &env](
                             std::initializer_list<std::uint32_t> goodFlags) {
            std::uint32_t const orig_flags = (*env.le(alice))[sfFlags];
            for (std::uint32_t flag{1u};
                 flag < std::numeric_limits<std::uint32_t>::digits;
                 ++flag)
            {
                if (flag == asfNoFreeze)
                {
                    // The asfNoFreeze flag can't be cleared.  It is tested
                    // elsewhere.
                    continue;
                }

                if (flag == asfAuthorizedNFTokenMinter)
                {
                    // The asfAuthorizedNFTokenMinter flag requires the
                    // presence or absence of the sfNFTokenMinter field in
                    // the transaction.  It is tested elsewhere.
                    continue;
                }

                if (flag == asfDisallowIncomingCheck ||
                    flag == asfDisallowIncomingPayChan ||
<<<<<<< HEAD
                    flag == asfDisallowIncomingNFTOffer ||
                    flag == asfDisallowIncomingTrustline ||
                    flag == asfTshCollect)
=======
                    flag == asfDisallowIncomingNFTokenOffer ||
                    flag == asfDisallowIncomingTrustline)
>>>>>>> f191c911
                {
                    // These flags are part of the DisallowIncoming amendment
                    // and are tested elsewhere
                    continue;
                }

                if (std::find(goodFlags.begin(), goodFlags.end(), flag) !=
                    goodFlags.end())
                {
                    // Good flag
                    env.require(nflags(alice, flag));
                    env(fset(alice, flag), sig(alice));
                    env.close();
                    env.require(flags(alice, flag));
                    env(fclear(alice, flag), sig(alie));
                    env.close();
                    env.require(nflags(alice, flag));
                    std::uint32_t const now_flags = (*env.le(alice))[sfFlags];
                    BEAST_EXPECT(now_flags == orig_flags);
                }
                else
                {
                    // Bad flag
                    BEAST_EXPECT((*env.le(alice))[sfFlags] == orig_flags);
                    env(fset(alice, flag), sig(alice));
                    env.close();
                    BEAST_EXPECT((*env.le(alice))[sfFlags] == orig_flags);
                    env(fclear(alice, flag), sig(alie));
                    env.close();
                    BEAST_EXPECT((*env.le(alice))[sfFlags] == orig_flags);
                }
            }
        };

        // Test with featureDepositAuth disabled.
        testFlags(
            {asfRequireDest,
             asfRequireAuth,
             asfDisallowXRP,
             asfGlobalFreeze,
             asfDisableMaster,
             asfDefaultRipple});

        // Enable featureDepositAuth and retest.
        env.enableFeature(featureDepositAuth);
        env.close();
        testFlags(
            {asfRequireDest,
             asfRequireAuth,
             asfDisallowXRP,
             asfGlobalFreeze,
             asfDisableMaster,
             asfDefaultRipple,
             asfDepositAuth});
    }

    void
    testSetAndResetAccountTxnID()
    {
        testcase("Set and reset AccountTxnID");

        using namespace test::jtx;
        Env env(*this);
        Account const alice("alice");
        env.fund(XRP(10000), noripple(alice));

        std::uint32_t const orig_flags = (*env.le(alice))[sfFlags];

        // asfAccountTxnID is special and not actually set as a flag,
        // so we check the field presence instead
        BEAST_EXPECT(!env.le(alice)->isFieldPresent(sfAccountTxnID));
        env(fset(alice, asfAccountTxnID), sig(alice));
        BEAST_EXPECT(env.le(alice)->isFieldPresent(sfAccountTxnID));
        env(fclear(alice, asfAccountTxnID));
        BEAST_EXPECT(!env.le(alice)->isFieldPresent(sfAccountTxnID));
        std::uint32_t const now_flags = (*env.le(alice))[sfFlags];
        BEAST_EXPECT(now_flags == orig_flags);
    }

    void
    testSetNoFreeze()
    {
        testcase("Set NoFreeze");

        using namespace test::jtx;
        Env env(*this);
        Account const alice("alice");
        env.fund(XRP(10000), noripple(alice));
        env.memoize("eric");
        env(regkey(alice, "eric"));

        env.require(nflags(alice, asfNoFreeze));
        env(fset(alice, asfNoFreeze), sig("eric"), ter(tecNEED_MASTER_KEY));
        env(fset(alice, asfNoFreeze), sig(alice));
        env.require(flags(alice, asfNoFreeze));
        env(fclear(alice, asfNoFreeze), sig(alice));
        // verify flag is still set (clear does not clear in this case)
        env.require(flags(alice, asfNoFreeze));
    }

    void
    testDomain()
    {
        testcase("Domain");

        using namespace test::jtx;
        Env env(*this);
        Account const alice("alice");
        env.fund(XRP(10000), alice);
        auto jt = noop(alice);
        // The Domain field is represented as the hex string of the lowercase
        // ASCII of the domain. For example, the domain example.com would be
        // represented as "6578616d706c652e636f6d".
        //
        // To remove the Domain field from an account, send an AccountSet with
        // the Domain set to an empty string.
        std::string const domain = "example.com";
        jt[sfDomain.fieldName] = strHex(domain);
        env(jt);
        BEAST_EXPECT((*env.le(alice))[sfDomain] == makeSlice(domain));

        jt[sfDomain.fieldName] = "";
        env(jt);
        BEAST_EXPECT(!env.le(alice)->isFieldPresent(sfDomain));

        // The upper limit on the length is 256 bytes
        // (defined as DOMAIN_BYTES_MAX in SetAccount)
        // test the edge cases: 255, 256, 257.
        std::size_t const maxLength = 256;
        for (std::size_t len = maxLength - 1; len <= maxLength + 1; ++len)
        {
            std::string domain2 =
                std::string(len - domain.length() - 1, 'a') + "." + domain;

            BEAST_EXPECT(domain2.length() == len);

            jt[sfDomain.fieldName] = strHex(domain2);

            if (len <= maxLength)
            {
                env(jt);
                BEAST_EXPECT((*env.le(alice))[sfDomain] == makeSlice(domain2));
            }
            else
            {
                env(jt, ter(telBAD_DOMAIN));
            }
        }
    }

    void
    testMessageKey()
    {
        testcase("MessageKey");

        using namespace test::jtx;
        Env env(*this);
        Account const alice("alice");
        env.fund(XRP(10000), alice);
        auto jt = noop(alice);

        auto const rkp = randomKeyPair(KeyType::ed25519);
        jt[sfMessageKey.fieldName] = strHex(rkp.first.slice());
        env(jt);
        BEAST_EXPECT(
            strHex((*env.le(alice))[sfMessageKey]) ==
            strHex(rkp.first.slice()));

        jt[sfMessageKey.fieldName] = "";
        env(jt);
        BEAST_EXPECT(!env.le(alice)->isFieldPresent(sfMessageKey));

        using namespace std::string_literals;
        jt[sfMessageKey.fieldName] = strHex("NOT_REALLY_A_PUBKEY"s);
        env(jt, ter(telBAD_PUBLIC_KEY));
    }

    void
    testWalletID()
    {
        testcase("WalletID");

        using namespace test::jtx;
        Env env(*this);
        Account const alice("alice");
        env.fund(XRP(10000), alice);
        auto jt = noop(alice);

        std::string const locator =
            "9633EC8AF54F16B5286DB1D7B519EF49EEFC050C0C8AC4384F1D88ACD1BFDF05";
        jt[sfWalletLocator.fieldName] = locator;
        env(jt);
        BEAST_EXPECT(to_string((*env.le(alice))[sfWalletLocator]) == locator);

        jt[sfWalletLocator.fieldName] = "";
        env(jt);
        BEAST_EXPECT(!env.le(alice)->isFieldPresent(sfWalletLocator));
    }

    void
    testEmailHash()
    {
        testcase("EmailHash");

        using namespace test::jtx;
        Env env(*this);
        Account const alice("alice");
        env.fund(XRP(10000), alice);
        auto jt = noop(alice);

        std::string const mh("5F31A79367DC3137FADA860C05742EE6");
        jt[sfEmailHash.fieldName] = mh;
        env(jt);
        BEAST_EXPECT(to_string((*env.le(alice))[sfEmailHash]) == mh);

        jt[sfEmailHash.fieldName] = "";
        env(jt);
        BEAST_EXPECT(!env.le(alice)->isFieldPresent(sfEmailHash));
    }

    void
    testTransferRate()
    {
        struct test_results
        {
            double set;
            TER code;
            double get;
        };

        testcase("TransferRate");

        using namespace test::jtx;
        auto doTests = [this](
                           FeatureBitset const& features,
                           std::initializer_list<test_results> testData) {
            Env env(*this, features);

            Account const alice("alice");
            env.fund(XRP(10000), alice);

            for (auto const& r : testData)
            {
                env(rate(alice, r.set), ter(r.code));
                env.close();

                // If the field is not present expect the default value
                if (!(*env.le(alice))[~sfTransferRate])
                    BEAST_EXPECT(r.get == 1.0);
                else
                    BEAST_EXPECT(
                        *(*env.le(alice))[~sfTransferRate] ==
                        r.get * QUALITY_ONE);
            }
        };

        doTests(
            supported_amendments(),
            {{1.0, tesSUCCESS, 1.0},
             {1.1, tesSUCCESS, 1.1},
             {2.0, tesSUCCESS, 2.0},
             {2.1, temBAD_TRANSFER_RATE, 2.0},
             {0.0, tesSUCCESS, 1.0},
             {2.0, tesSUCCESS, 2.0},
             {0.9, temBAD_TRANSFER_RATE, 2.0}});
    }

    void
    testGateway()
    {
        testcase("Gateway");

        using namespace test::jtx;

        Account const alice("alice");
        Account const bob("bob");
        Account const gw("gateway");
        auto const USD = gw["USD"];

        // Test gateway with a variety of allowed transfer rates
        for (double transferRate = 1.0; transferRate <= 2.0;
             transferRate += 0.03125)
        {
            Env env(*this);
            env.fund(XRP(10000), gw, alice, bob);
            env.close();
            env.trust(USD(10), alice, bob);
            env.close();
            env(rate(gw, transferRate));
            env.close();

            auto const amount = USD(1);
            Rate const rate(transferRate * QUALITY_ONE);
            auto const amountWithRate =
                toAmount<STAmount>(multiply(amount.value(), rate));

            env(pay(gw, alice, USD(10)));
            env.close();
            env(pay(alice, bob, USD(1)), sendmax(USD(10)));
            env.close();

            env.require(balance(alice, USD(10) - amountWithRate));
            env.require(balance(bob, USD(1)));
        }

        // Since fix1201 was enabled on Nov 14 2017 a rate in excess of
        // 2.0 has been blocked by the transactor.  But there are a few
        // accounts on the MainNet that have larger-than-currently-allowed
        // TransferRates.  We'll bypass the transactor so we can check
        // operation of these legacy TransferRates.
        //
        // Two out-of-bound values are currently in the ledger (March 2020)
        // They are 4.0 and 4.294967295.  So those are the values we test.
        for (double transferRate : {4.0, 4.294967295})
        {
            Env env(*this);
            env.fund(XRP(10000), gw, alice, bob);
            env.close();
            env.trust(USD(10), alice, bob);
            env.close();

            // We'd like to use transferRate here, but the transactor
            // blocks transfer rates that large.  So we use an acceptable
            // transfer rate here and later hack the ledger to replace
            // the acceptable value with an out-of-bounds value.
            env(rate(gw, 2.0));
            env.close();

            // Because we're hacking the ledger we need the account to have
            // non-zero sfMintedNFTokens and sfBurnedNFTokens fields.  This
            // prevents an exception when the AccountRoot template is applied.
            {
                uint256 const nftId0{token::getNextID(env, gw, 0u)};
                env(token::mint(gw, 0u));
                env.close();

                env(token::burn(gw, nftId0));
                env.close();
            }

            // Note that we're bypassing almost all of the ledger's safety
            // checks with this modify() call.  If you call close() between
            // here and the end of the test all the effort will be lost.
            env.app().openLedger().modify(
                [&gw, transferRate](OpenView& view, beast::Journal j) {
                    // Get the account root we want to hijack.
                    auto const sle = view.read(keylet::account(gw.id()));
                    if (!sle)
                        return false;  // This would be really surprising!

                    // We'll insert a replacement for the account root
                    // with the higher (currently invalid) transfer rate.
                    auto replacement = std::make_shared<SLE>(*sle, sle->key());
                    (*replacement)[sfTransferRate] =
                        static_cast<std::uint32_t>(transferRate * QUALITY_ONE);
                    view.rawReplace(replacement);
                    return true;
                });

            auto const amount = USD(1);
            auto const amountWithRate = toAmount<STAmount>(
                multiply(amount.value(), Rate(transferRate * QUALITY_ONE)));

            env(pay(gw, alice, USD(10)));
            env(pay(alice, bob, amount), sendmax(USD(10)));

            env.require(balance(alice, USD(10) - amountWithRate));
            env.require(balance(bob, amount));
        }
    }

    void
    testBadInputs()
    {
        testcase("Bad inputs");

        using namespace test::jtx;
        Env env(*this);
        Account const alice("alice");
        env.fund(XRP(10000), alice);

        auto jt = fset(alice, asfDisallowXRP);
        jt[jss::ClearFlag] = asfDisallowXRP;
        env(jt, ter(temINVALID_FLAG));

        jt = fset(alice, asfRequireAuth);
        jt[jss::ClearFlag] = asfRequireAuth;
        env(jt, ter(temINVALID_FLAG));

        jt = fset(alice, asfRequireDest);
        jt[jss::ClearFlag] = asfRequireDest;
        env(jt, ter(temINVALID_FLAG));

        jt = fset(alice, asfDisallowXRP);
        jt[sfFlags.fieldName] = tfAllowXRP;
        env(jt, ter(temINVALID_FLAG));

        jt = fset(alice, asfRequireAuth);
        jt[sfFlags.fieldName] = tfOptionalAuth;
        env(jt, ter(temINVALID_FLAG));

        jt = fset(alice, asfRequireDest);
        jt[sfFlags.fieldName] = tfOptionalDestTag;
        env(jt, ter(temINVALID_FLAG));

        jt = fset(alice, asfRequireDest);
        jt[sfFlags.fieldName] = tfAccountSetMask;
        env(jt, ter(temINVALID_FLAG));

        env(fset(alice, asfDisableMaster),
            sig(alice),
            ter(tecNO_ALTERNATIVE_KEY));
    }

    void
    testRequireAuthWithDir()
    {
        testcase("Require auth");

        using namespace test::jtx;
        Env env(*this);
        Account const alice("alice");
        Account const bob("bob");

        env.fund(XRP(10000), alice);
        env.close();

        // alice should have an empty directory.
        BEAST_EXPECT(dirIsEmpty(*env.closed(), keylet::ownerDir(alice)));

        // Give alice a signer list, then there will be stuff in the directory.
        env(signers(alice, 1, {{bob, 1}}));
        env.close();
        BEAST_EXPECT(!dirIsEmpty(*env.closed(), keylet::ownerDir(alice)));

        env(fset(alice, asfRequireAuth), ter(tecOWNERS));

        // Remove the signer list.  After that asfRequireAuth should succeed.
        env(signers(alice, test::jtx::none));
        env.close();
        BEAST_EXPECT(dirIsEmpty(*env.closed(), keylet::ownerDir(alice)));

        env(fset(alice, asfRequireAuth));
    }

    void
    testTicket()
    {
        using namespace test::jtx;
        Env env(*this);
        Account const alice("alice");

        env.fund(XRP(10000), alice);
        env.close();

        std::uint32_t const ticketSeq{env.seq(alice) + 1};
        env(ticket::create(alice, 1));
        env.close();
        env.require(owners(alice, 1), tickets(alice, 1));

        // Try using a ticket that alice doesn't have.
        env(noop(alice), ticket::use(ticketSeq + 1), ter(terPRE_TICKET));
        env.close();
        env.require(owners(alice, 1), tickets(alice, 1));

        // Actually use alice's ticket.  Note that if a transaction consumes
        // a ticket then the account's sequence number does not advance.
        std::uint32_t const aliceSeq{env.seq(alice)};
        env(noop(alice), ticket::use(ticketSeq));
        env.close();
        env.require(owners(alice, 0), tickets(alice, 0));
        BEAST_EXPECT(aliceSeq == env.seq(alice));

        // Try re-using a ticket that alice already used.
        env(noop(alice), ticket::use(ticketSeq), ter(tefNO_TICKET));
        env.close();
    }

    void
    run() override
    {
        testNullAccountSet();
        testMostFlags();
        testSetAndResetAccountTxnID();
        testSetNoFreeze();
        testDomain();
        testGateway();
        testMessageKey();
        testWalletID();
        testEmailHash();
        testBadInputs();
        testRequireAuthWithDir();
        testTransferRate();
        testTicket();
    }
};

BEAST_DEFINE_TESTSUITE_PRIO(AccountSet, app, ripple, 1);

}  // namespace ripple<|MERGE_RESOLUTION|>--- conflicted
+++ resolved
@@ -86,14 +86,9 @@
 
                 if (flag == asfDisallowIncomingCheck ||
                     flag == asfDisallowIncomingPayChan ||
-<<<<<<< HEAD
-                    flag == asfDisallowIncomingNFTOffer ||
+                    flag == asfDisallowIncomingNFTokenOffer ||
                     flag == asfDisallowIncomingTrustline ||
                     flag == asfTshCollect)
-=======
-                    flag == asfDisallowIncomingNFTokenOffer ||
-                    flag == asfDisallowIncomingTrustline)
->>>>>>> f191c911
                 {
                     // These flags are part of the DisallowIncoming amendment
                     // and are tested elsewhere
