--- conflicted
+++ resolved
@@ -575,11 +575,7 @@
                 if (ec)
                     break;
 
-<<<<<<< HEAD
-                std::string path = req.target();
-=======
                 auto path = req.target();  //.to_string();
->>>>>>> 2b225977
                 res.insert("Server", "TrustedPublisherServer");
                 res.version(req.version());
                 res.keep_alive(req.keep_alive());
