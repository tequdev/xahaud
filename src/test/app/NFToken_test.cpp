//------------------------------------------------------------------------------
/*
  This file is part of rippled: https://github.com/ripple/rippled
  Copyright (c) 2021 Ripple Labs Inc.

  Permission to use, copy, modify, and/or distribute this software for any
  purpose  with  or without fee is hereby granted, provided that the above
  copyright notice and this permission notice appear in all copies.

  THE  SOFTWARE IS PROVIDED "AS IS" AND THE AUTHOR DISCLAIMS ALL WARRANTIES
  WITH  REGARD  TO  THIS  SOFTWARE  INCLUDING  ALL  IMPLIED  WARRANTIES  OF
  MERCHANTABILITY  AND  FITNESS. IN NO EVENT SHALL THE AUTHOR BE LIABLE FOR
  ANY  SPECIAL ,  DIRECT, INDIRECT, OR CONSEQUENTIAL DAMAGES OR ANY DAMAGES
  WHATSOEVER  RESULTING  FROM  LOSS  OF USE, DATA OR PROFITS, WHETHER IN AN
  ACTION  OF  CONTRACT, NEGLIGENCE OR OTHER TORTIOUS ACTION, ARISING OUT OF
  OR IN CONNECTION WITH THE USE OR PERFORMANCE OF THIS SOFTWARE.
*/
//==============================================================================

#include <ripple/app/tx/impl/details/NFTokenUtils.h>
#include <ripple/basics/random.h>
#include <ripple/protocol/Feature.h>
#include <ripple/protocol/jss.h>
#include <test/jtx.h>

#include <initializer_list>

namespace ripple {

class NFToken_test : public beast::unit_test::suite
{
    FeatureBitset const disallowIncoming{featureDisallowIncoming};

    // Helper function that returns the owner count of an account root.
    static std::uint32_t
    ownerCount(test::jtx::Env const& env, test::jtx::Account const& acct)
    {
        std::uint32_t ret{0};
        if (auto const sleAcct = env.le(acct))
            ret = sleAcct->at(sfOwnerCount);
        return ret;
    }

    // Helper function that returns the number of NFTs minted by an issuer.
    static std::uint32_t
    mintedCount(test::jtx::Env const& env, test::jtx::Account const& issuer)
    {
        std::uint32_t ret{0};
        if (auto const sleIssuer = env.le(issuer))
            ret = sleIssuer->at(~sfMintedNFTokens).value_or(0);
        return ret;
    }

    // Helper function that returns the number of an issuer's burned NFTs.
    static std::uint32_t
    burnedCount(test::jtx::Env const& env, test::jtx::Account const& issuer)
    {
        std::uint32_t ret{0};
        if (auto const sleIssuer = env.le(issuer))
            ret = sleIssuer->at(~sfBurnedNFTokens).value_or(0);
        return ret;
    }

    // Helper function that returns the number of nfts owned by an account.
    static std::uint32_t
    nftCount(test::jtx::Env& env, test::jtx::Account const& acct)
    {
        Json::Value params;
        params[jss::account] = acct.human();
        params[jss::type] = "state";
        Json::Value nfts = env.rpc("json", "account_nfts", to_string(params));
        return nfts[jss::result][jss::account_nfts].size();
    };

    // Helper function that returns the number of tickets held by an account.
    static std::uint32_t
    ticketCount(test::jtx::Env const& env, test::jtx::Account const& acct)
    {
        std::uint32_t ret{0};
        if (auto const sleAcct = env.le(acct))
            ret = sleAcct->at(~sfTicketCount).value_or(0);
        return ret;
    }

    // Helper function returns the close time of the parent ledger.
    std::uint32_t
    lastClose(test::jtx::Env& env)
    {
        return env.current()->info().parentCloseTime.time_since_epoch().count();
    }

    void
    testEnabled(FeatureBitset features)
    {
        testcase("Enabled");

        using namespace test::jtx;
        {
            // If the NFT amendment is not enabled, you should not be able
            // to create or burn NFTs.
            Env env{
                *this,
                features - featureNonFungibleTokensV1 -
                    featureNonFungibleTokensV1_1};
            Account const& master = env.master;

            BEAST_EXPECT(ownerCount(env, master) == 0);
            BEAST_EXPECT(mintedCount(env, master) == 0);
            BEAST_EXPECT(burnedCount(env, master) == 0);

            uint256 const nftId{token::getNextID(env, master, 0u)};
            env(token::mint(master, 0u), ter(temDISABLED));
            env.close();
            BEAST_EXPECT(ownerCount(env, master) == 0);
            BEAST_EXPECT(mintedCount(env, master) == 0);
            BEAST_EXPECT(burnedCount(env, master) == 0);

            env(token::burn(master, nftId), ter(temDISABLED));
            env.close();
            BEAST_EXPECT(ownerCount(env, master) == 0);
            BEAST_EXPECT(mintedCount(env, master) == 0);
            BEAST_EXPECT(burnedCount(env, master) == 0);

            uint256 const offerIndex =
                keylet::nftoffer(master, env.seq(master)).key;
            env(token::createOffer(master, nftId, XRP(10)), ter(temDISABLED));
            env.close();
            BEAST_EXPECT(ownerCount(env, master) == 0);
            BEAST_EXPECT(mintedCount(env, master) == 0);
            BEAST_EXPECT(burnedCount(env, master) == 0);

            env(token::cancelOffer(master, {offerIndex}), ter(temDISABLED));
            env.close();
            BEAST_EXPECT(ownerCount(env, master) == 0);
            BEAST_EXPECT(mintedCount(env, master) == 0);
            BEAST_EXPECT(burnedCount(env, master) == 0);

            env(token::acceptBuyOffer(master, offerIndex), ter(temDISABLED));
            env.close();
            BEAST_EXPECT(ownerCount(env, master) == 0);
            BEAST_EXPECT(mintedCount(env, master) == 0);
            BEAST_EXPECT(burnedCount(env, master) == 0);
        }
        {
            // If the NFT amendment is enabled all NFT-related
            // facilities should be available.
            Env env{*this, features};
            Account const& master = env.master;

            BEAST_EXPECT(ownerCount(env, master) == 0);
            BEAST_EXPECT(mintedCount(env, master) == 0);
            BEAST_EXPECT(burnedCount(env, master) == 0);

            uint256 const nftId0{token::getNextID(env, env.master, 0u)};
            env(token::mint(env.master, 0u));
            env.close();
            BEAST_EXPECT(ownerCount(env, master) == 1);
            BEAST_EXPECT(mintedCount(env, master) == 1);
            BEAST_EXPECT(burnedCount(env, master) == 0);

            env(token::burn(env.master, nftId0));
            env.close();
            BEAST_EXPECT(ownerCount(env, master) == 0);
            BEAST_EXPECT(mintedCount(env, master) == 1);
            BEAST_EXPECT(burnedCount(env, master) == 1);

            uint256 const nftId1{
                token::getNextID(env, env.master, 0u, tfTransferable)};
            env(token::mint(env.master, 0u), txflags(tfTransferable));
            env.close();
            BEAST_EXPECT(ownerCount(env, master) == 1);
            BEAST_EXPECT(mintedCount(env, master) == 2);
            BEAST_EXPECT(burnedCount(env, master) == 1);

            Account const alice{"alice"};
            env.fund(XRP(10000), alice);
            env.close();
            uint256 const aliceOfferIndex =
                keylet::nftoffer(alice, env.seq(alice)).key;
            env(token::createOffer(alice, nftId1, XRP(1000)),
                token::owner(master));
            env.close();

            BEAST_EXPECT(ownerCount(env, master) == 1);
            BEAST_EXPECT(mintedCount(env, master) == 2);
            BEAST_EXPECT(burnedCount(env, master) == 1);

            BEAST_EXPECT(ownerCount(env, alice) == 1);
            BEAST_EXPECT(mintedCount(env, alice) == 0);
            BEAST_EXPECT(burnedCount(env, alice) == 0);

            env(token::acceptBuyOffer(master, aliceOfferIndex));
            env.close();

            BEAST_EXPECT(ownerCount(env, master) == 0);
            BEAST_EXPECT(mintedCount(env, master) == 2);
            BEAST_EXPECT(burnedCount(env, master) == 1);

            BEAST_EXPECT(ownerCount(env, alice) == 1);
            BEAST_EXPECT(mintedCount(env, alice) == 0);
            BEAST_EXPECT(burnedCount(env, alice) == 0);
        }
    }

    void
    testMintReserve(FeatureBitset features)
    {
        // Verify that the reserve behaves as expected for minting.
        testcase("Mint reserve");

        using namespace test::jtx;

        Env env{*this, features};
        Account const alice{"alice"};
        Account const minter{"minter"};

        // Fund alice and minter enough to exist, but not enough to meet
        // the reserve for creating their first NFT.
        auto const acctReserve = env.current()->fees().accountReserve(0);
        auto const incReserve = env.current()->fees().increment;
        env.fund(acctReserve, alice, minter);
        env.close();
        BEAST_EXPECT(env.balance(alice) == acctReserve);
        BEAST_EXPECT(env.balance(minter) == acctReserve);
        BEAST_EXPECT(ownerCount(env, alice) == 0);
        BEAST_EXPECT(ownerCount(env, minter) == 0);

        // alice does not have enough XRP to cover the reserve for an NFT
        // page.
        env(token::mint(alice, 0u), ter(tecINSUFFICIENT_RESERVE));
        env.close();
        BEAST_EXPECT(ownerCount(env, alice) == 0);
        BEAST_EXPECT(mintedCount(env, alice) == 0);
        BEAST_EXPECT(burnedCount(env, alice) == 0);

        // Pay alice almost enough to make the reserve for an NFT page.
        env(pay(env.master, alice, incReserve + drops(9)));
        env.close();

        // A lambda that checks alice's ownerCount, mintedCount, and
        // burnedCount all in one fell swoop.
        auto checkAliceOwnerMintedBurned = [&env, this, &alice](
                                               std::uint32_t owners,
                                               std::uint32_t minted,
                                               std::uint32_t burned,
                                               int line) {
            auto oneCheck =
                [line, this](
                    char const* type, std::uint32_t found, std::uint32_t exp) {
                    if (found == exp)
                        pass();
                    else
                    {
                        std::stringstream ss;
                        ss << "Wrong " << type << " count.  Found: " << found
                           << "; Expected: " << exp;
                        fail(ss.str(), __FILE__, line);
                    }
                };
            oneCheck("owner", ownerCount(env, alice), owners);
            oneCheck("minted", mintedCount(env, alice), minted);
            oneCheck("burned", burnedCount(env, alice), burned);
        };

        // alice still does not have enough XRP for the reserve of an NFT
        // page.
        env(token::mint(alice, 0u), ter(tecINSUFFICIENT_RESERVE));
        env.close();
        checkAliceOwnerMintedBurned(0, 0, 0, __LINE__);

        // Pay alice enough to make the reserve for an NFT page.
        env(pay(env.master, alice, drops(11)));
        env.close();

        // Now alice can mint an NFT.
        env(token::mint(alice));
        env.close();
        checkAliceOwnerMintedBurned(1, 1, 0, __LINE__);

        // Alice should be able to mint an additional 31 NFTs without
        // any additional reserve requirements.
        for (int i = 1; i < 32; ++i)
        {
            env(token::mint(alice));
            checkAliceOwnerMintedBurned(1, i + 1, 0, __LINE__);
        }

        // That NFT page is full.  Creating an additional NFT page requires
        // additional reserve.
        env(token::mint(alice), ter(tecINSUFFICIENT_RESERVE));
        env.close();
        checkAliceOwnerMintedBurned(1, 32, 0, __LINE__);

        // Pay alice almost enough to make the reserve for an NFT page.
        env(pay(env.master, alice, XRP(50) + drops(329)));
        env.close();

        // alice still does not have enough XRP for the reserve of an NFT
        // page.
        env(token::mint(alice), ter(tecINSUFFICIENT_RESERVE));
        env.close();
        checkAliceOwnerMintedBurned(1, 32, 0, __LINE__);

        // Pay alice enough to make the reserve for an NFT page.
        env(pay(env.master, alice, drops(11)));
        env.close();

        // Now alice can mint an NFT.
        env(token::mint(alice));
        env.close();
        checkAliceOwnerMintedBurned(2, 33, 0, __LINE__);

        // alice burns the NFTs she created: check that pages consolidate
        std::uint32_t seq = 0;

        while (seq < 33)
        {
            env(token::burn(alice, token::getID(env, alice, 0, seq++)));
            env.close();
            checkAliceOwnerMintedBurned((33 - seq) ? 1 : 0, 33, seq, __LINE__);
        }

        // alice burns a non-existent NFT.
        env(token::burn(alice, token::getID(env, alice, 197, 5)),
            ter(tecNO_ENTRY));
        env.close();
        checkAliceOwnerMintedBurned(0, 33, 33, __LINE__);

        // That was fun!  Now let's see what happens when we let someone
        // else mint NFTs on alice's behalf.  alice gives permission to
        // minter.
        env(token::setMinter(alice, minter));
        env.close();
        BEAST_EXPECT(
            env.le(alice)->getAccountID(sfNFTokenMinter) == minter.id());

        // A lambda that checks minter's and alice's ownerCount,
        // mintedCount, and burnedCount all in one fell swoop.
        auto checkMintersOwnerMintedBurned = [&env, this, &alice, &minter](
                                                 std::uint32_t aliceOwners,
                                                 std::uint32_t aliceMinted,
                                                 std::uint32_t aliceBurned,
                                                 std::uint32_t minterOwners,
                                                 std::uint32_t minterMinted,
                                                 std::uint32_t minterBurned,
                                                 int line) {
            auto oneCheck = [this](
                                char const* type,
                                std::uint32_t found,
                                std::uint32_t exp,
                                int line) {
                if (found == exp)
                    pass();
                else
                {
                    std::stringstream ss;
                    ss << "Wrong " << type << " count.  Found: " << found
                       << "; Expected: " << exp;
                    fail(ss.str(), __FILE__, line);
                }
            };
            oneCheck("alice owner", ownerCount(env, alice), aliceOwners, line);
            oneCheck(
                "alice minted", mintedCount(env, alice), aliceMinted, line);
            oneCheck(
                "alice burned", burnedCount(env, alice), aliceBurned, line);
            oneCheck(
                "minter owner", ownerCount(env, minter), minterOwners, line);
            oneCheck(
                "minter minted", mintedCount(env, minter), minterMinted, line);
            oneCheck(
                "minter burned", burnedCount(env, minter), minterBurned, line);
        };

        std::uint32_t nftSeq = 33;

        // Pay minter almost enough to make the reserve for an NFT page.
        env(pay(env.master, minter, XRP(50) - drops(1)));
        env.close();
        checkMintersOwnerMintedBurned(0, 33, nftSeq, 0, 0, 0, __LINE__);

        // minter still does not have enough XRP for the reserve of an NFT
        // page. Just for grins (and code coverage), minter mints NFTs that
        // include a URI.
        env(token::mint(minter),
            token::issuer(alice),
            token::uri("uri"),
            ter(tecINSUFFICIENT_RESERVE));
        env.close();
        checkMintersOwnerMintedBurned(0, 33, nftSeq, 0, 0, 0, __LINE__);

        // Pay minter enough to make the reserve for an NFT page.
        env(pay(env.master, minter, drops(11)));
        env.close();

        // Now minter can mint an NFT for alice.
        env(token::mint(minter), token::issuer(alice), token::uri("uri"));
        env.close();
        checkMintersOwnerMintedBurned(0, 34, nftSeq, 1, 0, 0, __LINE__);

        // Minter should be able to mint an additional 31 NFTs for alice
        // without any additional reserve requirements.
        for (int i = 1; i < 32; ++i)
        {
            env(token::mint(minter), token::issuer(alice), token::uri("uri"));
            checkMintersOwnerMintedBurned(0, i + 34, nftSeq, 1, 0, 0, __LINE__);
        }

        // Pay minter almost enough for the reserve of an additional NFT
        // page.
        env(pay(env.master, minter, XRP(50) + drops(319)));
        env.close();

        // That NFT page is full.  Creating an additional NFT page requires
        // additional reserve.
        env(token::mint(minter),
            token::issuer(alice),
            token::uri("uri"),
            ter(tecINSUFFICIENT_RESERVE));
        env.close();
        checkMintersOwnerMintedBurned(0, 65, nftSeq, 1, 0, 0, __LINE__);

        // Pay minter enough for the reserve of an additional NFT page.
        env(pay(env.master, minter, drops(11)));
        env.close();

        // Now minter can mint an NFT.
        env(token::mint(minter), token::issuer(alice), token::uri("uri"));
        env.close();
        checkMintersOwnerMintedBurned(0, 66, nftSeq, 2, 0, 0, __LINE__);

        // minter burns the NFTs she created.
        while (nftSeq < 65)
        {
            env(token::burn(minter, token::getID(env, alice, 0, nftSeq++)));
            env.close();
            checkMintersOwnerMintedBurned(
                0, 66, nftSeq, (65 - seq) ? 1 : 0, 0, 0, __LINE__);
        }

        // minter has one more NFT to burn.  Should take her owner count to
        // 0.
        env(token::burn(minter, token::getID(env, alice, 0, nftSeq++)));
        env.close();
        checkMintersOwnerMintedBurned(0, 66, nftSeq, 0, 0, 0, __LINE__);

        // minter burns a non-existent NFT.
        env(token::burn(minter, token::getID(env, alice, 2009, 3)),
            ter(tecNO_ENTRY));
        env.close();
        checkMintersOwnerMintedBurned(0, 66, nftSeq, 0, 0, 0, __LINE__);
    }

    void
    testMintMaxTokens(FeatureBitset features)
    {
        // Make sure that an account cannot cause the sfMintedNFTokens
        // field to wrap by minting more than 0xFFFF'FFFF tokens.
        testcase("Mint max tokens");

        using namespace test::jtx;

        Account const alice{"alice"};
        Env env{*this, features};
        env.fund(XRP(1000), alice);
        env.close();

        // We're going to hack the ledger in order to avoid generating
        // 4 billion or so NFTs.  Because we're hacking the ledger we
        // need alice's account to have non-zero sfMintedNFTokens and
        // sfBurnedNFTokens fields.  This prevents an exception when the
        // AccountRoot template is applied.
        {
            uint256 const nftId0{token::getNextID(env, alice, 0u)};
            env(token::mint(alice, 0u));
            env.close();

            env(token::burn(alice, nftId0));
            env.close();
        }

        // Note that we're bypassing almost all of the ledger's safety
        // checks with this modify() call.  If you call close() between
        // here and the end of the test all the effort will be lost.
        env.app().openLedger().modify(
            [&alice, &env](OpenView& view, beast::Journal j) {
                // Get the account root we want to hijack.
                auto const sle = view.read(keylet::account(alice.id()));
                if (!sle)
                    return false;  // This would be really surprising!

                // Just for sanity's sake we'll check that the current value
                // of sfMintedNFTokens matches what we expect.
                auto replacement = std::make_shared<SLE>(*sle, sle->key());
                if (replacement->getFieldU32(sfMintedNFTokens) != 1)
                    return false;  // Unexpected test conditions.

                if (env.current()->rules().enabled(fixNFTokenRemint))
                {
                    // If fixNFTokenRemint is enabled, sequence number is
                    // generated by sfFirstNFTokenSequence + sfMintedNFTokens.
                    // We can replace the two fields with any numbers as long as
                    // they add up to the largest valid number. In our case,
                    // sfFirstNFTokenSequence is set to the largest valid
                    // number, and sfMintedNFTokens is set to zero.
                    (*replacement)[sfFirstNFTokenSequence] = 0xFFFF'FFFE;
                    (*replacement)[sfMintedNFTokens] = 0x0000'0000;
                }
                else
                {
                    // Now replace sfMintedNFTokens with the largest valid
                    // value.
                    (*replacement)[sfMintedNFTokens] = 0xFFFF'FFFE;
                }
                view.rawReplace(replacement);
                return true;
            });

        // See whether alice is at the boundary that causes an error.
        env(token::mint(alice, 0u), ter(tesSUCCESS));
        env(token::mint(alice, 0u), ter(tecMAX_SEQUENCE_REACHED));
    }

    void
    testMintInvalid(FeatureBitset features)
    {
        // Explore many of the invalid ways to mint an NFT.
        testcase("Mint invalid");

        using namespace test::jtx;

        Env env{*this, features};
        Account const alice{"alice"};
        Account const minter{"minter"};

        // Fund alice and minter enough to exist, but not enough to meet
        // the reserve for creating their first NFT.  Account reserve for unit
        // tests is 200 XRP, not 20.
        env.fund(XRP(200), alice, minter);
        env.close();

        env(token::mint(alice, 0u), ter(tecINSUFFICIENT_RESERVE));
        env.close();

        // Fund alice enough to start minting NFTs.
        env(pay(env.master, alice, XRP(1000)));
        env.close();

        //----------------------------------------------------------------------
        // preflight

        // Set a negative fee.
        env(token::mint(alice, 0u),
            fee(STAmount(10ull, true)),
            ter(temBAD_FEE));

        // Set an invalid flag.
        env(token::mint(alice, 0u), txflags(0x00010000), ter(temINVALID_FLAG));

        // Can't set a transfer fee if the NFT does not have the tfTRANSFERABLE
        // flag set.
        env(token::mint(alice, 0u),
            token::xferFee(maxTransferFee),
            ter(temMALFORMED));

        // Set a bad transfer fee.
        env(token::mint(alice, 0u),
            token::xferFee(maxTransferFee + 1),
            txflags(tfTransferable),
            ter(temBAD_NFTOKEN_TRANSFER_FEE));

        // Account can't also be issuer.
        env(token::mint(alice, 0u), token::issuer(alice), ter(temMALFORMED));

        // Invalid URI: zero length.
        env(token::mint(alice, 0u), token::uri(""), ter(temMALFORMED));

        // Invalid URI: too long.
        env(token::mint(alice, 0u),
            token::uri(std::string(maxTokenURILength + 1, 'q')),
            ter(temMALFORMED));

        //----------------------------------------------------------------------
        // preflight

        // Non-existent issuer.
        env(token::mint(alice, 0u),
            token::issuer(Account("demon")),
            ter(tecNO_ISSUER));

        //----------------------------------------------------------------------
        // doApply

        // Existent issuer, but not given minting permission
        env(token::mint(minter, 0u),
            token::issuer(alice),
            ter(tecNO_PERMISSION));
    }

    void
    testBurnInvalid(FeatureBitset features)
    {
        // Explore many of the invalid ways to burn an NFT.
        testcase("Burn invalid");

        using namespace test::jtx;

        Env env{*this, features};
        Account const alice{"alice"};
        Account const buyer{"buyer"};
        Account const minter{"minter"};
        Account const gw("gw");
        IOU const gwAUD(gw["AUD"]);

        // Fund alice and minter enough to exist and create an NFT, but not
        // enough to meet the reserve for creating their first NFTOffer.
        // Account reserve for unit tests is 200 XRP, not 20.
        env.fund(XRP(250), alice, buyer, minter, gw);
        env.close();
        BEAST_EXPECT(ownerCount(env, alice) == 0);

        uint256 const nftAlice0ID =
            token::getNextID(env, alice, 0, tfTransferable);
        env(token::mint(alice, 0u), txflags(tfTransferable));
        env.close();
        BEAST_EXPECT(ownerCount(env, alice) == 1);

        //----------------------------------------------------------------------
        // preflight

        // Set a negative fee.
        env(token::burn(alice, nftAlice0ID),
            fee(STAmount(10ull, true)),
            ter(temBAD_FEE));
        env.close();
        BEAST_EXPECT(ownerCount(env, alice) == 1);

        // Set an invalid flag.
        env(token::burn(alice, nftAlice0ID),
            txflags(0x00010000),
            ter(temINVALID_FLAG));
        env.close();
        BEAST_EXPECT(ownerCount(env, buyer) == 0);

        //----------------------------------------------------------------------
        // preclaim

        // Try to burn a token that doesn't exist.
        env(token::burn(alice, token::getID(env, alice, 0, 1)),
            ter(tecNO_ENTRY));
        env.close();
        BEAST_EXPECT(ownerCount(env, buyer) == 0);

        // Can't burn a token with many buy or sell offers.  But that is
        // verified in testManyNftOffers().

        //----------------------------------------------------------------------
        // doApply
    }

    void
    testCreateOfferInvalid(FeatureBitset features)
    {
        testcase("Invalid NFT offer create");

        using namespace test::jtx;

        //Env env{*this, features};
        Env env{*this, features}; //envconfig(), features, nullptr, beast::severities::kTrace};
        Account const alice{"alice"};
        Account const buyer{"buyer"};
        Account const gw("gw");
        IOU const gwAUD(gw["AUD"]);

        // Fund alice enough to exist and create an NFT, but not
        // enough to meet the reserve for creating their first NFTOffer.
        // Account reserve for unit tests is 200 XRP, not 20.
        env.fund(XRP(250), alice, buyer, gw);
        env.close();
        BEAST_EXPECT(ownerCount(env, alice) == 0);

        uint256 const nftAlice0ID =
            token::getNextID(env, alice, 0, tfTransferable, 10);
        env(token::mint(alice, 0u),
            txflags(tfTransferable),
            token::xferFee(10));
        env.close();
        BEAST_EXPECT(ownerCount(env, alice) == 1);

        uint256 const nftXrpOnlyID =
            token::getNextID(env, alice, 0, tfOnlyXRP | tfTransferable);
        env(token::mint(alice, 0), txflags(tfOnlyXRP | tfTransferable));
        env.close();
        BEAST_EXPECT(ownerCount(env, alice) == 1);

        uint256 nftNoXferID = token::getNextID(env, alice, 0);
        env(token::mint(alice, 0));
        env.close();
        BEAST_EXPECT(ownerCount(env, alice) == 1);

        //----------------------------------------------------------------------
        // preflight

        // buyer burns a fee, so they no longer have enough XRP to cover the
        // reserve for a token offer.
        env(noop(buyer));
        env.close();

        // buyer tries to create an NFTokenOffer, but doesn't have the reserve.
        env(token::createOffer(buyer, nftAlice0ID, XRP(1000)),
            token::owner(alice),
            ter(tecINSUFFICIENT_RESERVE));
        env.close();
        BEAST_EXPECT(ownerCount(env, buyer) == 0);

        // Set a negative fee.
        env(token::createOffer(buyer, nftAlice0ID, XRP(1000)),
            fee(STAmount(10ull, true)),
            ter(temBAD_FEE));
        env.close();
        BEAST_EXPECT(ownerCount(env, buyer) == 0);

        // Set an invalid flag.
        env(token::createOffer(buyer, nftAlice0ID, XRP(1000)),
            txflags(0x00010000),
            ter(temINVALID_FLAG));
        env.close();
        BEAST_EXPECT(ownerCount(env, buyer) == 0);

        // Set an invalid amount.
        env(token::createOffer(buyer, nftXrpOnlyID, buyer["USD"](1)),
            ter(temBAD_AMOUNT));
        env(token::createOffer(buyer, nftAlice0ID, buyer["USD"](0)),
            ter(temBAD_AMOUNT));
        env(token::createOffer(buyer, nftXrpOnlyID, drops(0)),
            ter(temBAD_AMOUNT));
        env.close();
        BEAST_EXPECT(ownerCount(env, buyer) == 0);

        // Set a bad expiration.
        env(token::createOffer(buyer, nftAlice0ID, buyer["USD"](1)),
            token::expiration(0),
            ter(temBAD_EXPIRATION));
        env.close();
        BEAST_EXPECT(ownerCount(env, buyer) == 0);

        // Invalid Owner field and tfSellToken flag relationships.
        // A buy offer must specify the owner.
        env(token::createOffer(buyer, nftXrpOnlyID, XRP(1000)),
            ter(temMALFORMED));
        env.close();
        BEAST_EXPECT(ownerCount(env, buyer) == 0);

        // A sell offer must not specify the owner; the owner is implicit.
        env(token::createOffer(alice, nftXrpOnlyID, XRP(1000)),
            token::owner(alice),
            txflags(tfSellNFToken),
            ter(temMALFORMED));
        env.close();
        BEAST_EXPECT(ownerCount(env, alice) == 1);

        // An owner may not offer to buy their own token.
        env(token::createOffer(alice, nftXrpOnlyID, XRP(1000)),
            token::owner(alice),
            ter(temMALFORMED));
        env.close();
        BEAST_EXPECT(ownerCount(env, alice) == 1);

        // The destination may not be the account submitting the transaction.
        env(token::createOffer(alice, nftXrpOnlyID, XRP(1000)),
            token::destination(alice),
            txflags(tfSellNFToken),
            ter(temMALFORMED));
        env.close();
        BEAST_EXPECT(ownerCount(env, alice) == 1);

        // The destination must be an account already established in the ledger.
        env(token::createOffer(alice, nftXrpOnlyID, XRP(1000)),
            token::destination(Account("demon")),
            txflags(tfSellNFToken),
            ter(tecNO_DST));
        env.close();
        BEAST_EXPECT(ownerCount(env, alice) == 1);

        //----------------------------------------------------------------------
        // preclaim

        // The new NFTokenOffer may not have passed its expiration time.
        env(token::createOffer(buyer, nftXrpOnlyID, XRP(1000)),
            token::owner(alice),
            token::expiration(lastClose(env)),
            ter(tecEXPIRED));
        env.close();
        BEAST_EXPECT(ownerCount(env, buyer) == 0);

        // The nftID must be present in the ledger.
        env(token::createOffer(
                buyer, token::getID(env, alice, 0, 1), XRP(1000)),
            token::owner(alice),
            ter(tecNO_ENTRY));
        env.close();
        BEAST_EXPECT(ownerCount(env, buyer) == 0);

        // The nftID must be present in the ledger of a sell offer too.
        env(token::createOffer(
                alice, token::getID(env, alice, 0, 1), XRP(1000)),
            txflags(tfSellNFToken),
            ter(tecNO_ENTRY));
        env.close();
        BEAST_EXPECT(ownerCount(env, buyer) == 0);

        // buyer must have the funds to pay for their offer.
        env(token::createOffer(buyer, nftAlice0ID, gwAUD(1000)),
            token::owner(alice),
            ter(tecNO_LINE));
        env.close();
        BEAST_EXPECT(ownerCount(env, buyer) == 0);

        env(trust(buyer, gwAUD(1000)));
        env.close();
        BEAST_EXPECT(ownerCount(env, buyer) == 1);
        env.close();

        // Issuer (alice) must have a trust line for the offered funds.
        env(token::createOffer(buyer, nftAlice0ID, gwAUD(1000)),
            token::owner(alice),
            ter(tecNO_LINE));
        env.close();
        BEAST_EXPECT(ownerCount(env, buyer) == 1);

        // Give alice the needed trust line, but freeze it.
        env(trust(gw, alice["AUD"](999), tfSetFreeze));
        env.close();

        // Issuer (alice) must have a trust line for the offered funds and
        // the trust line may not be frozen.
        env(token::createOffer(buyer, nftAlice0ID, gwAUD(1000)),
            token::owner(alice),
            ter(tecFROZEN));
        env.close();
        BEAST_EXPECT(ownerCount(env, buyer) == 1);

        // Unfreeze alice's trustline.
        env(trust(gw, alice["AUD"](999), tfClearFreeze));
        env.close();

        // Can't transfer the NFT if the transferable flag is not set.
        env(token::createOffer(buyer, nftNoXferID, gwAUD(1000)),
            token::owner(alice),
            ter(tefNFTOKEN_IS_NOT_TRANSFERABLE));
        env.close();
        BEAST_EXPECT(ownerCount(env, buyer) == 1);

        // Give buyer the needed trust line, but freeze it.
        env(trust(gw, buyer["AUD"](999), tfSetFreeze));
        env.close();

        env(token::createOffer(buyer, nftAlice0ID, gwAUD(1000)),
            token::owner(alice),
            ter(tecFROZEN));
        env.close();
        BEAST_EXPECT(ownerCount(env, buyer) == 1);

        // Unfreeze buyer's trust line, but buyer has no actual gwAUD.
        // to cover the offer.
        env(trust(gw, buyer["AUD"](999), tfClearFreeze));
        env(trust(buyer, gwAUD(1000)));
        env.close();

        env(token::createOffer(buyer, nftAlice0ID, gwAUD(1000)),
            token::owner(alice),
            ter(tecUNFUNDED_OFFER));
        env.close();
        BEAST_EXPECT(ownerCount(env, buyer) == 1);  // the trust line.

        //----------------------------------------------------------------------
        // doApply

        // Give buyer almost enough AUD to cover the offer...
        env(pay(gw, buyer, gwAUD(999)));
        env.close();

        // However buyer doesn't have enough XRP to cover the reserve for
        // an NFT offer.
        env(token::createOffer(buyer, nftAlice0ID, gwAUD(1000)),
            token::owner(alice),
            ter(tecINSUFFICIENT_RESERVE));
        env.close();
        BEAST_EXPECT(ownerCount(env, buyer) == 1);

        // Give buyer almost enough XRP to cover the reserve.
        env(pay(env.master, buyer, XRP(50) + drops(119)));
        env.close();

        env(token::createOffer(buyer, nftAlice0ID, gwAUD(1000)),
            token::owner(alice),
            ter(tecINSUFFICIENT_RESERVE));
        env.close();
        BEAST_EXPECT(ownerCount(env, buyer) == 1);

        // Give buyer just enough XRP to cover the reserve for the offer.
        env(pay(env.master, buyer, drops(11)));
        env.close();

        // We don't care whether the offer is fully funded until the offer is
        // accepted.  Success at last!
        env(token::createOffer(buyer, nftAlice0ID, gwAUD(1000)),
            token::owner(alice),
            ter(tesSUCCESS));
        env.close();
        BEAST_EXPECT(ownerCount(env, buyer) == 2);
    }

    void
    testCancelOfferInvalid(FeatureBitset features)
    {
        testcase("Invalid NFT offer cancel");

        using namespace test::jtx;

        Env env{*this, features};
        Account const alice{"alice"};
        Account const buyer{"buyer"};
        Account const gw("gw");
        IOU const gwAUD(gw["AUD"]);

        env.fund(XRP(1000), alice, buyer, gw);
        env.close();
        BEAST_EXPECT(ownerCount(env, alice) == 0);

        uint256 const nftAlice0ID =
            token::getNextID(env, alice, 0, tfTransferable);
        env(token::mint(alice, 0u), txflags(tfTransferable));
        env.close();
        BEAST_EXPECT(ownerCount(env, alice) == 1);

        // This is the offer we'll try to cancel.
        uint256 const buyerOfferIndex =
            keylet::nftoffer(buyer, env.seq(buyer)).key;
        env(token::createOffer(buyer, nftAlice0ID, XRP(1)),
            token::owner(alice),
            ter(tesSUCCESS));
        env.close();
        BEAST_EXPECT(ownerCount(env, buyer) == 1);

        //----------------------------------------------------------------------
        // preflight

        // Set a negative fee.
        env(token::cancelOffer(buyer, {buyerOfferIndex}),
            fee(STAmount(10ull, true)),
            ter(temBAD_FEE));
        env.close();
        BEAST_EXPECT(ownerCount(env, buyer) == 1);

        // Set an invalid flag.
        env(token::cancelOffer(buyer, {buyerOfferIndex}),
            txflags(0x00010000),
            ter(temINVALID_FLAG));
        env.close();
        BEAST_EXPECT(ownerCount(env, buyer) == 1);

        // Empty list of tokens to delete.
        {
            Json::Value jv = token::cancelOffer(buyer);
            jv[sfNFTokenOffers.jsonName] = Json::arrayValue;
            env(jv, ter(temMALFORMED));
            env.close();
            BEAST_EXPECT(ownerCount(env, buyer) == 1);
        }

        // List of tokens to delete is too long.
        {
            std::vector<uint256> offers(
                maxTokenOfferCancelCount + 1, buyerOfferIndex);

            env(token::cancelOffer(buyer, offers), ter(temMALFORMED));
            env.close();
            BEAST_EXPECT(ownerCount(env, buyer) == 1);
        }

        // Duplicate entries are not allowed in the list of offers to cancel.
        env(token::cancelOffer(buyer, {buyerOfferIndex, buyerOfferIndex}),
            ter(temMALFORMED));
        env.close();
        BEAST_EXPECT(ownerCount(env, buyer) == 1);

        // Provide neither offers to cancel nor a root index.
        env(token::cancelOffer(buyer), ter(temMALFORMED));
        env.close();
        BEAST_EXPECT(ownerCount(env, buyer) == 1);
        
        #define M(m) memo(m, "", "")
        //----------------------------------------------------------------------
        // preclaim

        // Make a non-root directory that we can pass as a root index.
        env(pay(env.master, gw, XRP(5000)));
        env.close();
        for (std::uint32_t i = 1; i < 34; ++i)
        {
            env(offer(gw, XRP(i), gwAUD(1)));
            env.close();
        }

        {
            // gw attempts to cancel a Check as through it is an NFTokenOffer.
            auto const gwCheckId = keylet::check(gw, env.seq(gw)).key;
            env(check::create(gw, env.master, XRP(300)));
            env.close();
            env.close();

            auto check = env.le(Keylet { ltCHECK, gwCheckId });
            BEAST_EXPECT(!!check);

            env(token::cancelOffer(gw, {gwCheckId}), M("here1"), ter(tecNO_PERMISSION));
            env.close();

            // Cancel the check so it doesn't mess up later tests.
            env(check::cancel(gw, gwCheckId));
            env.close();
        }

        // gw attempts to cancel an offer they don't have permission to cancel.
        env(token::cancelOffer(gw, {buyerOfferIndex}), M("here2"), ter(tecNO_PERMISSION));
        env.close();
        BEAST_EXPECT(ownerCount(env, buyer) == 1);

        //----------------------------------------------------------------------
        // doApply
        //
        // The tefBAD_LEDGER conditions are too hard to test.
        // But let's see a successful offer cancel.
        env(token::cancelOffer(buyer, {buyerOfferIndex}));
        env.close();
        BEAST_EXPECT(ownerCount(env, buyer) == 0);
        env.close();

    }

    void
    testAcceptOfferInvalid(FeatureBitset features)
    {
        testcase("Invalid NFT offer accept");

        using namespace test::jtx;

        Env env{*this, features};
        Account const alice{"alice"};
        Account const buyer{"buyer"};
        Account const gw("gw");
        IOU const gwAUD(gw["AUD"]);

        env.fund(XRP(1000), alice, buyer, gw);
        env.close();
        BEAST_EXPECT(ownerCount(env, alice) == 0);

        uint256 const nftAlice0ID =
            token::getNextID(env, alice, 0, tfTransferable);
        env(token::mint(alice, 0u), txflags(tfTransferable));
        env.close();
        BEAST_EXPECT(ownerCount(env, alice) == 1);

        uint256 const nftXrpOnlyID =
            token::getNextID(env, alice, 0, tfOnlyXRP | tfTransferable);
        env(token::mint(alice, 0), txflags(tfOnlyXRP | tfTransferable));
        env.close();
        BEAST_EXPECT(ownerCount(env, alice) == 1);

        uint256 nftNoXferID = token::getNextID(env, alice, 0);
        env(token::mint(alice, 0));
        env.close();
        BEAST_EXPECT(ownerCount(env, alice) == 1);

        // alice creates sell offers for her nfts.
        uint256 const plainOfferIndex =
            keylet::nftoffer(alice, env.seq(alice)).key;
        env(token::createOffer(alice, nftAlice0ID, XRP(10)),
            txflags(tfSellNFToken));
        env.close();
        BEAST_EXPECT(ownerCount(env, alice) == 2);

        uint256 const audOfferIndex =
            keylet::nftoffer(alice, env.seq(alice)).key;
        env(token::createOffer(alice, nftAlice0ID, gwAUD(30)),
            txflags(tfSellNFToken));
        env.close();
        BEAST_EXPECT(ownerCount(env, alice) == 3);

        uint256 const xrpOnlyOfferIndex =
            keylet::nftoffer(alice, env.seq(alice)).key;
        env(token::createOffer(alice, nftXrpOnlyID, XRP(20)),
            txflags(tfSellNFToken));
        env.close();
        BEAST_EXPECT(ownerCount(env, alice) == 4);

        uint256 const noXferOfferIndex =
            keylet::nftoffer(alice, env.seq(alice)).key;
        env(token::createOffer(alice, nftNoXferID, XRP(30)),
            txflags(tfSellNFToken));
        env.close();
        BEAST_EXPECT(ownerCount(env, alice) == 5);

        // alice creates a sell offer that will expire soon.
        uint256 const aliceExpOfferIndex =
            keylet::nftoffer(alice, env.seq(alice)).key;
        env(token::createOffer(alice, nftNoXferID, XRP(40)),
            txflags(tfSellNFToken),
            token::expiration(lastClose(env) + 5));
        env.close();
        BEAST_EXPECT(ownerCount(env, alice) == 6);

        //----------------------------------------------------------------------
        // preflight

        // Set a negative fee.
        env(token::acceptSellOffer(buyer, noXferOfferIndex),
            fee(STAmount(10ull, true)),
            ter(temBAD_FEE));
        env.close();
        BEAST_EXPECT(ownerCount(env, buyer) == 0);

        // Set an invalid flag.
        env(token::acceptSellOffer(buyer, noXferOfferIndex),
            txflags(0x00010000),
            ter(temINVALID_FLAG));
        env.close();
        BEAST_EXPECT(ownerCount(env, buyer) == 0);

        // Supply nether an sfNFTokenBuyOffer nor an sfNFTokenSellOffer field.
        {
            Json::Value jv = token::acceptSellOffer(buyer, noXferOfferIndex);
            jv.removeMember(sfNFTokenSellOffer.jsonName);
            env(jv, ter(temMALFORMED));
            env.close();
            BEAST_EXPECT(ownerCount(env, buyer) == 0);
        }

        // A buy offer may not contain a sfNFTokenBrokerFee field.
        {
            Json::Value jv = token::acceptBuyOffer(buyer, noXferOfferIndex);
            jv[sfNFTokenBrokerFee.jsonName] =
                STAmount(500000).getJson(JsonOptions::none);
            env(jv, ter(temMALFORMED));
            env.close();
            BEAST_EXPECT(ownerCount(env, buyer) == 0);
        }

        // A sell offer may not contain a sfNFTokenBrokerFee field.
        {
            Json::Value jv = token::acceptSellOffer(buyer, noXferOfferIndex);
            jv[sfNFTokenBrokerFee.jsonName] =
                STAmount(500000).getJson(JsonOptions::none);
            env(jv, ter(temMALFORMED));
            env.close();
            BEAST_EXPECT(ownerCount(env, buyer) == 0);
        }

        // A brokered offer may not contain a negative or zero brokerFee.
        env(token::brokerOffers(buyer, noXferOfferIndex, xrpOnlyOfferIndex),
            token::brokerFee(gwAUD(0)),
            ter(temMALFORMED));
        env.close();
        BEAST_EXPECT(ownerCount(env, buyer) == 0);

        //----------------------------------------------------------------------
        // preclaim

        // The buy offer must be non-zero.
        env(token::acceptBuyOffer(buyer, beast::zero),
            ter(tecOBJECT_NOT_FOUND));
        env.close();
        BEAST_EXPECT(ownerCount(env, buyer) == 0);

        // The buy offer must be present in the ledger.
        uint256 const missingOfferIndex = keylet::nftoffer(alice, 1U).key;
        env(token::acceptBuyOffer(buyer, missingOfferIndex),
            ter(tecOBJECT_NOT_FOUND));
        env.close();
        BEAST_EXPECT(ownerCount(env, buyer) == 0);

        // The buy offer must not have expired.
        env(token::acceptBuyOffer(buyer, aliceExpOfferIndex), ter(tecEXPIRED));
        env.close();
        BEAST_EXPECT(ownerCount(env, buyer) == 0);

        // The sell offer must be non-zero.
        env(token::acceptSellOffer(buyer, beast::zero),
            ter(tecOBJECT_NOT_FOUND));
        env.close();
        BEAST_EXPECT(ownerCount(env, buyer) == 0);

        // The sell offer must be present in the ledger.
        env(token::acceptSellOffer(buyer, missingOfferIndex),
            ter(tecOBJECT_NOT_FOUND));
        env.close();
        BEAST_EXPECT(ownerCount(env, buyer) == 0);

        // The sell offer must not have expired.
        env(token::acceptSellOffer(buyer, aliceExpOfferIndex), ter(tecEXPIRED));
        env.close();
        BEAST_EXPECT(ownerCount(env, buyer) == 0);

        //----------------------------------------------------------------------
        // preclaim brokered

        // alice and buyer need trustlines before buyer can to create an
        // offer for gwAUD.
        env(trust(alice, gwAUD(1000)));
        env(trust(buyer, gwAUD(1000)));
        env.close();
        env(pay(gw, buyer, gwAUD(30)));
        env.close();
        BEAST_EXPECT(ownerCount(env, alice) == 7);
        BEAST_EXPECT(ownerCount(env, buyer) == 1);

        // We're about to exercise offer brokering, so we need
        // corresponding buy and sell offers.
        {
            // buyer creates a buy offer for one of alice's nfts.
            uint256 const buyerOfferIndex =
                keylet::nftoffer(buyer, env.seq(buyer)).key;
            env(token::createOffer(buyer, nftAlice0ID, gwAUD(29)),
                token::owner(alice));
            env.close();
            BEAST_EXPECT(ownerCount(env, buyer) == 2);

            // gw attempts to broker offers that are not for the same token.
            env(token::brokerOffers(gw, buyerOfferIndex, xrpOnlyOfferIndex),
                ter(tecNFTOKEN_BUY_SELL_MISMATCH));
            env.close();
            BEAST_EXPECT(ownerCount(env, buyer) == 2);

            // gw attempts to broker offers that are not for the same currency.
            env(token::brokerOffers(gw, buyerOfferIndex, plainOfferIndex),
                ter(tecNFTOKEN_BUY_SELL_MISMATCH));
            env.close();
            BEAST_EXPECT(ownerCount(env, buyer) == 2);

            // In a brokered offer, the buyer must offer greater than or
            // equal to the selling price.
            env(token::brokerOffers(gw, buyerOfferIndex, audOfferIndex),
                ter(tecINSUFFICIENT_PAYMENT));
            env.close();
            BEAST_EXPECT(ownerCount(env, buyer) == 2);

            // Remove buyer's offer.
            env(token::cancelOffer(buyer, {buyerOfferIndex}));
            env.close();
            BEAST_EXPECT(ownerCount(env, buyer) == 1);
        }
        {
            // buyer creates a buy offer for one of alice's nfts.
            uint256 const buyerOfferIndex =
                keylet::nftoffer(buyer, env.seq(buyer)).key;
            env(token::createOffer(buyer, nftAlice0ID, gwAUD(31)),
                token::owner(alice));
            env.close();
            BEAST_EXPECT(ownerCount(env, buyer) == 2);

            // Broker sets their fee in a denomination other than the one
            // used by the offers
            env(token::brokerOffers(gw, buyerOfferIndex, audOfferIndex),
                token::brokerFee(XRP(40)),
                ter(tecNFTOKEN_BUY_SELL_MISMATCH));
            env.close();
            BEAST_EXPECT(ownerCount(env, buyer) == 2);

            // Broker fee way too big.
            env(token::brokerOffers(gw, buyerOfferIndex, audOfferIndex),
                token::brokerFee(gwAUD(31)),
                ter(tecINSUFFICIENT_PAYMENT));
            env.close();
            BEAST_EXPECT(ownerCount(env, buyer) == 2);

            // Broker fee is smaller, but still too big once the offer
            // seller's minimum is taken into account.
            env(token::brokerOffers(gw, buyerOfferIndex, audOfferIndex),
                token::brokerFee(gwAUD(1.5)),
                ter(tecINSUFFICIENT_PAYMENT));
            env.close();
            BEAST_EXPECT(ownerCount(env, buyer) == 2);

            // Remove buyer's offer.
            env(token::cancelOffer(buyer, {buyerOfferIndex}));
            env.close();
            BEAST_EXPECT(ownerCount(env, buyer) == 1);
        }
        //----------------------------------------------------------------------
        // preclaim buy
        {
            // buyer creates a buy offer for one of alice's nfts.
            uint256 const buyerOfferIndex =
                keylet::nftoffer(buyer, env.seq(buyer)).key;
            env(token::createOffer(buyer, nftAlice0ID, gwAUD(30)),
                token::owner(alice));
            env.close();
            BEAST_EXPECT(ownerCount(env, buyer) == 2);

            // Don't accept a buy offer if the sell flag is set.
            env(token::acceptBuyOffer(buyer, plainOfferIndex),
                ter(tecNFTOKEN_OFFER_TYPE_MISMATCH));
            env.close();
            BEAST_EXPECT(ownerCount(env, alice) == 7);

            // An account can't accept its own offer.
            env(token::acceptBuyOffer(buyer, buyerOfferIndex),
                ter(tecCANT_ACCEPT_OWN_NFTOKEN_OFFER));
            env.close();
            BEAST_EXPECT(ownerCount(env, buyer) == 2);

            // An offer acceptor must have enough funds to pay for the offer.
            env(pay(buyer, gw, gwAUD(30)));
            env.close();
            BEAST_EXPECT(env.balance(buyer, gwAUD) == gwAUD(0));
            env(token::acceptBuyOffer(alice, buyerOfferIndex),
                ter(tecINSUFFICIENT_FUNDS));
            env.close();
            BEAST_EXPECT(ownerCount(env, buyer) == 2);

            // alice gives her NFT to gw, so alice no longer owns nftAlice0.
            {
                uint256 const offerIndex =
                    keylet::nftoffer(alice, env.seq(alice)).key;
                env(token::createOffer(alice, nftAlice0ID, XRP(0)),
                    txflags(tfSellNFToken));
                env.close();
                env(token::acceptSellOffer(gw, offerIndex));
                env.close();
                BEAST_EXPECT(ownerCount(env, alice) == 7);
            }
            env(pay(gw, buyer, gwAUD(30)));
            env.close();

            // alice can't accept a buy offer for an NFT she no longer owns.
            env(token::acceptBuyOffer(alice, buyerOfferIndex),
                ter(tecNO_PERMISSION));
            env.close();
            BEAST_EXPECT(ownerCount(env, buyer) == 2);

            // Remove buyer's offer.
            env(token::cancelOffer(buyer, {buyerOfferIndex}));
            env.close();
            BEAST_EXPECT(ownerCount(env, buyer) == 1);
        }
        //----------------------------------------------------------------------
        // preclaim sell
        {
            // buyer creates a buy offer for one of alice's nfts.
            uint256 const buyerOfferIndex =
                keylet::nftoffer(buyer, env.seq(buyer)).key;
            env(token::createOffer(buyer, nftXrpOnlyID, XRP(30)),
                token::owner(alice));
            env.close();
            BEAST_EXPECT(ownerCount(env, buyer) == 2);

            // Don't accept a sell offer without the sell flag set.
            env(token::acceptSellOffer(alice, buyerOfferIndex),
                ter(tecNFTOKEN_OFFER_TYPE_MISMATCH));
            env.close();
            BEAST_EXPECT(ownerCount(env, alice) == 7);

            // An account can't accept its own offer.
            env(token::acceptSellOffer(alice, plainOfferIndex),
                ter(tecCANT_ACCEPT_OWN_NFTOKEN_OFFER));
            env.close();
            BEAST_EXPECT(ownerCount(env, buyer) == 2);

            // The seller must currently be in possession of the token they
            // are selling.  alice gave nftAlice0ID to gw.
            env(token::acceptSellOffer(buyer, plainOfferIndex),
                ter(tecNO_PERMISSION));
            env.close();
            BEAST_EXPECT(ownerCount(env, buyer) == 2);

            // gw gives nftAlice0ID back to alice.  That allows us to check
            // buyer attempting to accept one of alice's offers with
            // insufficient funds.
            {
                uint256 const offerIndex =
                    keylet::nftoffer(gw, env.seq(gw)).key;
                env(token::createOffer(gw, nftAlice0ID, XRP(0)),
                    txflags(tfSellNFToken));
                env.close();
                env(token::acceptSellOffer(alice, offerIndex));
                env.close();
                BEAST_EXPECT(ownerCount(env, alice) == 7);
            }
            env(pay(buyer, gw, gwAUD(30)));
            env.close();
            BEAST_EXPECT(env.balance(buyer, gwAUD) == gwAUD(0));
            env(token::acceptSellOffer(buyer, audOfferIndex),
                ter(tecINSUFFICIENT_FUNDS));
            env.close();
            BEAST_EXPECT(ownerCount(env, buyer) == 2);
        }

        //----------------------------------------------------------------------
        // doApply
        //
        // As far as I can see none of the failure modes are accessible as
        // long as the preflight and preclaim conditions are met.
    }

    void
    testMintFlagBurnable(FeatureBitset features)
    {
        // Exercise NFTs with flagBurnable set and not set.
        testcase("Mint flagBurnable");

        using namespace test::jtx;

        Env env{*this, features};
        Account const alice{"alice"};
        Account const buyer{"buyer"};
        Account const minter1{"minter1"};
        Account const minter2{"minter2"};

        env.fund(XRP(1000), alice, buyer, minter1, minter2);
        env.close();
        BEAST_EXPECT(ownerCount(env, alice) == 0);

        // alice selects minter as her minter.
        env(token::setMinter(alice, minter1));
        env.close();

        // A lambda that...
        //  1. creates an alice nft
        //  2. minted by minter and
        //  3. transfers that nft to buyer.
        auto nftToBuyer = [&env, &alice, &minter1, &buyer](
                              std::uint32_t flags) {
            uint256 const nftID{token::getNextID(env, alice, 0u, flags)};
            env(token::mint(minter1, 0u), token::issuer(alice), txflags(flags));
            env.close();

            uint256 const offerIndex =
                keylet::nftoffer(minter1, env.seq(minter1)).key;
            env(token::createOffer(minter1, nftID, XRP(0)),
                txflags(tfSellNFToken));
            env.close();

            env(token::acceptSellOffer(buyer, offerIndex));
            env.close();

            return nftID;
        };

        // An NFT without flagBurnable can only be burned by its owner.
        {
            uint256 const noBurnID = nftToBuyer(0);
            env(token::burn(alice, noBurnID),
                token::owner(buyer),
                ter(tecNO_PERMISSION));
            env.close();
            env(token::burn(minter1, noBurnID),
                token::owner(buyer),
                ter(tecNO_PERMISSION));
            env.close();
            env(token::burn(minter2, noBurnID),
                token::owner(buyer),
                ter(tecNO_PERMISSION));
            env.close();

            BEAST_EXPECT(ownerCount(env, buyer) == 1);
            env(token::burn(buyer, noBurnID), token::owner(buyer));
            env.close();
            BEAST_EXPECT(ownerCount(env, buyer) == 0);
        }
        // An NFT with flagBurnable can be burned by the issuer.
        {
            uint256 const burnableID = nftToBuyer(tfBurnable);
            env(token::burn(minter2, burnableID),
                token::owner(buyer),
                ter(tecNO_PERMISSION));
            env.close();

            BEAST_EXPECT(ownerCount(env, buyer) == 1);
            env(token::burn(alice, burnableID), token::owner(buyer));
            env.close();
            BEAST_EXPECT(ownerCount(env, buyer) == 0);
        }
        // An NFT with flagBurnable can be burned by the owner.
        {
            uint256 const burnableID = nftToBuyer(tfBurnable);
            BEAST_EXPECT(ownerCount(env, buyer) == 1);
            env(token::burn(buyer, burnableID));
            env.close();
            BEAST_EXPECT(ownerCount(env, buyer) == 0);
        }
        // An NFT with flagBurnable can be burned by the minter.
        {
            uint256 const burnableID = nftToBuyer(tfBurnable);
            BEAST_EXPECT(ownerCount(env, buyer) == 1);
            env(token::burn(buyer, burnableID), token::owner(buyer));
            env.close();
            BEAST_EXPECT(ownerCount(env, buyer) == 0);
        }
        // An nft with flagBurnable may be burned by the issuers' minter,
        // who may not be the original minter.
        {
            uint256 const burnableID = nftToBuyer(tfBurnable);
            BEAST_EXPECT(ownerCount(env, buyer) == 1);

            env(token::setMinter(alice, minter2));
            env.close();

            // minter1 is no longer alice's minter, so no longer has
            // permisson to burn alice's nfts.
            env(token::burn(minter1, burnableID),
                token::owner(buyer),
                ter(tecNO_PERMISSION));
            env.close();
            BEAST_EXPECT(ownerCount(env, buyer) == 1);

            // minter2, however, can burn alice's nfts.
            env(token::burn(minter2, burnableID), token::owner(buyer));
            env.close();
            BEAST_EXPECT(ownerCount(env, buyer) == 0);
        }
    }

    void
    testMintFlagOnlyXRP(FeatureBitset features)
    {
        // Exercise NFTs with flagOnlyXRP set and not set.
        testcase("Mint flagOnlyXRP");

        using namespace test::jtx;

        Env env{*this, features};
        Account const alice{"alice"};
        Account const buyer{"buyer"};
        Account const gw("gw");
        IOU const gwAUD(gw["AUD"]);

        // Set trust lines so alice and buyer can use gwAUD.
        env.fund(XRP(1000), alice, buyer, gw);
        env.close();
        env(trust(alice, gwAUD(1000)));
        env(trust(buyer, gwAUD(1000)));
        env.close();
        env(pay(gw, buyer, gwAUD(100)));

        // Don't set flagOnlyXRP and offers can be made with IOUs.
        {
            uint256 const nftIOUsOkayID{
                token::getNextID(env, alice, 0u, tfTransferable)};
            env(token::mint(alice, 0u), txflags(tfTransferable));
            env.close();

            BEAST_EXPECT(ownerCount(env, alice) == 2);
            uint256 const aliceOfferIndex =
                keylet::nftoffer(alice, env.seq(alice)).key;
            env(token::createOffer(alice, nftIOUsOkayID, gwAUD(50)),
                txflags(tfSellNFToken));
            env.close();
            BEAST_EXPECT(ownerCount(env, alice) == 3);

            BEAST_EXPECT(ownerCount(env, buyer) == 1);
            uint256 const buyerOfferIndex =
                keylet::nftoffer(buyer, env.seq(buyer)).key;
            env(token::createOffer(buyer, nftIOUsOkayID, gwAUD(50)),
                token::owner(alice));
            env.close();
            BEAST_EXPECT(ownerCount(env, buyer) == 2);

            // Cancel the two offers just to be tidy.
            env(token::cancelOffer(alice, {aliceOfferIndex}));
            env(token::cancelOffer(buyer, {buyerOfferIndex}));
            env.close();
            BEAST_EXPECT(ownerCount(env, alice) == 2);
            BEAST_EXPECT(ownerCount(env, buyer) == 1);

            // Also burn alice's nft.
            env(token::burn(alice, nftIOUsOkayID));
            env.close();
            BEAST_EXPECT(ownerCount(env, alice) == 1);
        }

        // Set flagOnlyXRP and offers using IOUs are rejected.
        {
            uint256 const nftOnlyXRPID{
                token::getNextID(env, alice, 0u, tfOnlyXRP | tfTransferable)};
            env(token::mint(alice, 0u), txflags(tfOnlyXRP | tfTransferable));
            env.close();

            BEAST_EXPECT(ownerCount(env, alice) == 2);
            env(token::createOffer(alice, nftOnlyXRPID, gwAUD(50)),
                txflags(tfSellNFToken),
                ter(temBAD_AMOUNT));
            env.close();
            BEAST_EXPECT(ownerCount(env, alice) == 2);

            BEAST_EXPECT(ownerCount(env, buyer) == 1);
            env(token::createOffer(buyer, nftOnlyXRPID, gwAUD(50)),
                token::owner(alice),
                ter(temBAD_AMOUNT));
            env.close();
            BEAST_EXPECT(ownerCount(env, buyer) == 1);

            // However offers for XRP are okay.
            BEAST_EXPECT(ownerCount(env, alice) == 2);
            env(token::createOffer(alice, nftOnlyXRPID, XRP(60)),
                txflags(tfSellNFToken));
            env.close();
            BEAST_EXPECT(ownerCount(env, alice) == 3);

            BEAST_EXPECT(ownerCount(env, buyer) == 1);
            env(token::createOffer(buyer, nftOnlyXRPID, XRP(60)),
                token::owner(alice));
            env.close();
            BEAST_EXPECT(ownerCount(env, buyer) == 2);
        }
    }

    void
    testMintFlagCreateTrustLine(FeatureBitset features)
    {
        // Exercise NFTs with flagCreateTrustLines set and not set.
        testcase("Mint flagCreateTrustLines");

        using namespace test::jtx;

        Account const alice{"alice"};
        Account const becky{"becky"};
        Account const cheri{"cheri"};
        Account const gw("gw");
        IOU const gwAUD(gw["AUD"]);
        IOU const gwCAD(gw["CAD"]);
        IOU const gwEUR(gw["EUR"]);

        // The behavior of this test changes dramatically based on the
        // presence (or absence) of the fixRemoveNFTokenAutoTrustLine
        // amendment.  So we test both cases here.
        for (auto const& tweakedFeatures :
             {features - fixRemoveNFTokenAutoTrustLine,
              features | fixRemoveNFTokenAutoTrustLine})
        {
            Env env{*this, tweakedFeatures};
            env.fund(XRP(1000), alice, becky, cheri, gw);
            env.close();

            // Set trust lines so becky and cheri can use gw's currency.
            env(trust(becky, gwAUD(1000)));
            env(trust(cheri, gwAUD(1000)));
            env(trust(becky, gwCAD(1000)));
            env(trust(cheri, gwCAD(1000)));
            env(trust(becky, gwEUR(1000)));
            env(trust(cheri, gwEUR(1000)));
            env.close();
            env(pay(gw, becky, gwAUD(500)));
            env(pay(gw, becky, gwCAD(500)));
            env(pay(gw, becky, gwEUR(500)));
            env(pay(gw, cheri, gwAUD(500)));
            env(pay(gw, cheri, gwCAD(500)));
            env.close();

            // An nft without flagCreateTrustLines but with a non-zero transfer
            // fee will not allow creating offers that use IOUs for payment.
            for (std::uint32_t xferFee : {0, 1})
            {
                uint256 const nftNoAutoTrustID{
                    token::getNextID(env, alice, 0u, tfTransferable, xferFee)};
                env(token::mint(alice, 0u),
                    token::xferFee(xferFee),
                    txflags(tfTransferable));
                env.close();

                // becky buys the nft for 1 drop.
                uint256 const beckyBuyOfferIndex =
                    keylet::nftoffer(becky, env.seq(becky)).key;
                env(token::createOffer(becky, nftNoAutoTrustID, drops(1)),
                    token::owner(alice));
                env.close();
                env(token::acceptBuyOffer(alice, beckyBuyOfferIndex));
                env.close();

                // becky attempts to sell the nft for AUD.
                TER const createOfferTER =
                    xferFee ? TER(tecNO_LINE) : TER(tesSUCCESS);
                uint256 const beckyOfferIndex =
                    keylet::nftoffer(becky, env.seq(becky)).key;
                env(token::createOffer(becky, nftNoAutoTrustID, gwAUD(100)),
                    txflags(tfSellNFToken),
                    ter(createOfferTER));
                env.close();

                // cheri offers to buy the nft for CAD.
                uint256 const cheriOfferIndex =
                    keylet::nftoffer(cheri, env.seq(cheri)).key;
                env(token::createOffer(cheri, nftNoAutoTrustID, gwCAD(100)),
                    token::owner(becky),
                    ter(createOfferTER));
                env.close();

                // To keep things tidy, cancel the offers.
                env(token::cancelOffer(becky, {beckyOfferIndex}));
                env(token::cancelOffer(cheri, {cheriOfferIndex}));
                env.close();
            }
            // An nft with flagCreateTrustLines but with a non-zero transfer
            // fee allows transfers using IOUs for payment.
            {
                std::uint16_t transferFee = 10000;  // 10%

                uint256 const nftAutoTrustID{token::getNextID(
                    env, alice, 0u, tfTransferable | tfTrustLine, transferFee)};

                // If the fixRemoveNFTokenAutoTrustLine amendment is active
                // then this transaction fails.
                {
                    TER const mintTER =
                        tweakedFeatures[fixRemoveNFTokenAutoTrustLine]
                        ? static_cast<TER>(temINVALID_FLAG)
                        : static_cast<TER>(tesSUCCESS);

                    env(token::mint(alice, 0u),
                        token::xferFee(transferFee),
                        txflags(tfTransferable | tfTrustLine),
                        ter(mintTER));
                    env.close();

                    // If fixRemoveNFTokenAutoTrustLine is active the rest
                    // of this test falls on its face.
                    if (tweakedFeatures[fixRemoveNFTokenAutoTrustLine])
                        break;
                }
                // becky buys the nft for 1 drop.
                uint256 const beckyBuyOfferIndex =
                    keylet::nftoffer(becky, env.seq(becky)).key;
                env(token::createOffer(becky, nftAutoTrustID, drops(1)),
                    token::owner(alice));
                env.close();
                env(token::acceptBuyOffer(alice, beckyBuyOfferIndex));
                env.close();

                // becky sells the nft for AUD.
                uint256 const beckySellOfferIndex =
                    keylet::nftoffer(becky, env.seq(becky)).key;
                env(token::createOffer(becky, nftAutoTrustID, gwAUD(100)),
                    txflags(tfSellNFToken));
                env.close();
                env(token::acceptSellOffer(cheri, beckySellOfferIndex));
                env.close();

                // alice should now have a trust line for gwAUD.
                BEAST_EXPECT(env.balance(alice, gwAUD) == gwAUD(10));

                // becky buys the nft back for CAD.
                uint256 const beckyBuyBackOfferIndex =
                    keylet::nftoffer(becky, env.seq(becky)).key;
                env(token::createOffer(becky, nftAutoTrustID, gwCAD(50)),
                    token::owner(cheri));
                env.close();
                env(token::acceptBuyOffer(cheri, beckyBuyBackOfferIndex));
                env.close();

                // alice should now have a trust line for gwAUD and gwCAD.
                BEAST_EXPECT(env.balance(alice, gwAUD) == gwAUD(10));
                BEAST_EXPECT(env.balance(alice, gwCAD) == gwCAD(5));
            }
            // Now that alice has trust lines preestablished, an nft without
            // flagCreateTrustLines will work for preestablished trust lines.
            {
                std::uint16_t transferFee = 5000;  // 5%
                uint256 const nftNoAutoTrustID{token::getNextID(
                    env, alice, 0u, tfTransferable, transferFee)};
                env(token::mint(alice, 0u),
                    token::xferFee(transferFee),
                    txflags(tfTransferable));
                env.close();

                // alice sells the nft using AUD.
                uint256 const aliceSellOfferIndex =
                    keylet::nftoffer(alice, env.seq(alice)).key;
                env(token::createOffer(alice, nftNoAutoTrustID, gwAUD(200)),
                    txflags(tfSellNFToken));
                env.close();
                env(token::acceptSellOffer(cheri, aliceSellOfferIndex));
                env.close();

                // alice should now have AUD(210):
                //  o 200 for this sale and
                //  o 10 for the previous sale's fee.
                BEAST_EXPECT(env.balance(alice, gwAUD) == gwAUD(210));

                // cheri can't sell the NFT for EUR, but can for CAD.
                env(token::createOffer(cheri, nftNoAutoTrustID, gwEUR(50)),
                    txflags(tfSellNFToken),
                    ter(tecNO_LINE));
                env.close();
                uint256 const cheriSellOfferIndex =
                    keylet::nftoffer(cheri, env.seq(cheri)).key;
                env(token::createOffer(cheri, nftNoAutoTrustID, gwCAD(100)),
                    txflags(tfSellNFToken));
                env.close();
                env(token::acceptSellOffer(becky, cheriSellOfferIndex));
                env.close();

                // alice should now have CAD(10):
                //  o 5 from this sale's fee and
                //  o 5 for the previous sale's fee.
                BEAST_EXPECT(env.balance(alice, gwCAD) == gwCAD(10));
            }
        }
    }

    void
    testMintFlagTransferable(FeatureBitset features)
    {
        // Exercise NFTs with flagTransferable set and not set.
        testcase("Mint flagTransferable");

        using namespace test::jtx;

        Env env{*this, features};

        Account const alice{"alice"};
        Account const becky{"becky"};
        Account const minter{"minter"};

        env.fund(XRP(1000), alice, becky, minter);
        env.close();

        // First try an nft made by alice without flagTransferable set.
        {
            BEAST_EXPECT(ownerCount(env, alice) == 0);
            uint256 const nftAliceNoTransferID{
                token::getNextID(env, alice, 0u)};
            env(token::mint(alice, 0u), token::xferFee(0));
            env.close();
            BEAST_EXPECT(ownerCount(env, alice) == 1);

            // becky tries to offer to buy alice's nft.
            BEAST_EXPECT(ownerCount(env, becky) == 0);
            env(token::createOffer(becky, nftAliceNoTransferID, XRP(20)),
                token::owner(alice),
                ter(tefNFTOKEN_IS_NOT_TRANSFERABLE));

            // alice offers to sell the nft and becky accepts the offer.
            uint256 const aliceSellOfferIndex =
                keylet::nftoffer(alice, env.seq(alice)).key;
            env(token::createOffer(alice, nftAliceNoTransferID, XRP(20)),
                txflags(tfSellNFToken));
            env.close();
            env(token::acceptSellOffer(becky, aliceSellOfferIndex));
            env.close();
            BEAST_EXPECT(ownerCount(env, alice) == 0);
            BEAST_EXPECT(ownerCount(env, becky) == 1);

            // becky tries to offer the nft for sale.
            env(token::createOffer(becky, nftAliceNoTransferID, XRP(21)),
                txflags(tfSellNFToken),
                ter(tefNFTOKEN_IS_NOT_TRANSFERABLE));
            env.close();
            BEAST_EXPECT(ownerCount(env, alice) == 0);
            BEAST_EXPECT(ownerCount(env, becky) == 1);

            // becky tries to offer the nft for sale with alice as the
            // destination.  That also doesn't work.
            env(token::createOffer(becky, nftAliceNoTransferID, XRP(21)),
                txflags(tfSellNFToken),
                token::destination(alice),
                ter(tefNFTOKEN_IS_NOT_TRANSFERABLE));
            env.close();
            BEAST_EXPECT(ownerCount(env, alice) == 0);
            BEAST_EXPECT(ownerCount(env, becky) == 1);

            // alice offers to buy the nft back from becky.  becky accepts
            // the offer.
            uint256 const aliceBuyOfferIndex =
                keylet::nftoffer(alice, env.seq(alice)).key;
            env(token::createOffer(alice, nftAliceNoTransferID, XRP(22)),
                token::owner(becky));
            env.close();
            env(token::acceptBuyOffer(becky, aliceBuyOfferIndex));
            env.close();
            BEAST_EXPECT(ownerCount(env, alice) == 1);
            BEAST_EXPECT(ownerCount(env, becky) == 0);

            // alice burns her nft so accounting is simpler below.
            env(token::burn(alice, nftAliceNoTransferID));
            env.close();
            BEAST_EXPECT(ownerCount(env, alice) == 0);
            BEAST_EXPECT(ownerCount(env, becky) == 0);
        }
        // Try an nft minted by minter for alice without flagTransferable set.
        {
            env(token::setMinter(alice, minter));
            env.close();

            BEAST_EXPECT(ownerCount(env, minter) == 0);
            uint256 const nftMinterNoTransferID{
                token::getNextID(env, alice, 0u)};
            env(token::mint(minter), token::issuer(alice));
            env.close();
            BEAST_EXPECT(ownerCount(env, minter) == 1);

            // becky tries to offer to buy minter's nft.
            BEAST_EXPECT(ownerCount(env, becky) == 0);
            env(token::createOffer(becky, nftMinterNoTransferID, XRP(20)),
                token::owner(minter),
                ter(tefNFTOKEN_IS_NOT_TRANSFERABLE));
            env.close();
            BEAST_EXPECT(ownerCount(env, becky) == 0);

            // alice removes authorization of minter.
            env(token::clearMinter(alice));
            env.close();

            // minter tries to offer their nft for sale.
            BEAST_EXPECT(ownerCount(env, minter) == 1);
            env(token::createOffer(minter, nftMinterNoTransferID, XRP(21)),
                txflags(tfSellNFToken),
                ter(tefNFTOKEN_IS_NOT_TRANSFERABLE));
            env.close();
            BEAST_EXPECT(ownerCount(env, minter) == 1);

            // Let enough ledgers pass that old transactions are no longer
            // retried, then alice gives authorization back to minter.
            for (int i = 0; i < 10; ++i)
                env.close();

            env(token::setMinter(alice, minter));
            env.close();
            BEAST_EXPECT(ownerCount(env, minter) == 1);

            // minter successfully offers their nft for sale.
            BEAST_EXPECT(ownerCount(env, minter) == 1);
            uint256 const minterSellOfferIndex =
                keylet::nftoffer(minter, env.seq(minter)).key;
            env(token::createOffer(minter, nftMinterNoTransferID, XRP(22)),
                txflags(tfSellNFToken));
            env.close();
            BEAST_EXPECT(ownerCount(env, minter) == 2);

            // alice removes authorization of minter so we can see whether
            // minter's pre-existing offer still works.
            env(token::clearMinter(alice));
            env.close();

            // becky buys minter's nft even though minter is no longer alice's
            // official minter.
            BEAST_EXPECT(ownerCount(env, becky) == 0);
            env(token::acceptSellOffer(becky, minterSellOfferIndex));
            env.close();
            BEAST_EXPECT(ownerCount(env, becky) == 1);
            BEAST_EXPECT(ownerCount(env, minter) == 0);

            // becky attempts to sell the nft.
            env(token::createOffer(becky, nftMinterNoTransferID, XRP(23)),
                txflags(tfSellNFToken),
                ter(tefNFTOKEN_IS_NOT_TRANSFERABLE));
            env.close();

            // Since minter is not, at the moment, alice's official minter
            // they cannot create an offer to buy the nft they minted.
            BEAST_EXPECT(ownerCount(env, minter) == 0);
            env(token::createOffer(minter, nftMinterNoTransferID, XRP(24)),
                token::owner(becky),
                ter(tefNFTOKEN_IS_NOT_TRANSFERABLE));
            env.close();
            BEAST_EXPECT(ownerCount(env, minter) == 0);

            // alice can create an offer to buy the nft.
            BEAST_EXPECT(ownerCount(env, alice) == 0);
            uint256 const aliceBuyOfferIndex =
                keylet::nftoffer(alice, env.seq(alice)).key;
            env(token::createOffer(alice, nftMinterNoTransferID, XRP(25)),
                token::owner(becky));
            env.close();
            BEAST_EXPECT(ownerCount(env, alice) == 1);

            // Let enough ledgers pass that old transactions are no longer
            // retried, then alice gives authorization back to minter.
            for (int i = 0; i < 10; ++i)
                env.close();

            env(token::setMinter(alice, minter));
            env.close();

            // Now minter can create an offer to buy the nft.
            BEAST_EXPECT(ownerCount(env, minter) == 0);
            uint256 const minterBuyOfferIndex =
                keylet::nftoffer(minter, env.seq(minter)).key;
            env(token::createOffer(minter, nftMinterNoTransferID, XRP(26)),
                token::owner(becky));
            env.close();
            BEAST_EXPECT(ownerCount(env, minter) == 1);

            // alice removes authorization of minter so we can see whether
            // minter's pre-existing buy offer still works.
            env(token::clearMinter(alice));
            env.close();

            // becky accepts minter's sell offer.
            BEAST_EXPECT(ownerCount(env, minter) == 1);
            BEAST_EXPECT(ownerCount(env, becky) == 1);
            env(token::acceptBuyOffer(becky, minterBuyOfferIndex));
            env.close();
            BEAST_EXPECT(ownerCount(env, minter) == 1);
            BEAST_EXPECT(ownerCount(env, becky) == 0);
            BEAST_EXPECT(ownerCount(env, alice) == 1);

            // minter burns their nft and alice cancels her offer so the
            // next tests can start with a clean slate.
            env(token::burn(minter, nftMinterNoTransferID), ter(tesSUCCESS));
            env.close();
            env(token::cancelOffer(alice, {aliceBuyOfferIndex}));
            env.close();
            BEAST_EXPECT(ownerCount(env, alice) == 0);
            BEAST_EXPECT(ownerCount(env, becky) == 0);
            BEAST_EXPECT(ownerCount(env, minter) == 0);
        }
        // nfts with flagTransferable set should be buyable and salable
        // by anybody.
        {
            BEAST_EXPECT(ownerCount(env, alice) == 0);
            uint256 const nftAliceID{
                token::getNextID(env, alice, 0u, tfTransferable)};
            env(token::mint(alice, 0u), txflags(tfTransferable));
            env.close();
            BEAST_EXPECT(ownerCount(env, alice) == 1);

            // Both alice and becky can make offers for alice's nft.
            uint256 const aliceSellOfferIndex =
                keylet::nftoffer(alice, env.seq(alice)).key;
            env(token::createOffer(alice, nftAliceID, XRP(20)),
                txflags(tfSellNFToken));
            env.close();
            BEAST_EXPECT(ownerCount(env, alice) == 2);

            uint256 const beckyBuyOfferIndex =
                keylet::nftoffer(becky, env.seq(becky)).key;
            env(token::createOffer(becky, nftAliceID, XRP(21)),
                token::owner(alice));
            env.close();
            BEAST_EXPECT(ownerCount(env, alice) == 2);

            // becky accepts alice's sell offer.
            env(token::acceptSellOffer(becky, aliceSellOfferIndex));
            env.close();
            BEAST_EXPECT(ownerCount(env, alice) == 0);
            BEAST_EXPECT(ownerCount(env, becky) == 2);

            // becky offers to sell the nft.
            uint256 const beckySellOfferIndex =
                keylet::nftoffer(becky, env.seq(becky)).key;
            env(token::createOffer(becky, nftAliceID, XRP(22)),
                txflags(tfSellNFToken));
            env.close();
            BEAST_EXPECT(ownerCount(env, alice) == 0);
            BEAST_EXPECT(ownerCount(env, becky) == 3);

            // minter buys the nft (even though minter is not currently
            // alice's minter).
            env(token::acceptSellOffer(minter, beckySellOfferIndex));
            env.close();
            BEAST_EXPECT(ownerCount(env, alice) == 0);
            BEAST_EXPECT(ownerCount(env, becky) == 1);
            BEAST_EXPECT(ownerCount(env, minter) == 1);

            // minter offers to sell the nft.
            uint256 const minterSellOfferIndex =
                keylet::nftoffer(minter, env.seq(minter)).key;
            env(token::createOffer(minter, nftAliceID, XRP(23)),
                txflags(tfSellNFToken));
            env.close();
            BEAST_EXPECT(ownerCount(env, alice) == 0);
            BEAST_EXPECT(ownerCount(env, becky) == 1);
            BEAST_EXPECT(ownerCount(env, minter) == 2);

            // alice buys back the nft.
            env(token::acceptSellOffer(alice, minterSellOfferIndex));
            env.close();
            BEAST_EXPECT(ownerCount(env, alice) == 1);
            BEAST_EXPECT(ownerCount(env, becky) == 1);
            BEAST_EXPECT(ownerCount(env, minter) == 0);

            // Remember the buy offer that becky made for alice's token way
            // back when?  It's still in the ledger, and alice accepts it.
            env(token::acceptBuyOffer(alice, beckyBuyOfferIndex));
            env.close();
            BEAST_EXPECT(ownerCount(env, alice) == 0);
            BEAST_EXPECT(ownerCount(env, becky) == 1);
            BEAST_EXPECT(ownerCount(env, minter) == 0);

            // Just for tidyness, becky burns the token before shutting
            // things down.
            env(token::burn(becky, nftAliceID));
            env.close();
            BEAST_EXPECT(ownerCount(env, alice) == 0);
            BEAST_EXPECT(ownerCount(env, becky) == 0);
            BEAST_EXPECT(ownerCount(env, minter) == 0);
        }
    }

    void
    testMintTransferFee(FeatureBitset features)
    {
        // Exercise NFTs with and without a transferFee.
        testcase("Mint transferFee");

        using namespace test::jtx;

        Env env{*this, features};

        Account const alice{"alice"};
        Account const becky{"becky"};
        Account const carol{"carol"};
        Account const minter{"minter"};
        Account const gw{"gw"};
        IOU const gwXAU(gw["XAU"]);

        env.fund(XRP(1000), alice, becky, carol, minter, gw);
        env.close();

        env(trust(alice, gwXAU(2000)));
        env(trust(becky, gwXAU(2000)));
        env(trust(carol, gwXAU(2000)));
        env(trust(minter, gwXAU(2000)));
        env.close();
        env(pay(gw, alice, gwXAU(1000)));
        env(pay(gw, becky, gwXAU(1000)));
        env(pay(gw, carol, gwXAU(1000)));
        env(pay(gw, minter, gwXAU(1000)));
        env.close();

        // Giving alice a minter helps us see if transfer rates are affected
        // by that.
        env(token::setMinter(alice, minter));
        env.close();

        // If there is no transferFee, then alice gets nothing for the
        // transfer.
        {
            BEAST_EXPECT(ownerCount(env, alice) == 1);
            BEAST_EXPECT(ownerCount(env, becky) == 1);
            BEAST_EXPECT(ownerCount(env, carol) == 1);
            BEAST_EXPECT(ownerCount(env, minter) == 1);

            uint256 const nftID =
                token::getNextID(env, alice, 0u, tfTransferable);
            env(token::mint(alice), txflags(tfTransferable));
            env.close();

            // Becky buys the nft for XAU(10).  Check balances.
            uint256 const beckyBuyOfferIndex =
                keylet::nftoffer(becky, env.seq(becky)).key;
            env(token::createOffer(becky, nftID, gwXAU(10)),
                token::owner(alice));
            env.close();
            BEAST_EXPECT(env.balance(alice, gwXAU) == gwXAU(1000));
            BEAST_EXPECT(env.balance(becky, gwXAU) == gwXAU(1000));

            env(token::acceptBuyOffer(alice, beckyBuyOfferIndex));
            env.close();
            BEAST_EXPECT(env.balance(alice, gwXAU) == gwXAU(1010));
            BEAST_EXPECT(env.balance(becky, gwXAU) == gwXAU(990));

            // becky sells nft to carol.  alice's balance should not change.
            uint256 const beckySellOfferIndex =
                keylet::nftoffer(becky, env.seq(becky)).key;
            env(token::createOffer(becky, nftID, gwXAU(10)),
                txflags(tfSellNFToken));
            env.close();
            env(token::acceptSellOffer(carol, beckySellOfferIndex));
            env.close();
            BEAST_EXPECT(env.balance(alice, gwXAU) == gwXAU(1010));
            BEAST_EXPECT(env.balance(becky, gwXAU) == gwXAU(1000));
            BEAST_EXPECT(env.balance(carol, gwXAU) == gwXAU(990));

            // minter buys nft from carol.  alice's balance should not change.
            uint256 const minterBuyOfferIndex =
                keylet::nftoffer(minter, env.seq(minter)).key;
            env(token::createOffer(minter, nftID, gwXAU(10)),
                token::owner(carol));
            env.close();
            env(token::acceptBuyOffer(carol, minterBuyOfferIndex));
            env.close();
            BEAST_EXPECT(env.balance(alice, gwXAU) == gwXAU(1010));
            BEAST_EXPECT(env.balance(becky, gwXAU) == gwXAU(1000));
            BEAST_EXPECT(env.balance(carol, gwXAU) == gwXAU(1000));
            BEAST_EXPECT(env.balance(minter, gwXAU) == gwXAU(990));

            // minter sells the nft to alice.  gwXAU balances should finish
            // where they started.
            uint256 const minterSellOfferIndex =
                keylet::nftoffer(minter, env.seq(minter)).key;
            env(token::createOffer(minter, nftID, gwXAU(10)),
                txflags(tfSellNFToken));
            env.close();
            env(token::acceptSellOffer(alice, minterSellOfferIndex));
            env.close();
            BEAST_EXPECT(env.balance(alice, gwXAU) == gwXAU(1000));
            BEAST_EXPECT(env.balance(becky, gwXAU) == gwXAU(1000));
            BEAST_EXPECT(env.balance(carol, gwXAU) == gwXAU(1000));
            BEAST_EXPECT(env.balance(minter, gwXAU) == gwXAU(1000));

            // alice burns the nft to make later tests easier to think about.
            env(token::burn(alice, nftID));
            env.close();
            BEAST_EXPECT(ownerCount(env, alice) == 1);
            BEAST_EXPECT(ownerCount(env, becky) == 1);
            BEAST_EXPECT(ownerCount(env, carol) == 1);
            BEAST_EXPECT(ownerCount(env, minter) == 1);
        }

        // Set the smallest possible transfer fee.
        {
            // An nft with a transfer fee of 1 basis point.
            uint256 const nftID =
                token::getNextID(env, alice, 0u, tfTransferable, 1);
            env(token::mint(alice), txflags(tfTransferable), token::xferFee(1));
            env.close();

            // Becky buys the nft for XAU(10).  Check balances.
            uint256 const beckyBuyOfferIndex =
                keylet::nftoffer(becky, env.seq(becky)).key;
            env(token::createOffer(becky, nftID, gwXAU(10)),
                token::owner(alice));
            env.close();
            BEAST_EXPECT(env.balance(alice, gwXAU) == gwXAU(1000));
            BEAST_EXPECT(env.balance(becky, gwXAU) == gwXAU(1000));

            env(token::acceptBuyOffer(alice, beckyBuyOfferIndex));
            env.close();
            BEAST_EXPECT(env.balance(alice, gwXAU) == gwXAU(1010));
            BEAST_EXPECT(env.balance(becky, gwXAU) == gwXAU(990));

            // becky sells nft to carol.  alice's balance goes up.
            uint256 const beckySellOfferIndex =
                keylet::nftoffer(becky, env.seq(becky)).key;
            env(token::createOffer(becky, nftID, gwXAU(10)),
                txflags(tfSellNFToken));
            env.close();
            env(token::acceptSellOffer(carol, beckySellOfferIndex));
            env.close();

            BEAST_EXPECT(env.balance(alice, gwXAU) == gwXAU(1010.0001));
            BEAST_EXPECT(env.balance(becky, gwXAU) == gwXAU(999.9999));
            BEAST_EXPECT(env.balance(carol, gwXAU) == gwXAU(990));

            // minter buys nft from carol.  alice's balance goes up.
            uint256 const minterBuyOfferIndex =
                keylet::nftoffer(minter, env.seq(minter)).key;
            env(token::createOffer(minter, nftID, gwXAU(10)),
                token::owner(carol));
            env.close();
            env(token::acceptBuyOffer(carol, minterBuyOfferIndex));
            env.close();

            BEAST_EXPECT(env.balance(alice, gwXAU) == gwXAU(1010.0002));
            BEAST_EXPECT(env.balance(becky, gwXAU) == gwXAU(999.9999));
            BEAST_EXPECT(env.balance(carol, gwXAU) == gwXAU(999.9999));
            BEAST_EXPECT(env.balance(minter, gwXAU) == gwXAU(990));

            // minter sells the nft to alice.  Because alice is part of the
            // transaction no tranfer fee is removed.
            uint256 const minterSellOfferIndex =
                keylet::nftoffer(minter, env.seq(minter)).key;
            env(token::createOffer(minter, nftID, gwXAU(10)),
                txflags(tfSellNFToken));
            env.close();
            env(token::acceptSellOffer(alice, minterSellOfferIndex));
            env.close();
            BEAST_EXPECT(env.balance(alice, gwXAU) == gwXAU(1000.0002));
            BEAST_EXPECT(env.balance(becky, gwXAU) == gwXAU(999.9999));
            BEAST_EXPECT(env.balance(carol, gwXAU) == gwXAU(999.9999));
            BEAST_EXPECT(env.balance(minter, gwXAU) == gwXAU(1000));

            // alice pays to becky and carol so subsequent tests are easier
            // to think about.
            env(pay(alice, becky, gwXAU(0.0001)));
            env(pay(alice, carol, gwXAU(0.0001)));
            env.close();

            BEAST_EXPECT(env.balance(alice, gwXAU) == gwXAU(1000));
            BEAST_EXPECT(env.balance(becky, gwXAU) == gwXAU(1000));
            BEAST_EXPECT(env.balance(carol, gwXAU) == gwXAU(1000));
            BEAST_EXPECT(env.balance(minter, gwXAU) == gwXAU(1000));

            // alice burns the nft to make later tests easier to think about.
            env(token::burn(alice, nftID));
            env.close();
            BEAST_EXPECT(ownerCount(env, alice) == 1);
            BEAST_EXPECT(ownerCount(env, becky) == 1);
            BEAST_EXPECT(ownerCount(env, carol) == 1);
            BEAST_EXPECT(ownerCount(env, minter) == 1);
        }

        // Set the largest allowed transfer fee.
        {
            // A transfer fee greater than 50% is not allowed.
            env(token::mint(alice),
                txflags(tfTransferable),
                token::xferFee(maxTransferFee + 1),
                ter(temBAD_NFTOKEN_TRANSFER_FEE));
            env.close();

            // Make an nft with a transfer fee of 50%.
            uint256 const nftID = token::getNextID(
                env, alice, 0u, tfTransferable, maxTransferFee);
            env(token::mint(alice),
                txflags(tfTransferable),
                token::xferFee(maxTransferFee));
            env.close();

            // Becky buys the nft for XAU(10).  Check balances.
            uint256 const beckyBuyOfferIndex =
                keylet::nftoffer(becky, env.seq(becky)).key;
            env(token::createOffer(becky, nftID, gwXAU(10)),
                token::owner(alice));
            env.close();
            BEAST_EXPECT(env.balance(alice, gwXAU) == gwXAU(1000));
            BEAST_EXPECT(env.balance(becky, gwXAU) == gwXAU(1000));

            env(token::acceptBuyOffer(alice, beckyBuyOfferIndex));
            env.close();
            BEAST_EXPECT(env.balance(alice, gwXAU) == gwXAU(1010));
            BEAST_EXPECT(env.balance(becky, gwXAU) == gwXAU(990));

            // becky sells nft to minter.  alice's balance goes up.
            uint256 const beckySellOfferIndex =
                keylet::nftoffer(becky, env.seq(becky)).key;
            env(token::createOffer(becky, nftID, gwXAU(100)),
                txflags(tfSellNFToken));
            env.close();
            env(token::acceptSellOffer(minter, beckySellOfferIndex));
            env.close();

            BEAST_EXPECT(env.balance(alice, gwXAU) == gwXAU(1060));
            BEAST_EXPECT(env.balance(becky, gwXAU) == gwXAU(1040));
            BEAST_EXPECT(env.balance(minter, gwXAU) == gwXAU(900));

            // carol buys nft from minter.  alice's balance goes up.
            uint256 const carolBuyOfferIndex =
                keylet::nftoffer(carol, env.seq(carol)).key;
            env(token::createOffer(carol, nftID, gwXAU(10)),
                token::owner(minter));
            env.close();
            env(token::acceptBuyOffer(minter, carolBuyOfferIndex));
            env.close();

            BEAST_EXPECT(env.balance(alice, gwXAU) == gwXAU(1065));
            BEAST_EXPECT(env.balance(becky, gwXAU) == gwXAU(1040));
            BEAST_EXPECT(env.balance(minter, gwXAU) == gwXAU(905));
            BEAST_EXPECT(env.balance(carol, gwXAU) == gwXAU(990));

            // carol sells the nft to alice.  Because alice is part of the
            // transaction no tranfer fee is removed.
            uint256 const carolSellOfferIndex =
                keylet::nftoffer(carol, env.seq(carol)).key;
            env(token::createOffer(carol, nftID, gwXAU(10)),
                txflags(tfSellNFToken));
            env.close();
            env(token::acceptSellOffer(alice, carolSellOfferIndex));
            env.close();

            BEAST_EXPECT(env.balance(alice, gwXAU) == gwXAU(1055));
            BEAST_EXPECT(env.balance(becky, gwXAU) == gwXAU(1040));
            BEAST_EXPECT(env.balance(minter, gwXAU) == gwXAU(905));
            BEAST_EXPECT(env.balance(carol, gwXAU) == gwXAU(1000));

            // rebalance so subsequent tests are easier to think about.
            env(pay(alice, minter, gwXAU(55)));
            env(pay(becky, minter, gwXAU(40)));
            env.close();
            BEAST_EXPECT(env.balance(alice, gwXAU) == gwXAU(1000));
            BEAST_EXPECT(env.balance(becky, gwXAU) == gwXAU(1000));
            BEAST_EXPECT(env.balance(carol, gwXAU) == gwXAU(1000));
            BEAST_EXPECT(env.balance(minter, gwXAU) == gwXAU(1000));

            // alice burns the nft to make later tests easier to think about.
            env(token::burn(alice, nftID));
            env.close();
            BEAST_EXPECT(ownerCount(env, alice) == 1);
            BEAST_EXPECT(ownerCount(env, becky) == 1);
            BEAST_EXPECT(ownerCount(env, carol) == 1);
            BEAST_EXPECT(ownerCount(env, minter) == 1);
        }

        // See the impact of rounding when the nft is sold for small amounts
        // of drops.
        for (auto NumberSwitchOver : {true})
        {
            if (NumberSwitchOver)
                env.enableFeature(fixUniversalNumber);
            else
                env.disableFeature(fixUniversalNumber);

            // An nft with a transfer fee of 1 basis point.
            uint256 const nftID =
                token::getNextID(env, alice, 0u, tfTransferable, 1);
            env(token::mint(alice), txflags(tfTransferable), token::xferFee(1));
            env.close();

            // minter buys the nft for XRP(1).  Since the transfer involves
            // alice there should be no transfer fee.
            STAmount fee = drops(10);
            STAmount aliceBalance = env.balance(alice);
            STAmount minterBalance = env.balance(minter);
            uint256 const minterBuyOfferIndex =
                keylet::nftoffer(minter, env.seq(minter)).key;
            env(token::createOffer(minter, nftID, XRP(1)), token::owner(alice));
            env.close();
            env(token::acceptBuyOffer(alice, minterBuyOfferIndex));
            env.close();
            aliceBalance += XRP(1) - fee;
            minterBalance -= XRP(1) + fee;
            BEAST_EXPECT(env.balance(alice) == aliceBalance);
            BEAST_EXPECT(env.balance(minter) == minterBalance);

            // minter sells to carol.  The payment is just small enough that
            // alice does not get any transfer fee.
            auto pmt = NumberSwitchOver ? drops(50000) : drops(99999);
            STAmount carolBalance = env.balance(carol);
            uint256 const minterSellOfferIndex =
                keylet::nftoffer(minter, env.seq(minter)).key;
            env(token::createOffer(minter, nftID, pmt), txflags(tfSellNFToken));
            env.close();
            env(token::acceptSellOffer(carol, minterSellOfferIndex));
            env.close();
            minterBalance += pmt - fee;
            carolBalance -= pmt + fee;
            BEAST_EXPECT(env.balance(alice) == aliceBalance);
            BEAST_EXPECT(env.balance(minter) == minterBalance);
            BEAST_EXPECT(env.balance(carol) == carolBalance);

            // carol sells to becky. This is the smallest amount to pay for a
            // transfer that enables a transfer fee of 1 basis point.
            STAmount beckyBalance = env.balance(becky);
            uint256 const beckyBuyOfferIndex =
                keylet::nftoffer(becky, env.seq(becky)).key;
            pmt = NumberSwitchOver ? drops(50001) : drops(100000);
            env(token::createOffer(becky, nftID, pmt), token::owner(carol));
            env.close();
            env(token::acceptBuyOffer(carol, beckyBuyOfferIndex));
            env.close();
            carolBalance += pmt - drops(1) - fee;
            beckyBalance -= pmt + fee;
            aliceBalance += drops(1);

            BEAST_EXPECT(env.balance(alice) == aliceBalance);
            BEAST_EXPECT(env.balance(minter) == minterBalance);
            BEAST_EXPECT(env.balance(carol) == carolBalance);
            BEAST_EXPECT(env.balance(becky) == beckyBalance);
        }

        // See the impact of rounding when the nft is sold for small amounts
        // of an IOU.
        {
            // An nft with a transfer fee of 1 basis point.
            uint256 const nftID =
                token::getNextID(env, alice, 0u, tfTransferable, 1);
            env(token::mint(alice), txflags(tfTransferable), token::xferFee(1));
            env.close();

            // Due to the floating point nature of IOUs we need to
            // significantly reduce the gwXAU balances of our accounts prior
            // to the iou transfer.  Otherwise no transfers will happen.
            env(pay(alice, gw, env.balance(alice, gwXAU)));
            env(pay(minter, gw, env.balance(minter, gwXAU)));
            env(pay(becky, gw, env.balance(becky, gwXAU)));
            env.close();

            STAmount const startXAUBalance(
                gwXAU.issue(), STAmount::cMinValue, STAmount::cMinOffset + 5);
            env(pay(gw, alice, startXAUBalance));
            env(pay(gw, minter, startXAUBalance));
            env(pay(gw, becky, startXAUBalance));
            env.close();

            // Here is the smallest expressible gwXAU amount.
            STAmount tinyXAU(
                gwXAU.issue(), STAmount::cMinValue, STAmount::cMinOffset);

            // minter buys the nft for tinyXAU.  Since the transfer involves
            // alice there should be no transfer fee.
            STAmount aliceBalance = env.balance(alice, gwXAU);
            STAmount minterBalance = env.balance(minter, gwXAU);
            uint256 const minterBuyOfferIndex =
                keylet::nftoffer(minter, env.seq(minter)).key;
            env(token::createOffer(minter, nftID, tinyXAU),
                token::owner(alice));
            env.close();
            env(token::acceptBuyOffer(alice, minterBuyOfferIndex));
            env.close();
            aliceBalance += tinyXAU;
            minterBalance -= tinyXAU;
            BEAST_EXPECT(env.balance(alice, gwXAU) == aliceBalance);
            BEAST_EXPECT(env.balance(minter, gwXAU) == minterBalance);

            // minter sells to carol.
            STAmount carolBalance = env.balance(carol, gwXAU);
            uint256 const minterSellOfferIndex =
                keylet::nftoffer(minter, env.seq(minter)).key;
            env(token::createOffer(minter, nftID, tinyXAU),
                txflags(tfSellNFToken));
            env.close();
            env(token::acceptSellOffer(carol, minterSellOfferIndex));
            env.close();

            minterBalance += tinyXAU;
            carolBalance -= tinyXAU;
            // tiny XAU is so small that alice does not get a transfer fee.
            BEAST_EXPECT(env.balance(alice, gwXAU) == aliceBalance);
            BEAST_EXPECT(env.balance(minter, gwXAU) == minterBalance);
            BEAST_EXPECT(env.balance(carol, gwXAU) == carolBalance);

            // carol sells to becky.  This is the smallest gwXAU amount
            // to pay for a transfer that enables a transfer fee of 1.
            STAmount const cheapNFT(
                gwXAU.issue(), STAmount::cMinValue, STAmount::cMinOffset + 5);

            STAmount beckyBalance = env.balance(becky, gwXAU);
            uint256 const beckyBuyOfferIndex =
                keylet::nftoffer(becky, env.seq(becky)).key;
            env(token::createOffer(becky, nftID, cheapNFT),
                token::owner(carol));
            env.close();
            env(token::acceptBuyOffer(carol, beckyBuyOfferIndex));
            env.close();

            aliceBalance += tinyXAU;
            beckyBalance -= cheapNFT;
            carolBalance += cheapNFT - tinyXAU;
            BEAST_EXPECT(env.balance(alice, gwXAU) == aliceBalance);
            BEAST_EXPECT(env.balance(minter, gwXAU) == minterBalance);
            BEAST_EXPECT(env.balance(carol, gwXAU) == carolBalance);
            BEAST_EXPECT(env.balance(becky, gwXAU) == beckyBalance);
        }
    }

    void
    testMintTaxon(FeatureBitset features)
    {
        // Exercise the NFT taxon field.
        testcase("Mint taxon");

        using namespace test::jtx;

        Env env{*this, features};

        Account const alice{"alice"};
        Account const becky{"becky"};

        env.fund(XRP(1000), alice, becky);
        env.close();

        // The taxon field is incorporated straight into the NFT ID.  So
        // tests only need to operate on NFT IDs; we don't need to generate
        // any transactions.

        // The taxon value should be recoverable from the NFT ID.
        {
            uint256 const nftID = token::getNextID(env, alice, 0u);
            BEAST_EXPECT(nft::getTaxon(nftID) == nft::toTaxon(0));
        }

        // Make sure the full range of taxon values work.  We just tried
        // the minimum.  Now try the largest.
        {
            uint256 const nftID = token::getNextID(env, alice, 0xFFFFFFFFu);
            BEAST_EXPECT(nft::getTaxon(nftID) == nft::toTaxon((0xFFFFFFFF)));
        }

        // Do some touch testing to show that the taxon is recoverable no
        // matter what else changes around it in the nft ID.
        {
            std::uint32_t const taxon = rand_int<std::uint32_t>();
            for (int i = 0; i < 10; ++i)
            {
                // lambda to produce a useful message on error.
                auto check = [this](std::uint32_t taxon, uint256 const& nftID) {
                    nft::Taxon const gotTaxon = nft::getTaxon(nftID);
                    if (nft::toTaxon(taxon) == gotTaxon)
                        pass();
                    else
                    {
                        std::stringstream ss;
                        ss << "Taxon recovery failed from nftID "
                           << to_string(nftID) << ".  Expected: " << taxon
                           << "; got: " << gotTaxon;
                        fail(ss.str());
                    }
                };

                uint256 const nftAliceID = token::getID(
                    env,
                    alice,
                    taxon,
                    rand_int<std::uint32_t>(),
                    rand_int<std::uint16_t>(),
                    rand_int<std::uint16_t>());
                check(taxon, nftAliceID);

                uint256 const nftBeckyID = token::getID(
                    env,
                    becky,
                    taxon,
                    rand_int<std::uint32_t>(),
                    rand_int<std::uint16_t>(),
                    rand_int<std::uint16_t>());
                check(taxon, nftBeckyID);
            }
        }
    }

    void
    testMintURI(FeatureBitset features)
    {
        // Exercise the NFT URI field.
        //  1. Create a number of NFTs with and without URIs.
        //  2. Retrieve the NFTs from the server.
        //  3. Make sure the right URI is attached to each NFT.
        testcase("Mint URI");

        using namespace test::jtx;

        Env env{*this, features};

        Account const alice{"alice"};
        Account const becky{"becky"};

        env.fund(XRP(10000), alice, becky);
        env.close();

        // lambda that returns a randomly generated string which fits
        // the constraints of a URI.  Empty strings may be returned.
        // In the empty string case do not add the URI to the nft.
        auto randURI = []() {
            std::string ret;

            // About 20% of the returned strings should be empty
            if (rand_int(4) == 0)
                return ret;

            std::size_t const strLen = rand_int(256);
            ret.reserve(strLen);
            for (std::size_t i = 0; i < strLen; ++i)
                ret.push_back(rand_byte());

            return ret;
        };

        // Make a list of URIs that we'll put in nfts.
        struct Entry
        {
            std::string uri;
            std::uint32_t taxon;

            Entry(std::string uri_, std::uint32_t taxon_)
                : uri(std::move(uri_)), taxon(taxon_)
            {
            }
        };

        std::vector<Entry> entries;
        entries.reserve(100);
        for (std::size_t i = 0; i < 100; ++i)
            entries.emplace_back(randURI(), rand_int<std::uint32_t>());

        // alice creates nfts using entries.
        for (Entry const& entry : entries)
        {
            if (entry.uri.empty())
            {
                env(token::mint(alice, entry.taxon));
            }
            else
            {
                env(token::mint(alice, entry.taxon), token::uri(entry.uri));
            }
            env.close();
        }

        // Recover alice's nfts from the ledger.
        Json::Value aliceNFTs = [&env, &alice]() {
            Json::Value params;
            params[jss::account] = alice.human();
            params[jss::type] = "state";
            return env.rpc("json", "account_nfts", to_string(params));
        }();

        // Verify that the returned NFTs match what we sent.
        Json::Value& nfts = aliceNFTs[jss::result][jss::account_nfts];
        if (!BEAST_EXPECT(nfts.size() == entries.size()))
            return;

        // Sort the returned NFTs by nft_serial so the are in the same order
        // as entries.
        std::vector<Json::Value> sortedNFTs;
        sortedNFTs.reserve(nfts.size());
        for (std::size_t i = 0; i < nfts.size(); ++i)
            sortedNFTs.push_back(nfts[i]);
        std::sort(
            sortedNFTs.begin(),
            sortedNFTs.end(),
            [](Json::Value const& lhs, Json::Value const& rhs) {
                return lhs[jss::nft_serial] < rhs[jss::nft_serial];
            });

        for (std::size_t i = 0; i < entries.size(); ++i)
        {
            Entry const& entry = entries[i];
            Json::Value const& ret = sortedNFTs[i];
            BEAST_EXPECT(entry.taxon == ret[sfNFTokenTaxon.jsonName]);
            if (entry.uri.empty())
            {
                BEAST_EXPECT(!ret.isMember(sfURI.jsonName));
            }
            else
            {
                BEAST_EXPECT(strHex(entry.uri) == ret[sfURI.jsonName]);
            }
        }
    }

    void
    testCreateOfferDestination(FeatureBitset features)
    {
        // Explore the CreateOffer Destination field.
        testcase("Create offer destination");

        using namespace test::jtx;

        Env env{*this, features};

        Account const issuer{"issuer"};
        Account const minter{"minter"};
        Account const buyer{"buyer"};
        Account const broker{"broker"};

        env.fund(XRP(1000), issuer, minter, buyer, broker);

        // We want to explore how issuers vs minters fits into the permission
        // scheme.  So issuer issues and minter mints.
        env(token::setMinter(issuer, minter));
        env.close();

        uint256 const nftokenID =
            token::getNextID(env, issuer, 0, tfTransferable);
        env(token::mint(minter, 0),
            token::issuer(issuer),
            txflags(tfTransferable));
        env.close();

        // Test how adding a Destination field to an offer affects permissions
        // for canceling offers.
        {
            uint256 const offerMinterToIssuer =
                keylet::nftoffer(minter, env.seq(minter)).key;
            env(token::createOffer(minter, nftokenID, drops(1)),
                token::destination(issuer),
                txflags(tfSellNFToken));

            uint256 const offerMinterToBuyer =
                keylet::nftoffer(minter, env.seq(minter)).key;
            env(token::createOffer(minter, nftokenID, drops(1)),
                token::destination(buyer),
                txflags(tfSellNFToken));

            uint256 const offerIssuerToMinter =
                keylet::nftoffer(issuer, env.seq(issuer)).key;
            env(token::createOffer(issuer, nftokenID, drops(1)),
                token::owner(minter),
                token::destination(minter));

            uint256 const offerIssuerToBuyer =
                keylet::nftoffer(issuer, env.seq(issuer)).key;
            env(token::createOffer(issuer, nftokenID, drops(1)),
                token::owner(minter),
                token::destination(buyer));

            env.close();
            BEAST_EXPECT(ownerCount(env, issuer) == 2);
            BEAST_EXPECT(ownerCount(env, minter) == 3);
            BEAST_EXPECT(ownerCount(env, buyer) == 0);

            // Test who gets to cancel the offers.  Anyone outside of the
            // offer-owner/destination pair should not be able to cancel the
            // offers.
            //
            // Note that issuer does not have any special permissions regarding
            // offer cancellation.  issuer cannot cancel an offer for an
            // NFToken they issued.
            env(token::cancelOffer(issuer, {offerMinterToBuyer}),
                ter(tecNO_PERMISSION));
            env(token::cancelOffer(buyer, {offerMinterToIssuer}),
                ter(tecNO_PERMISSION));
            env(token::cancelOffer(buyer, {offerIssuerToMinter}),
                ter(tecNO_PERMISSION));
            env(token::cancelOffer(minter, {offerIssuerToBuyer}),
                ter(tecNO_PERMISSION));
            env.close();
            BEAST_EXPECT(ownerCount(env, issuer) == 2);
            BEAST_EXPECT(ownerCount(env, minter) == 3);
            BEAST_EXPECT(ownerCount(env, buyer) == 0);

            // Both the offer creator and and destination should be able to
            // cancel the offers.
            env(token::cancelOffer(buyer, {offerMinterToBuyer}));
            env(token::cancelOffer(minter, {offerMinterToIssuer}));
            env(token::cancelOffer(buyer, {offerIssuerToBuyer}));
            env(token::cancelOffer(issuer, {offerIssuerToMinter}));
            env.close();
            BEAST_EXPECT(ownerCount(env, issuer) == 0);
            BEAST_EXPECT(ownerCount(env, minter) == 1);
            BEAST_EXPECT(ownerCount(env, buyer) == 0);
        }

        // Test how adding a Destination field to a sell offer affects
        // accepting that offer.
        {
            uint256 const offerMinterSellsToBuyer =
                keylet::nftoffer(minter, env.seq(minter)).key;
            env(token::createOffer(minter, nftokenID, drops(1)),
                token::destination(buyer),
                txflags(tfSellNFToken));
            env.close();
            BEAST_EXPECT(ownerCount(env, issuer) == 0);
            BEAST_EXPECT(ownerCount(env, minter) == 2);
            BEAST_EXPECT(ownerCount(env, buyer) == 0);

            // issuer cannot accept a sell offer where they are not the
            // destination.
            env(token::acceptSellOffer(issuer, offerMinterSellsToBuyer),
                ter(tecNO_PERMISSION));
            env.close();
            BEAST_EXPECT(ownerCount(env, issuer) == 0);
            BEAST_EXPECT(ownerCount(env, minter) == 2);
            BEAST_EXPECT(ownerCount(env, buyer) == 0);

            // However buyer can accept the sell offer.
            env(token::acceptSellOffer(buyer, offerMinterSellsToBuyer));
            env.close();
            BEAST_EXPECT(ownerCount(env, issuer) == 0);
            BEAST_EXPECT(ownerCount(env, minter) == 0);
            BEAST_EXPECT(ownerCount(env, buyer) == 1);
        }

        // Test how adding a Destination field to a buy offer affects
        // accepting that offer.
        {
            uint256 const offerMinterBuysFromBuyer =
                keylet::nftoffer(minter, env.seq(minter)).key;
            env(token::createOffer(minter, nftokenID, drops(1)),
                token::owner(buyer),
                token::destination(buyer));
            env.close();
            BEAST_EXPECT(ownerCount(env, issuer) == 0);
            BEAST_EXPECT(ownerCount(env, minter) == 1);
            BEAST_EXPECT(ownerCount(env, buyer) == 1);

            // issuer cannot accept a buy offer where they are the
            // destination.
            env(token::acceptBuyOffer(issuer, offerMinterBuysFromBuyer),
                ter(tecNO_PERMISSION));
            env.close();
            BEAST_EXPECT(ownerCount(env, issuer) == 0);
            BEAST_EXPECT(ownerCount(env, minter) == 1);
            BEAST_EXPECT(ownerCount(env, buyer) == 1);

            // Buyer accepts minter's offer.
            env(token::acceptBuyOffer(buyer, offerMinterBuysFromBuyer));
            env.close();
            BEAST_EXPECT(ownerCount(env, issuer) == 0);
            BEAST_EXPECT(ownerCount(env, minter) == 1);
            BEAST_EXPECT(ownerCount(env, buyer) == 0);

            // If a destination other than the NFToken owner is set, that
            // destination must act as a broker.  The NFToken owner may not
            // simply accept the offer.
            uint256 const offerBuyerBuysFromMinter =
                keylet::nftoffer(buyer, env.seq(buyer)).key;
            env(token::createOffer(buyer, nftokenID, drops(1)),
                token::owner(minter),
                token::destination(broker));
            env.close();
            BEAST_EXPECT(ownerCount(env, issuer) == 0);
            BEAST_EXPECT(ownerCount(env, minter) == 1);
            BEAST_EXPECT(ownerCount(env, buyer) == 1);

            env(token::acceptBuyOffer(minter, offerBuyerBuysFromMinter),
                ter(tecNO_PERMISSION));
            env.close();

            // Clean up the unused offer.
            env(token::cancelOffer(buyer, {offerBuyerBuysFromMinter}));
            env.close();
            BEAST_EXPECT(ownerCount(env, issuer) == 0);
            BEAST_EXPECT(ownerCount(env, minter) == 1);
            BEAST_EXPECT(ownerCount(env, buyer) == 0);
        }

        // Show that a sell offer's Destination can broker that sell offer
        // to another account.
        {
            uint256 const offerMinterToBroker =
                keylet::nftoffer(minter, env.seq(minter)).key;
            env(token::createOffer(minter, nftokenID, drops(1)),
                token::destination(broker),
                txflags(tfSellNFToken));

            uint256 const offerBuyerToMinter =
                keylet::nftoffer(buyer, env.seq(buyer)).key;
            env(token::createOffer(buyer, nftokenID, drops(1)),
                token::owner(minter));

            env.close();
            BEAST_EXPECT(ownerCount(env, issuer) == 0);
            BEAST_EXPECT(ownerCount(env, minter) == 2);
            BEAST_EXPECT(ownerCount(env, buyer) == 1);

            {
                // issuer cannot broker the offers, because they are not the
                // Destination.
                TER const expectTer = features[fixNonFungibleTokensV1_2]
                    ? tecNO_PERMISSION
                    : tecNFTOKEN_BUY_SELL_MISMATCH;
                env(token::brokerOffers(
                        issuer, offerBuyerToMinter, offerMinterToBroker),
                    ter(expectTer));
                env.close();
                BEAST_EXPECT(ownerCount(env, issuer) == 0);
                BEAST_EXPECT(ownerCount(env, minter) == 2);
                BEAST_EXPECT(ownerCount(env, buyer) == 1);
            }

            // Since broker is the sell offer's destination, they can broker
            // the two offers.
            env(token::brokerOffers(
                broker, offerBuyerToMinter, offerMinterToBroker));
            env.close();
            BEAST_EXPECT(ownerCount(env, issuer) == 0);
            BEAST_EXPECT(ownerCount(env, minter) == 0);
            BEAST_EXPECT(ownerCount(env, buyer) == 1);
        }

        // Show that brokered mode cannot complete a transfer where the
        // Destination doesn't match, but can complete if the Destination
        // does match.
        {
            uint256 const offerBuyerToMinter =
                keylet::nftoffer(buyer, env.seq(buyer)).key;
            env(token::createOffer(buyer, nftokenID, drops(1)),
                token::destination(minter),
                txflags(tfSellNFToken));

            uint256 const offerMinterToBuyer =
                keylet::nftoffer(minter, env.seq(minter)).key;
            env(token::createOffer(minter, nftokenID, drops(1)),
                token::owner(buyer));

            uint256 const offerIssuerToBuyer =
                keylet::nftoffer(issuer, env.seq(issuer)).key;
            env(token::createOffer(issuer, nftokenID, drops(1)),
                token::owner(buyer));

            env.close();
            BEAST_EXPECT(ownerCount(env, issuer) == 1);
            BEAST_EXPECT(ownerCount(env, minter) == 1);
            BEAST_EXPECT(ownerCount(env, buyer) == 2);

            {
                // Cannot broker offers when the sell destination is not the
                // buyer.
                TER const expectTer = features[fixNonFungibleTokensV1_2]
                    ? tecNO_PERMISSION
                    : tecNFTOKEN_BUY_SELL_MISMATCH;
                env(token::brokerOffers(
                        broker, offerIssuerToBuyer, offerBuyerToMinter),
                    ter(expectTer));
                env.close();

                BEAST_EXPECT(ownerCount(env, issuer) == 1);
                BEAST_EXPECT(ownerCount(env, minter) == 1);
                BEAST_EXPECT(ownerCount(env, buyer) == 2);

                // amendment switch: When enabled the broker fails, when
                // disabled the broker succeeds if the destination is the buyer.
                TER const eexpectTer = features[fixNonFungibleTokensV1_2]
                    ? tecNO_PERMISSION
                    : TER(tesSUCCESS);
                env(token::brokerOffers(
                        broker, offerMinterToBuyer, offerBuyerToMinter),
                    ter(eexpectTer));
                env.close();

                if (features[fixNonFungibleTokensV1_2])
                    // Buyer is successful with acceptOffer.
                    env(token::acceptBuyOffer(buyer, offerMinterToBuyer));
                env.close();

                // Clean out the unconsumed offer.
                env(token::cancelOffer(buyer, {offerBuyerToMinter}));
                env.close();

                BEAST_EXPECT(ownerCount(env, issuer) == 1);
                BEAST_EXPECT(ownerCount(env, minter) == 1);
                BEAST_EXPECT(ownerCount(env, buyer) == 0);

                // Clean out the unconsumed offer.
                env(token::cancelOffer(issuer, {offerIssuerToBuyer}));
                env.close();
                BEAST_EXPECT(ownerCount(env, issuer) == 0);
                BEAST_EXPECT(ownerCount(env, minter) == 1);
                BEAST_EXPECT(ownerCount(env, buyer) == 0);
                return;
            }
        }

        // Show that if a buy and a sell offer both have the same destination,
        // then that destination can broker the offers.
        {
            uint256 const offerMinterToBroker =
                keylet::nftoffer(minter, env.seq(minter)).key;
            env(token::createOffer(minter, nftokenID, drops(1)),
                token::destination(broker),
                txflags(tfSellNFToken));

            uint256 const offerBuyerToBroker =
                keylet::nftoffer(buyer, env.seq(buyer)).key;
            env(token::createOffer(buyer, nftokenID, drops(1)),
                token::owner(minter),
                token::destination(broker));

            {
                // Cannot broker offers when the sell destination is not the
                // buyer or the broker.
                TER const expectTer = features[fixNonFungibleTokensV1_2]
                    ? tecNO_PERMISSION
                    : tecNFTOKEN_BUY_SELL_MISMATCH;
                env(token::brokerOffers(
                        issuer, offerBuyerToBroker, offerMinterToBroker),
                    ter(expectTer));
                env.close();
                BEAST_EXPECT(ownerCount(env, issuer) == 0);
                BEAST_EXPECT(ownerCount(env, minter) == 2);
                BEAST_EXPECT(ownerCount(env, buyer) == 1);
            }

            // Broker is successful if they are the destination of both offers.
            env(token::brokerOffers(
                broker, offerBuyerToBroker, offerMinterToBroker));
            env.close();
            BEAST_EXPECT(ownerCount(env, issuer) == 0);
            BEAST_EXPECT(ownerCount(env, minter) == 0);
            BEAST_EXPECT(ownerCount(env, buyer) == 1);
        }
    }

    void
    testCreateOfferDestinationDisallowIncoming(FeatureBitset features)
    {
        testcase("Create offer destination disallow incoming");

        using namespace test::jtx;

        // test flag doesn't set unless amendment enabled
        {
            Env env{*this, features - disallowIncoming};
            Account const alice{"alice"};
            env.fund(XRP(10000), alice);
<<<<<<< HEAD
            env(fset(alice, asfDisallowIncomingNFTOffer));
            env.close();
            auto const sle = env.le(alice);
            uint32_t flags = sle->getFlags();
            BEAST_EXPECT(!(flags & lsfDisallowIncomingNFTOffer));
=======
            env(fset(alice, asfDisallowIncomingNFTokenOffer));
            env.close();
            auto const sle = env.le(alice);
            uint32_t flags = sle->getFlags();
            BEAST_EXPECT(!(flags & lsfDisallowIncomingNFTokenOffer));
>>>>>>> f191c911
        }

        Env env{*this, features | disallowIncoming};

        Account const issuer{"issuer"};
        Account const minter{"minter"};
        Account const buyer{"buyer"};
        Account const alice{"alice"};

        env.fund(XRP(1000), issuer, minter, buyer, alice);

        env(token::setMinter(issuer, minter));
        env.close();

        uint256 const nftokenID =
            token::getNextID(env, issuer, 0, tfTransferable);
        env(token::mint(minter, 0),
            token::issuer(issuer),
            txflags(tfTransferable));
        env.close();

        // enable flag
<<<<<<< HEAD
        env(fset(buyer, asfDisallowIncomingNFTOffer));
=======
        env(fset(buyer, asfDisallowIncomingNFTokenOffer));
>>>>>>> f191c911
        env.close();

        // a sell offer from the minter to the buyer should be rejected
        {
            env(token::createOffer(minter, nftokenID, drops(1)),
                token::destination(buyer),
                txflags(tfSellNFToken),
                ter(tecNO_PERMISSION));
            env.close();
            BEAST_EXPECT(ownerCount(env, issuer) == 0);
            BEAST_EXPECT(ownerCount(env, minter) == 1);
            BEAST_EXPECT(ownerCount(env, buyer) == 0);
        }

        // disable the flag
<<<<<<< HEAD
        env(fclear(buyer, asfDisallowIncomingNFTOffer));
=======
        env(fclear(buyer, asfDisallowIncomingNFTokenOffer));
>>>>>>> f191c911
        env.close();

        // create offer (allowed now) then cancel
        {
            uint256 const offerIndex =
                keylet::nftoffer(minter, env.seq(minter)).key;

            env(token::createOffer(minter, nftokenID, drops(1)),
                token::destination(buyer),
                txflags(tfSellNFToken));
            env.close();

            env(token::cancelOffer(minter, {offerIndex}));
            env.close();
        }

        // create offer, enable flag, then cancel
        {
            uint256 const offerIndex =
                keylet::nftoffer(minter, env.seq(minter)).key;

            env(token::createOffer(minter, nftokenID, drops(1)),
                token::destination(buyer),
                txflags(tfSellNFToken));
            env.close();

<<<<<<< HEAD
            env(fset(buyer, asfDisallowIncomingNFTOffer));
=======
            env(fset(buyer, asfDisallowIncomingNFTokenOffer));
>>>>>>> f191c911
            env.close();

            env(token::cancelOffer(minter, {offerIndex}));
            env.close();

<<<<<<< HEAD
            env(fclear(buyer, asfDisallowIncomingNFTOffer));
=======
            env(fclear(buyer, asfDisallowIncomingNFTokenOffer));
>>>>>>> f191c911
            env.close();
        }

        // create offer then transfer
        {
            uint256 const offerIndex =
                keylet::nftoffer(minter, env.seq(minter)).key;

            env(token::createOffer(minter, nftokenID, drops(1)),
                token::destination(buyer),
                txflags(tfSellNFToken));
            env.close();

            env(token::acceptSellOffer(buyer, offerIndex));
            env.close();
        }

        // buyer now owns the token

        // enable flag again
<<<<<<< HEAD
        env(fset(buyer, asfDisallowIncomingNFTOffer));
=======
        env(fset(buyer, asfDisallowIncomingNFTokenOffer));
>>>>>>> f191c911
        env.close();

        // a random offer to buy the token
        {
            env(token::createOffer(alice, nftokenID, drops(1)),
                token::owner(buyer),
                ter(tecNO_PERMISSION));
            env.close();
        }

        // minter offer to buy the token
        {
            env(token::createOffer(minter, nftokenID, drops(1)),
                token::owner(buyer),
                ter(tecNO_PERMISSION));
            env.close();
        }
    }

    void
    testCreateOfferExpiration(FeatureBitset features)
    {
        // Explore the CreateOffer Expiration field.
        testcase("Create offer expiration");

        using namespace test::jtx;

        Env env{*this, features};

        Account const issuer{"issuer"};
        Account const minter{"minter"};
        Account const buyer{"buyer"};

        env.fund(XRP(1000), issuer, minter, buyer);

        // We want to explore how issuers vs minters fits into the permission
        // scheme.  So issuer issues and minter mints.
        env(token::setMinter(issuer, minter));
        env.close();

        uint256 const nftokenID0 =
            token::getNextID(env, issuer, 0, tfTransferable);
        env(token::mint(minter, 0),
            token::issuer(issuer),
            txflags(tfTransferable));
        env.close();

        uint256 const nftokenID1 =
            token::getNextID(env, issuer, 0, tfTransferable);
        env(token::mint(minter, 0),
            token::issuer(issuer),
            txflags(tfTransferable));
        env.close();

        // Test how adding an Expiration field to an offer affects permissions
        // for cancelling offers.
        {
            std::uint32_t const expiration = lastClose(env) + 25;

            uint256 const offerMinterToIssuer =
                keylet::nftoffer(minter, env.seq(minter)).key;
            env(token::createOffer(minter, nftokenID0, drops(1)),
                token::destination(issuer),
                token::expiration(expiration),
                txflags(tfSellNFToken));

            uint256 const offerMinterToAnyone =
                keylet::nftoffer(minter, env.seq(minter)).key;
            env(token::createOffer(minter, nftokenID0, drops(1)),
                token::expiration(expiration),
                txflags(tfSellNFToken));

            uint256 const offerIssuerToMinter =
                keylet::nftoffer(issuer, env.seq(issuer)).key;
            env(token::createOffer(issuer, nftokenID0, drops(1)),
                token::owner(minter),
                token::expiration(expiration));

            uint256 const offerBuyerToMinter =
                keylet::nftoffer(buyer, env.seq(buyer)).key;
            env(token::createOffer(buyer, nftokenID0, drops(1)),
                token::owner(minter),
                token::expiration(expiration));
            env.close();
            BEAST_EXPECT(ownerCount(env, issuer) == 1);
            BEAST_EXPECT(ownerCount(env, minter) == 3);
            BEAST_EXPECT(ownerCount(env, buyer) == 1);

            // Test who gets to cancel the offers.  Anyone outside of the
            // offer-owner/destination pair should not be able to cancel
            // unexpired offers.
            //
            // Note that these are tec responses, so these transactions will
            // not be retried by the ledger.
            env(token::cancelOffer(issuer, {offerMinterToAnyone}),
                ter(tecNO_PERMISSION));
            env(token::cancelOffer(buyer, {offerIssuerToMinter}),
                ter(tecNO_PERMISSION));
            env.close();
            BEAST_EXPECT(lastClose(env) < expiration);
            BEAST_EXPECT(ownerCount(env, issuer) == 1);
            BEAST_EXPECT(ownerCount(env, minter) == 3);
            BEAST_EXPECT(ownerCount(env, buyer) == 1);

            // The offer creator can cancel their own unexpired offer.
            env(token::cancelOffer(minter, {offerMinterToAnyone}));

            // The destination of a sell offer can cancel the NFT owner's
            // unexpired offer.
            env(token::cancelOffer(issuer, {offerMinterToIssuer}));

            // Close enough ledgers to get past the expiration.
            while (lastClose(env) < expiration)
                env.close();

            BEAST_EXPECT(ownerCount(env, issuer) == 1);
            BEAST_EXPECT(ownerCount(env, minter) == 1);
            BEAST_EXPECT(ownerCount(env, buyer) == 1);

            // Anyone can cancel expired offers.
            env(token::cancelOffer(issuer, {offerBuyerToMinter}));
            env(token::cancelOffer(buyer, {offerIssuerToMinter}));
            env.close();
            BEAST_EXPECT(ownerCount(env, issuer) == 0);
            BEAST_EXPECT(ownerCount(env, minter) == 1);
            BEAST_EXPECT(ownerCount(env, buyer) == 0);
        }
        // Show that:
        //  1. An unexpired sell offer with an expiration can be accepted.
        //  2. An expired sell offer cannot be accepted and remains
        //     in ledger after the accept fails.
        {
            std::uint32_t const expiration = lastClose(env) + 25;

            uint256 const offer0 =
                keylet::nftoffer(minter, env.seq(minter)).key;
            env(token::createOffer(minter, nftokenID0, drops(1)),
                token::expiration(expiration),
                txflags(tfSellNFToken));

            uint256 const offer1 =
                keylet::nftoffer(minter, env.seq(minter)).key;
            env(token::createOffer(minter, nftokenID1, drops(1)),
                token::expiration(expiration),
                txflags(tfSellNFToken));
            env.close();
            BEAST_EXPECT(lastClose(env) < expiration);
            BEAST_EXPECT(ownerCount(env, issuer) == 0);
            BEAST_EXPECT(ownerCount(env, minter) == 3);
            BEAST_EXPECT(ownerCount(env, buyer) == 0);

            // Anyone can accept an unexpired sell offer.
            env(token::acceptSellOffer(buyer, offer0));

            // Close enough ledgers to get past the expiration.
            while (lastClose(env) < expiration)
                env.close();

            BEAST_EXPECT(ownerCount(env, issuer) == 0);
            BEAST_EXPECT(ownerCount(env, minter) == 2);
            BEAST_EXPECT(ownerCount(env, buyer) == 1);

            // No one can accept an expired sell offer.
            env(token::acceptSellOffer(buyer, offer1), ter(tecEXPIRED));
            env(token::acceptSellOffer(issuer, offer1), ter(tecEXPIRED));
            env.close();

            // The expired sell offer is still in the ledger.
            BEAST_EXPECT(ownerCount(env, issuer) == 0);
            BEAST_EXPECT(ownerCount(env, minter) == 2);
            BEAST_EXPECT(ownerCount(env, buyer) == 1);

            // Anyone can cancel the expired sell offer.
            env(token::cancelOffer(issuer, {offer1}));
            env.close();
            BEAST_EXPECT(ownerCount(env, issuer) == 0);
            BEAST_EXPECT(ownerCount(env, minter) == 1);
            BEAST_EXPECT(ownerCount(env, buyer) == 1);

            // Transfer nftokenID0 back to minter so we start the next test in
            // a simple place.
            uint256 const offerSellBack =
                keylet::nftoffer(buyer, env.seq(buyer)).key;
            env(token::createOffer(buyer, nftokenID0, XRP(0)),
                txflags(tfSellNFToken),
                token::destination(minter));
            env.close();
            env(token::acceptSellOffer(minter, offerSellBack));
            env.close();
            BEAST_EXPECT(ownerCount(env, issuer) == 0);
            BEAST_EXPECT(ownerCount(env, minter) == 1);
            BEAST_EXPECT(ownerCount(env, buyer) == 0);
        }
        // Show that:
        //  1. An unexpired buy offer with an expiration can be accepted.
        //  2. An expired buy offer cannot be accepted and remains
        //     in ledger after the accept fails.
        {
            std::uint32_t const expiration = lastClose(env) + 25;

            uint256 const offer0 = keylet::nftoffer(buyer, env.seq(buyer)).key;
            env(token::createOffer(buyer, nftokenID0, drops(1)),
                token::owner(minter),
                token::expiration(expiration));

            uint256 const offer1 = keylet::nftoffer(buyer, env.seq(buyer)).key;
            env(token::createOffer(buyer, nftokenID1, drops(1)),
                token::owner(minter),
                token::expiration(expiration));
            env.close();
            BEAST_EXPECT(lastClose(env) < expiration);
            BEAST_EXPECT(ownerCount(env, issuer) == 0);
            BEAST_EXPECT(ownerCount(env, minter) == 1);
            BEAST_EXPECT(ownerCount(env, buyer) == 2);

            // An unexpired buy offer can be accepted.
            env(token::acceptBuyOffer(minter, offer0));

            // Close enough ledgers to get past the expiration.
            while (lastClose(env) < expiration)
                env.close();

            BEAST_EXPECT(ownerCount(env, issuer) == 0);
            BEAST_EXPECT(ownerCount(env, minter) == 1);
            BEAST_EXPECT(ownerCount(env, buyer) == 2);

            // An expired buy offer cannot be accepted.
            env(token::acceptBuyOffer(minter, offer1), ter(tecEXPIRED));
            env(token::acceptBuyOffer(issuer, offer1), ter(tecEXPIRED));
            env.close();

            // The expired buy offer is still in the ledger.
            BEAST_EXPECT(ownerCount(env, issuer) == 0);
            BEAST_EXPECT(ownerCount(env, minter) == 1);
            BEAST_EXPECT(ownerCount(env, buyer) == 2);

            // Anyone can cancel the expired buy offer.
            env(token::cancelOffer(issuer, {offer1}));
            env.close();
            BEAST_EXPECT(ownerCount(env, issuer) == 0);
            BEAST_EXPECT(ownerCount(env, minter) == 1);
            BEAST_EXPECT(ownerCount(env, buyer) == 1);

            // Transfer nftokenID0 back to minter so we start the next test in
            // a simple place.
            uint256 const offerSellBack =
                keylet::nftoffer(buyer, env.seq(buyer)).key;
            env(token::createOffer(buyer, nftokenID0, XRP(0)),
                txflags(tfSellNFToken),
                token::destination(minter));
            env.close();
            env(token::acceptSellOffer(minter, offerSellBack));
            env.close();
            BEAST_EXPECT(ownerCount(env, issuer) == 0);
            BEAST_EXPECT(ownerCount(env, minter) == 1);
            BEAST_EXPECT(ownerCount(env, buyer) == 0);
        }
        // Show that in brokered mode:
        //  1. An unexpired sell offer with an expiration can be accepted.
        //  2. An expired sell offer cannot be accepted and remains
        //     in ledger after the accept fails.
        {
            std::uint32_t const expiration = lastClose(env) + 25;

            uint256 const sellOffer0 =
                keylet::nftoffer(minter, env.seq(minter)).key;
            env(token::createOffer(minter, nftokenID0, drops(1)),
                token::expiration(expiration),
                txflags(tfSellNFToken));

            uint256 const sellOffer1 =
                keylet::nftoffer(minter, env.seq(minter)).key;
            env(token::createOffer(minter, nftokenID1, drops(1)),
                token::expiration(expiration),
                txflags(tfSellNFToken));

            uint256 const buyOffer0 =
                keylet::nftoffer(buyer, env.seq(buyer)).key;
            env(token::createOffer(buyer, nftokenID0, drops(1)),
                token::owner(minter));

            uint256 const buyOffer1 =
                keylet::nftoffer(buyer, env.seq(buyer)).key;
            env(token::createOffer(buyer, nftokenID1, drops(1)),
                token::owner(minter));

            env.close();
            BEAST_EXPECT(lastClose(env) < expiration);
            BEAST_EXPECT(ownerCount(env, issuer) == 0);
            BEAST_EXPECT(ownerCount(env, minter) == 3);
            BEAST_EXPECT(ownerCount(env, buyer) == 2);

            // An unexpired offer can be brokered.
            env(token::brokerOffers(issuer, buyOffer0, sellOffer0));

            // Close enough ledgers to get past the expiration.
            while (lastClose(env) < expiration)
                env.close();

            BEAST_EXPECT(ownerCount(env, issuer) == 0);
            BEAST_EXPECT(ownerCount(env, minter) == 2);
            BEAST_EXPECT(ownerCount(env, buyer) == 2);

            // If the sell offer is expired it cannot be brokered.
            env(token::brokerOffers(issuer, buyOffer1, sellOffer1),
                ter(tecEXPIRED));
            env.close();

            // The expired sell offer is still in the ledger.
            BEAST_EXPECT(ownerCount(env, issuer) == 0);
            BEAST_EXPECT(ownerCount(env, minter) == 2);
            BEAST_EXPECT(ownerCount(env, buyer) == 2);

            // Anyone can cancel the expired sell offer.
            env(token::cancelOffer(buyer, {buyOffer1, sellOffer1}));
            env.close();
            BEAST_EXPECT(ownerCount(env, issuer) == 0);
            BEAST_EXPECT(ownerCount(env, minter) == 1);
            BEAST_EXPECT(ownerCount(env, buyer) == 1);

            // Transfer nftokenID0 back to minter so we start the next test in
            // a simple place.
            uint256 const offerSellBack =
                keylet::nftoffer(buyer, env.seq(buyer)).key;
            env(token::createOffer(buyer, nftokenID0, XRP(0)),
                txflags(tfSellNFToken),
                token::destination(minter));
            env.close();
            env(token::acceptSellOffer(minter, offerSellBack));
            env.close();
            BEAST_EXPECT(ownerCount(env, issuer) == 0);
            BEAST_EXPECT(ownerCount(env, minter) == 1);
            BEAST_EXPECT(ownerCount(env, buyer) == 0);
        }
        // Show that in brokered mode:
        //  1. An unexpired buy offer with an expiration can be accepted.
        //  2. An expired buy offer cannot be accepted and remains
        //     in ledger after the accept fails.
        {
            std::uint32_t const expiration = lastClose(env) + 25;

            uint256 const sellOffer0 =
                keylet::nftoffer(minter, env.seq(minter)).key;
            env(token::createOffer(minter, nftokenID0, drops(1)),
                txflags(tfSellNFToken));

            uint256 const sellOffer1 =
                keylet::nftoffer(minter, env.seq(minter)).key;
            env(token::createOffer(minter, nftokenID1, drops(1)),
                txflags(tfSellNFToken));

            uint256 const buyOffer0 =
                keylet::nftoffer(buyer, env.seq(buyer)).key;
            env(token::createOffer(buyer, nftokenID0, drops(1)),
                token::expiration(expiration),
                token::owner(minter));

            uint256 const buyOffer1 =
                keylet::nftoffer(buyer, env.seq(buyer)).key;
            env(token::createOffer(buyer, nftokenID1, drops(1)),
                token::expiration(expiration),
                token::owner(minter));

            env.close();
            BEAST_EXPECT(lastClose(env) < expiration);
            BEAST_EXPECT(ownerCount(env, issuer) == 0);
            BEAST_EXPECT(ownerCount(env, minter) == 3);
            BEAST_EXPECT(ownerCount(env, buyer) == 2);

            // An unexpired offer can be brokered.
            env(token::brokerOffers(issuer, buyOffer0, sellOffer0));

            // Close enough ledgers to get past the expiration.
            while (lastClose(env) < expiration)
                env.close();

            BEAST_EXPECT(ownerCount(env, issuer) == 0);
            BEAST_EXPECT(ownerCount(env, minter) == 2);
            BEAST_EXPECT(ownerCount(env, buyer) == 2);

            // If the buy offer is expired it cannot be brokered.
            env(token::brokerOffers(issuer, buyOffer1, sellOffer1),
                ter(tecEXPIRED));
            env.close();

            // The expired buy offer is still in the ledger.
            BEAST_EXPECT(ownerCount(env, issuer) == 0);
            BEAST_EXPECT(ownerCount(env, minter) == 2);
            BEAST_EXPECT(ownerCount(env, buyer) == 2);

            // Anyone can cancel the expired buy offer.
            env(token::cancelOffer(minter, {buyOffer1, sellOffer1}));
            env.close();
            BEAST_EXPECT(ownerCount(env, issuer) == 0);
            BEAST_EXPECT(ownerCount(env, minter) == 1);
            BEAST_EXPECT(ownerCount(env, buyer) == 1);

            // Transfer nftokenID0 back to minter so we start the next test in
            // a simple place.
            uint256 const offerSellBack =
                keylet::nftoffer(buyer, env.seq(buyer)).key;
            env(token::createOffer(buyer, nftokenID0, XRP(0)),
                txflags(tfSellNFToken),
                token::destination(minter));
            env.close();
            env(token::acceptSellOffer(minter, offerSellBack));
            env.close();
            BEAST_EXPECT(ownerCount(env, issuer) == 0);
            BEAST_EXPECT(ownerCount(env, minter) == 1);
            BEAST_EXPECT(ownerCount(env, buyer) == 0);
        }
        // Show that in brokered mode:
        //  1. An unexpired buy/sell offer pair with an expiration can be
        //     accepted.
        //  2. An expired buy/sell offer pair cannot be accepted and they
        //     remain in ledger after the accept fails.
        {
            std::uint32_t const expiration = lastClose(env) + 25;

            uint256 const sellOffer0 =
                keylet::nftoffer(minter, env.seq(minter)).key;
            env(token::createOffer(minter, nftokenID0, drops(1)),
                token::expiration(expiration),
                txflags(tfSellNFToken));

            uint256 const sellOffer1 =
                keylet::nftoffer(minter, env.seq(minter)).key;
            env(token::createOffer(minter, nftokenID1, drops(1)),
                token::expiration(expiration),
                txflags(tfSellNFToken));

            uint256 const buyOffer0 =
                keylet::nftoffer(buyer, env.seq(buyer)).key;
            env(token::createOffer(buyer, nftokenID0, drops(1)),
                token::expiration(expiration),
                token::owner(minter));

            uint256 const buyOffer1 =
                keylet::nftoffer(buyer, env.seq(buyer)).key;
            env(token::createOffer(buyer, nftokenID1, drops(1)),
                token::expiration(expiration),
                token::owner(minter));

            env.close();
            BEAST_EXPECT(lastClose(env) < expiration);
            BEAST_EXPECT(ownerCount(env, issuer) == 0);
            BEAST_EXPECT(ownerCount(env, minter) == 3);
            BEAST_EXPECT(ownerCount(env, buyer) == 2);

            // Unexpired offers can be brokered.
            env(token::brokerOffers(issuer, buyOffer0, sellOffer0));

            // Close enough ledgers to get past the expiration.
            while (lastClose(env) < expiration)
                env.close();

            BEAST_EXPECT(ownerCount(env, issuer) == 0);
            BEAST_EXPECT(ownerCount(env, minter) == 2);
            BEAST_EXPECT(ownerCount(env, buyer) == 2);

            // If the offers are expired they cannot be brokered.
            env(token::brokerOffers(issuer, buyOffer1, sellOffer1),
                ter(tecEXPIRED));
            env.close();

            // The expired offers are still in the ledger.
            BEAST_EXPECT(ownerCount(env, issuer) == 0);
            BEAST_EXPECT(ownerCount(env, minter) == 2);
            BEAST_EXPECT(ownerCount(env, buyer) == 2);

            // Anyone can cancel the expired offers.
            env(token::cancelOffer(issuer, {buyOffer1, sellOffer1}));
            env.close();
            BEAST_EXPECT(ownerCount(env, issuer) == 0);
            BEAST_EXPECT(ownerCount(env, minter) == 1);
            BEAST_EXPECT(ownerCount(env, buyer) == 1);

            // Transfer nftokenID0 back to minter so we start the next test in
            // a simple place.
            uint256 const offerSellBack =
                keylet::nftoffer(buyer, env.seq(buyer)).key;
            env(token::createOffer(buyer, nftokenID0, XRP(0)),
                txflags(tfSellNFToken),
                token::destination(minter));
            env.close();
            env(token::acceptSellOffer(minter, offerSellBack));
            env.close();
            BEAST_EXPECT(ownerCount(env, issuer) == 0);
            BEAST_EXPECT(ownerCount(env, minter) == 1);
            BEAST_EXPECT(ownerCount(env, buyer) == 0);
        }
    }

    void
    testCancelOffers(FeatureBitset features)
    {
        // Look at offer canceling.
        testcase("Cancel offers");

        using namespace test::jtx;

        Env env{*this, features};

        Account const alice("alice");
        Account const becky("becky");
        Account const minter("minter");
        env.fund(XRP(50000), alice, becky, minter);
        env.close();

        // alice has a minter to see if minters have offer canceling permission.
        env(token::setMinter(alice, minter));
        env.close();

        uint256 const nftokenID =
            token::getNextID(env, alice, 0, tfTransferable);
        env(token::mint(alice, 0), txflags(tfTransferable));
        env.close();

        // Anyone can cancel an expired offer.
        uint256 const expiredOfferIndex =
            keylet::nftoffer(alice, env.seq(alice)).key;

        env(token::createOffer(alice, nftokenID, XRP(1000)),
            txflags(tfSellNFToken),
            token::expiration(lastClose(env) + 13));
        env.close();

        // The offer has not expired yet, so becky can't cancel it now.
        BEAST_EXPECT(ownerCount(env, alice) == 2);

        env(token::cancelOffer(becky, {expiredOfferIndex}),
            ter(tecNO_PERMISSION));
        env.close();

        // Close a couple of ledgers and advance the time.  Then becky
        // should be able to cancel the (now) expired offer.
        env.close();
        env.close();
        env(token::cancelOffer(becky, {expiredOfferIndex}));
        env.close();
        BEAST_EXPECT(ownerCount(env, alice) == 1);

        // Create a couple of offers with a destination.  Those offers
        // should be cancellable by the creator and the destination.
        uint256 const dest1OfferIndex =
            keylet::nftoffer(alice, env.seq(alice)).key;

        env(token::createOffer(alice, nftokenID, XRP(1000)),
            token::destination(becky),
            txflags(tfSellNFToken));
        env.close();
        BEAST_EXPECT(ownerCount(env, alice) == 2);

        // Minter can't cancel that offer, but becky (the destination) can.
        env(token::cancelOffer(minter, {dest1OfferIndex}),
            ter(tecNO_PERMISSION));
        env.close();
        BEAST_EXPECT(ownerCount(env, alice) == 2);

        env(token::cancelOffer(becky, {dest1OfferIndex}));
        env.close();
        BEAST_EXPECT(ownerCount(env, alice) == 1);

        // alice can cancel her own offer, even if becky is the destination.
        uint256 const dest2OfferIndex =
            keylet::nftoffer(alice, env.seq(alice)).key;

        env(token::createOffer(alice, nftokenID, XRP(1000)),
            token::destination(becky),
            txflags(tfSellNFToken));
        env.close();
        BEAST_EXPECT(ownerCount(env, alice) == 2);

        env(token::cancelOffer(alice, {dest2OfferIndex}));
        env.close();
        BEAST_EXPECT(ownerCount(env, alice) == 1);

        // The issuer has no special permissions regarding offer cancellation.
        // Minter creates a token with alice as issuer.  alice cannot cancel
        // minter's offer.
        uint256 const mintersNFTokenID =
            token::getNextID(env, alice, 0, tfTransferable);
        env(token::mint(minter, 0),
            token::issuer(alice),
            txflags(tfTransferable));
        env.close();

        uint256 const minterOfferIndex =
            keylet::nftoffer(minter, env.seq(minter)).key;

        env(token::createOffer(minter, mintersNFTokenID, XRP(1000)),
            txflags(tfSellNFToken));
        env.close();
        BEAST_EXPECT(ownerCount(env, minter) == 2);

        // Nobody other than minter should be able to cancel minter's offer.
        env(token::cancelOffer(alice, {minterOfferIndex}),
            ter(tecNO_PERMISSION));
        env(token::cancelOffer(becky, {minterOfferIndex}),
            ter(tecNO_PERMISSION));
        env.close();
        BEAST_EXPECT(ownerCount(env, minter) == 2);

        env(token::cancelOffer(minter, {minterOfferIndex}));
        env.close();
        BEAST_EXPECT(ownerCount(env, minter) == 1);
    }

    void
    testCancelTooManyOffers(FeatureBitset features)
    {
        // Look at the case where too many offers are passed in a cancel.
        testcase("Cancel too many offers");

        using namespace test::jtx;

        Env env{*this, features};

        // We want to maximize the metadata from a cancel offer transaction to
        // make sure we don't hit metadata limits.  The way we'll do that is:
        //
        //  1. Generate twice as many separate funded accounts as we have
        //     offers.
        //  2.
        //     a. One of these accounts mints an NFT with a full URL.
        //     b. The other account makes an offer that will expire soon.
        //  3. After all of these offers have expired, cancel all of the
        //     expired offers in a single transaction.
        //
        // I can't think of any way to increase the metadata beyond this,
        // but I'm open to ideas.
        Account const alice("alice");
        env.fund(XRP(1000), alice);
        env.close();

        std::string const uri(maxTokenURILength, '?');
        std::vector<uint256> offerIndexes;
        offerIndexes.reserve(maxTokenOfferCancelCount + 1);
        for (uint32_t i = 0; i < maxTokenOfferCancelCount + 1; ++i)
        {
            Account const nftAcct(std::string("nftAcct") + std::to_string(i));
            Account const offerAcct(
                std::string("offerAcct") + std::to_string(i));
            env.fund(XRP(1000), nftAcct, offerAcct);
            env.close();

            uint256 const nftokenID =
                token::getNextID(env, nftAcct, 0, tfTransferable);
            env(token::mint(nftAcct, 0),
                token::uri(uri),
                txflags(tfTransferable));
            env.close();

            offerIndexes.push_back(
                keylet::nftoffer(offerAcct, env.seq(offerAcct)).key);
            env(token::createOffer(offerAcct, nftokenID, drops(1)),
                token::owner(nftAcct),
                token::expiration(lastClose(env) + 5));
            env.close();
        }

        // Close the ledger so the last of the offers expire.
        env.close();

        // All offers should be in the ledger.
        for (uint256 const& offerIndex : offerIndexes)
        {
            BEAST_EXPECT(env.le(keylet::nftoffer(offerIndex)));
        }

        // alice attempts to cancel all of the expired offers.  There is one
        // too many so the request fails.
        env(token::cancelOffer(alice, offerIndexes), ter(temMALFORMED));
        env.close();

        // However alice can cancel just one of the offers.
        env(token::cancelOffer(alice, {offerIndexes.back()}));
        env.close();

        // Verify that offer is gone from the ledger.
        BEAST_EXPECT(!env.le(keylet::nftoffer(offerIndexes.back())));
        offerIndexes.pop_back();

        // But alice adds a sell offer to the list...
        {
            uint256 const nftokenID =
                token::getNextID(env, alice, 0, tfTransferable);
            env(token::mint(alice, 0),
                token::uri(uri),
                txflags(tfTransferable));
            env.close();

            offerIndexes.push_back(keylet::nftoffer(alice, env.seq(alice)).key);
            env(token::createOffer(alice, nftokenID, drops(1)),
                txflags(tfSellNFToken));
            env.close();

            // alice's owner count should now to 2 for the nft and the offer.
            BEAST_EXPECT(ownerCount(env, alice) == 2);

            // Because alice added the sell offer there are still too many
            // offers in the list to cancel.
            env(token::cancelOffer(alice, offerIndexes), ter(temMALFORMED));
            env.close();

            // alice burns her nft which removes the nft and the offer.
            env(token::burn(alice, nftokenID));
            env.close();

            // If alice's owner count is zero we can see that the offer
            // and nft are both gone.
            BEAST_EXPECT(ownerCount(env, alice) == 0);
            offerIndexes.pop_back();
        }

        // Now there are few enough offers in the list that they can all
        // be cancelled in a single transaction.
        env(token::cancelOffer(alice, offerIndexes));
        env.close();

        // Verify that remaining offers are gone from the ledger.
        for (uint256 const& offerIndex : offerIndexes)
        {
            BEAST_EXPECT(!env.le(keylet::nftoffer(offerIndex)));
        }
    }

    void
    testBrokeredAccept(FeatureBitset features)
    {
        // Look at the case where too many offers are passed in a cancel.
        testcase("Brokered NFT offer accept");

        using namespace test::jtx;

        for (auto const& tweakedFeatures :
             {features - fixNonFungibleTokensV1_2,
              features | fixNonFungibleTokensV1_2})
        {
            Env env{*this, tweakedFeatures};

            // The most important thing to explore here is the way funds are
            // assigned from the buyer to...
            //  o the Seller,
            //  o the Broker, and
            //  o the Issuer (in the case of a transfer fee).

            Account const issuer{"issuer"};
            Account const minter{"minter"};
            Account const buyer{"buyer"};
            Account const broker{"broker"};
            Account const gw{"gw"};
            IOU const gwXAU(gw["XAU"]);

            env.fund(XRP(1000), issuer, minter, buyer, broker, gw);
            env.close();

            env(trust(issuer, gwXAU(2000)));
            env(trust(minter, gwXAU(2000)));
            env(trust(buyer, gwXAU(2000)));
            env(trust(broker, gwXAU(2000)));
            env.close();

            env(token::setMinter(issuer, minter));
            env.close();

            // Lambda to check owner count of all accounts is one.
            auto checkOwnerCountIsOne =
                [this, &env](
                    std::initializer_list<std::reference_wrapper<Account const>>
                        accounts,
                    int line) {
                    for (Account const& acct : accounts)
                    {
                        if (std::uint32_t ownerCount =
                                this->ownerCount(env, acct);
                            ownerCount != 1)
                        {
                            std::stringstream ss;
                            ss << "Account " << acct.human()
                               << " expected ownerCount == 1.  Got "
                               << ownerCount;
                            fail(ss.str(), __FILE__, line);
                        }
                    }
                };

            // Lambda that mints an NFT and returns the nftID.
            auto mintNFT = [&env, &issuer, &minter](std::uint16_t xferFee = 0) {
                uint256 const nftID =
                    token::getNextID(env, issuer, 0, tfTransferable, xferFee);
                env(token::mint(minter, 0),
                    token::issuer(issuer),
                    token::xferFee(xferFee),
                    txflags(tfTransferable));
                env.close();
                return nftID;
            };

            // o Seller is selling for zero XRP.
            // o Broker charges no fee.
            // o No transfer fee.
            //
            // Since minter is selling for zero the currency must be XRP.
            {
                checkOwnerCountIsOne({issuer, minter, buyer, broker}, __LINE__);

                uint256 const nftID = mintNFT();

                // minter creates their offer.
                uint256 const minterOfferIndex =
                    keylet::nftoffer(minter, env.seq(minter)).key;
                env(token::createOffer(minter, nftID, XRP(0)),
                    txflags(tfSellNFToken));
                env.close();

                // buyer creates their offer.  Note: a buy offer can never
                // offer zero.
                uint256 const buyOfferIndex =
                    keylet::nftoffer(buyer, env.seq(buyer)).key;
                env(token::createOffer(buyer, nftID, XRP(1)),
                    token::owner(minter));
                env.close();

                auto const minterBalance = env.balance(minter);
                auto const buyerBalance = env.balance(buyer);
                auto const brokerBalance = env.balance(broker);
                auto const issuerBalance = env.balance(issuer);

                // Broker charges no brokerFee.
                env(token::brokerOffers(
                    broker, buyOfferIndex, minterOfferIndex));
                env.close();

                // Note that minter's XRP balance goes up even though they
                // requested XRP(0).
                BEAST_EXPECT(env.balance(minter) == minterBalance + XRP(1));
                BEAST_EXPECT(env.balance(buyer) == buyerBalance - XRP(1));
                BEAST_EXPECT(env.balance(broker) == brokerBalance - drops(10));
                BEAST_EXPECT(env.balance(issuer) == issuerBalance);

                // Burn the NFT so the next test starts with a clean state.
                env(token::burn(buyer, nftID));
                env.close();
            }

            // o Seller is selling for zero XRP.
            // o Broker charges a fee.
            // o No transfer fee.
            //
            // Since minter is selling for zero the currency must be XRP.
            {
                checkOwnerCountIsOne({issuer, minter, buyer, broker}, __LINE__);

                uint256 const nftID = mintNFT();

                // minter creates their offer.
                uint256 const minterOfferIndex =
                    keylet::nftoffer(minter, env.seq(minter)).key;
                env(token::createOffer(minter, nftID, XRP(0)),
                    txflags(tfSellNFToken));
                env.close();

                // buyer creates their offer.  Note: a buy offer can never
                // offer zero.
                uint256 const buyOfferIndex =
                    keylet::nftoffer(buyer, env.seq(buyer)).key;
                env(token::createOffer(buyer, nftID, XRP(1)),
                    token::owner(minter));
                env.close();

                // Broker attempts to charge a 1.1 XRP brokerFee and fails.
                env(token::brokerOffers(
                        broker, buyOfferIndex, minterOfferIndex),
                    token::brokerFee(XRP(1.1)),
                    ter(tecINSUFFICIENT_PAYMENT));
                env.close();

                auto const minterBalance = env.balance(minter);
                auto const buyerBalance = env.balance(buyer);
                auto const brokerBalance = env.balance(broker);
                auto const issuerBalance = env.balance(issuer);

                // Broker charges a 0.5 XRP brokerFee.
                env(token::brokerOffers(
                        broker, buyOfferIndex, minterOfferIndex),
                    token::brokerFee(XRP(0.5)));
                env.close();

                // Note that minter's XRP balance goes up even though they
                // requested XRP(0).
                BEAST_EXPECT(env.balance(minter) == minterBalance + XRP(0.5));
                BEAST_EXPECT(env.balance(buyer) == buyerBalance - XRP(1));
                BEAST_EXPECT(
                    env.balance(broker) ==
                    brokerBalance + XRP(0.5) - drops(10));
                BEAST_EXPECT(env.balance(issuer) == issuerBalance);

                // Burn the NFT so the next test starts with a clean state.
                env(token::burn(buyer, nftID));
                env.close();
            }

            // o Seller is selling for zero XRP.
            // o Broker charges no fee.
            // o 50% transfer fee.
            //
            // Since minter is selling for zero the currency must be XRP.
            {
                checkOwnerCountIsOne({issuer, minter, buyer, broker}, __LINE__);

                uint256 const nftID = mintNFT(maxTransferFee);

                // minter creates their offer.
                uint256 const minterOfferIndex =
                    keylet::nftoffer(minter, env.seq(minter)).key;
                env(token::createOffer(minter, nftID, XRP(0)),
                    txflags(tfSellNFToken));
                env.close();

                // buyer creates their offer.  Note: a buy offer can never
                // offer zero.
                uint256 const buyOfferIndex =
                    keylet::nftoffer(buyer, env.seq(buyer)).key;
                env(token::createOffer(buyer, nftID, XRP(1)),
                    token::owner(minter));
                env.close();

                auto const minterBalance = env.balance(minter);
                auto const buyerBalance = env.balance(buyer);
                auto const brokerBalance = env.balance(broker);
                auto const issuerBalance = env.balance(issuer);

                // Broker charges no brokerFee.
                env(token::brokerOffers(
                    broker, buyOfferIndex, minterOfferIndex));
                env.close();

                // Note that minter's XRP balance goes up even though they
                // requested XRP(0).
                BEAST_EXPECT(env.balance(minter) == minterBalance + XRP(0.5));
                BEAST_EXPECT(env.balance(buyer) == buyerBalance - XRP(1));
                BEAST_EXPECT(env.balance(broker) == brokerBalance - drops(10));
                BEAST_EXPECT(env.balance(issuer) == issuerBalance + XRP(0.5));

                // Burn the NFT so the next test starts with a clean state.
                env(token::burn(buyer, nftID));
                env.close();
            }

            // o Seller is selling for zero XRP.
            // o Broker charges 0.5 XRP.
            // o 50% transfer fee.
            //
            // Since minter is selling for zero the currency must be XRP.
            {
                checkOwnerCountIsOne({issuer, minter, buyer, broker}, __LINE__);

                uint256 const nftID = mintNFT(maxTransferFee);

                // minter creates their offer.
                uint256 const minterOfferIndex =
                    keylet::nftoffer(minter, env.seq(minter)).key;
                env(token::createOffer(minter, nftID, XRP(0)),
                    txflags(tfSellNFToken));
                env.close();

                // buyer creates their offer.  Note: a buy offer can never
                // offer zero.
                uint256 const buyOfferIndex =
                    keylet::nftoffer(buyer, env.seq(buyer)).key;
                env(token::createOffer(buyer, nftID, XRP(1)),
                    token::owner(minter));
                env.close();

                auto const minterBalance = env.balance(minter);
                auto const buyerBalance = env.balance(buyer);
                auto const brokerBalance = env.balance(broker);
                auto const issuerBalance = env.balance(issuer);

                // Broker charges a 0.75 XRP brokerFee.
                env(token::brokerOffers(
                        broker, buyOfferIndex, minterOfferIndex),
                    token::brokerFee(XRP(0.75)));
                env.close();

                // Note that, with a 50% transfer fee, issuer gets 1/2 of what's
                // left _after_ broker takes their fee.  minter gets the
                // remainder after both broker and minter take their cuts
                BEAST_EXPECT(env.balance(minter) == minterBalance + XRP(0.125));
                BEAST_EXPECT(env.balance(buyer) == buyerBalance - XRP(1));
                BEAST_EXPECT(
                    env.balance(broker) ==
                    brokerBalance + XRP(0.75) - drops(10));
                BEAST_EXPECT(env.balance(issuer) == issuerBalance + XRP(0.125));

                // Burn the NFT so the next test starts with a clean state.
                env(token::burn(buyer, nftID));
                env.close();
            }

            // Lambda to set the balance of all passed in accounts to
            // gwXAU(amount).
            auto setXAUBalance =
                [this, &gw, &gwXAU, &env](
                    std::initializer_list<std::reference_wrapper<Account const>>
                        accounts,
                    int amount,
                    int line) {
                    for (Account const& acct : accounts)
                    {
                        auto const xauAmt = gwXAU(amount);
                        auto const balance = env.balance(acct, gwXAU);
                        if (balance < xauAmt)
                        {
                            env(pay(gw, acct, xauAmt - balance));
                            env.close();
                        }
                        else if (balance > xauAmt)
                        {
                            env(pay(acct, gw, balance - xauAmt));
                            env.close();
                        }
                        if (env.balance(acct, gwXAU) != xauAmt)
                        {
                            std::stringstream ss;
                            ss << "Unable to set " << acct.human()
                               << " account balance to gwXAU(" << amount << ")";
                            this->fail(ss.str(), __FILE__, line);
                        }
                    }
                };

            // The buyer and seller have identical amounts and there is no
            // transfer fee.
            {
                checkOwnerCountIsOne({issuer, minter, buyer, broker}, __LINE__);
                setXAUBalance({issuer, minter, buyer, broker}, 1000, __LINE__);

                uint256 const nftID = mintNFT();

                // minter creates their offer.
                uint256 const minterOfferIndex =
                    keylet::nftoffer(minter, env.seq(minter)).key;
                env(token::createOffer(minter, nftID, gwXAU(1000)),
                    txflags(tfSellNFToken));
                env.close();

                {
                    // buyer creates an offer for more XAU than they currently
                    // own.
                    uint256 const buyOfferIndex =
                        keylet::nftoffer(buyer, env.seq(buyer)).key;
                    env(token::createOffer(buyer, nftID, gwXAU(1001)),
                        token::owner(minter));
                    env.close();

                    // broker attempts to broker the offers but cannot.
                    env(token::brokerOffers(
                            broker, buyOfferIndex, minterOfferIndex),
                        ter(tecINSUFFICIENT_FUNDS));
                    env.close();

                    // Cancel buyer's bad offer so the next test starts in a
                    // clean state.
                    env(token::cancelOffer(buyer, {buyOfferIndex}));
                    env.close();
                }
                {
                    // buyer creates an offer for less that what minter is
                    // asking.
                    uint256 const buyOfferIndex =
                        keylet::nftoffer(buyer, env.seq(buyer)).key;
                    env(token::createOffer(buyer, nftID, gwXAU(999)),
                        token::owner(minter));
                    env.close();

                    // broker attempts to broker the offers but cannot.
                    env(token::brokerOffers(
                            broker, buyOfferIndex, minterOfferIndex),
                        ter(tecINSUFFICIENT_PAYMENT));
                    env.close();

                    // Cancel buyer's bad offer so the next test starts in a
                    // clean state.
                    env(token::cancelOffer(buyer, {buyOfferIndex}));
                    env.close();
                }

                // buyer creates a large enough offer.
                uint256 const buyOfferIndex =
                    keylet::nftoffer(buyer, env.seq(buyer)).key;
                env(token::createOffer(buyer, nftID, gwXAU(1000)),
                    token::owner(minter));
                env.close();

                // Broker attempts to charge a brokerFee but cannot.
                env(token::brokerOffers(
                        broker, buyOfferIndex, minterOfferIndex),
                    token::brokerFee(gwXAU(0.1)),
                    ter(tecINSUFFICIENT_PAYMENT));
                env.close();

                // broker charges no brokerFee and succeeds.
                env(token::brokerOffers(
                    broker, buyOfferIndex, minterOfferIndex));
                env.close();

                BEAST_EXPECT(ownerCount(env, issuer) == 1);
                BEAST_EXPECT(ownerCount(env, minter) == 1);
                BEAST_EXPECT(ownerCount(env, buyer) == 2);
                BEAST_EXPECT(ownerCount(env, broker) == 1);
                BEAST_EXPECT(env.balance(issuer, gwXAU) == gwXAU(1000));
                BEAST_EXPECT(env.balance(minter, gwXAU) == gwXAU(2000));
                BEAST_EXPECT(env.balance(buyer, gwXAU) == gwXAU(0));
                BEAST_EXPECT(env.balance(broker, gwXAU) == gwXAU(1000));

                // Burn the NFT so the next test starts with a clean state.
                env(token::burn(buyer, nftID));
                env.close();
            }

            // seller offers more than buyer is asking.
            // There are both transfer and broker fees.
            {
                checkOwnerCountIsOne({issuer, minter, buyer, broker}, __LINE__);
                setXAUBalance({issuer, minter, buyer, broker}, 1000, __LINE__);

                uint256 const nftID = mintNFT(maxTransferFee);

                // minter creates their offer.
                uint256 const minterOfferIndex =
                    keylet::nftoffer(minter, env.seq(minter)).key;
                env(token::createOffer(minter, nftID, gwXAU(900)),
                    txflags(tfSellNFToken));
                env.close();
                {
                    // buyer creates an offer for more XAU than they currently
                    // own.
                    uint256 const buyOfferIndex =
                        keylet::nftoffer(buyer, env.seq(buyer)).key;
                    env(token::createOffer(buyer, nftID, gwXAU(1001)),
                        token::owner(minter));
                    env.close();

                    // broker attempts to broker the offers but cannot.
                    env(token::brokerOffers(
                            broker, buyOfferIndex, minterOfferIndex),
                        ter(tecINSUFFICIENT_FUNDS));
                    env.close();

                    // Cancel buyer's bad offer so the next test starts in a
                    // clean state.
                    env(token::cancelOffer(buyer, {buyOfferIndex}));
                    env.close();
                }
                {
                    // buyer creates an offer for less that what minter is
                    // asking.
                    uint256 const buyOfferIndex =
                        keylet::nftoffer(buyer, env.seq(buyer)).key;
                    env(token::createOffer(buyer, nftID, gwXAU(899)),
                        token::owner(minter));
                    env.close();

                    // broker attempts to broker the offers but cannot.
                    env(token::brokerOffers(
                            broker, buyOfferIndex, minterOfferIndex),
                        ter(tecINSUFFICIENT_PAYMENT));
                    env.close();

                    // Cancel buyer's bad offer so the next test starts in a
                    // clean state.
                    env(token::cancelOffer(buyer, {buyOfferIndex}));
                    env.close();
                }
                // buyer creates a large enough offer.
                uint256 const buyOfferIndex =
                    keylet::nftoffer(buyer, env.seq(buyer)).key;
                env(token::createOffer(buyer, nftID, gwXAU(1000)),
                    token::owner(minter));
                env.close();

                // Broker attempts to charge a brokerFee larger than the
                // difference between the two offers but cannot.
                env(token::brokerOffers(
                        broker, buyOfferIndex, minterOfferIndex),
                    token::brokerFee(gwXAU(101)),
                    ter(tecINSUFFICIENT_PAYMENT));
                env.close();

                // broker charges the full difference between the two offers and
                // succeeds.
                env(token::brokerOffers(
                        broker, buyOfferIndex, minterOfferIndex),
                    token::brokerFee(gwXAU(100)));
                env.close();

                BEAST_EXPECT(ownerCount(env, issuer) == 1);
                BEAST_EXPECT(ownerCount(env, minter) == 1);
                BEAST_EXPECT(ownerCount(env, buyer) == 2);
                BEAST_EXPECT(ownerCount(env, broker) == 1);
                BEAST_EXPECT(env.balance(issuer, gwXAU) == gwXAU(1450));
                BEAST_EXPECT(env.balance(minter, gwXAU) == gwXAU(1450));
                BEAST_EXPECT(env.balance(buyer, gwXAU) == gwXAU(0));
                BEAST_EXPECT(env.balance(broker, gwXAU) == gwXAU(1100));

                // Burn the NFT so the next test starts with a clean state.
                env(token::burn(buyer, nftID));
                env.close();
            }
            // seller offers more than buyer is asking.
            // There are both transfer and broker fees, but broker takes less
            // than the maximum.
            {
                checkOwnerCountIsOne({issuer, minter, buyer, broker}, __LINE__);
                setXAUBalance({issuer, minter, buyer, broker}, 1000, __LINE__);

                uint256 const nftID = mintNFT(maxTransferFee / 2);  // 25%

                // minter creates their offer.
                uint256 const minterOfferIndex =
                    keylet::nftoffer(minter, env.seq(minter)).key;
                env(token::createOffer(minter, nftID, gwXAU(900)),
                    txflags(tfSellNFToken));
                env.close();

                // buyer creates a large enough offer.
                uint256 const buyOfferIndex =
                    keylet::nftoffer(buyer, env.seq(buyer)).key;
                env(token::createOffer(buyer, nftID, gwXAU(1000)),
                    token::owner(minter));
                env.close();

                // broker charges half difference between the two offers and
                // succeeds.  25% of the remaining difference goes to issuer.
                // The rest goes to minter.
                env(token::brokerOffers(
                        broker, buyOfferIndex, minterOfferIndex),
                    token::brokerFee(gwXAU(50)));
                env.close();

                BEAST_EXPECT(ownerCount(env, issuer) == 1);
                BEAST_EXPECT(ownerCount(env, minter) == 1);
                BEAST_EXPECT(ownerCount(env, buyer) == 2);
                BEAST_EXPECT(ownerCount(env, broker) == 1);
                BEAST_EXPECT(env.balance(issuer, gwXAU) == gwXAU(1237.5));
                BEAST_EXPECT(env.balance(minter, gwXAU) == gwXAU(1712.5));
                BEAST_EXPECT(env.balance(buyer, gwXAU) == gwXAU(0));
                BEAST_EXPECT(env.balance(broker, gwXAU) == gwXAU(1050));

                // Burn the NFT so the next test starts with a clean state.
                env(token::burn(buyer, nftID));
                env.close();
            }
            // Broker has a balance less than the seller offer
            {
                checkOwnerCountIsOne({issuer, minter, buyer, broker}, __LINE__);
                setXAUBalance({issuer, minter, buyer}, 1000, __LINE__);
                setXAUBalance({broker}, 500, __LINE__);
                uint256 const nftID = mintNFT(maxTransferFee / 2);  // 25%

                // minter creates their offer.
                uint256 const minterOfferIndex =
                    keylet::nftoffer(minter, env.seq(minter)).key;
                env(token::createOffer(minter, nftID, gwXAU(900)),
                    txflags(tfSellNFToken));
                env.close();

                // buyer creates a large enough offer.
                uint256 const buyOfferIndex =
                    keylet::nftoffer(buyer, env.seq(buyer)).key;
                env(token::createOffer(buyer, nftID, gwXAU(1000)),
                    token::owner(minter));
                env.close();

                if (tweakedFeatures[fixNonFungibleTokensV1_2])
                {
                    env(token::brokerOffers(
                            broker, buyOfferIndex, minterOfferIndex),
                        token::brokerFee(gwXAU(50)));
                    env.close();
                    BEAST_EXPECT(ownerCount(env, issuer) == 1);
                    BEAST_EXPECT(ownerCount(env, minter) == 1);
                    BEAST_EXPECT(ownerCount(env, buyer) == 2);
                    BEAST_EXPECT(ownerCount(env, broker) == 1);
                    BEAST_EXPECT(env.balance(issuer, gwXAU) == gwXAU(1237.5));
                    BEAST_EXPECT(env.balance(minter, gwXAU) == gwXAU(1712.5));
                    BEAST_EXPECT(env.balance(buyer, gwXAU) == gwXAU(0));
                    BEAST_EXPECT(env.balance(broker, gwXAU) == gwXAU(550));

                    // Burn the NFT so the next test starts with a clean state.
                    env(token::burn(buyer, nftID));
                    env.close();
                }
                else
                {
                    env(token::brokerOffers(
                            broker, buyOfferIndex, minterOfferIndex),
                        token::brokerFee(gwXAU(50)),
                        ter(tecINSUFFICIENT_FUNDS));
                    env.close();
                    BEAST_EXPECT(ownerCount(env, issuer) == 1);
                    BEAST_EXPECT(ownerCount(env, minter) == 3);
                    BEAST_EXPECT(ownerCount(env, buyer) == 2);
                    BEAST_EXPECT(ownerCount(env, broker) == 1);
                    BEAST_EXPECT(env.balance(issuer, gwXAU) == gwXAU(1000));
                    BEAST_EXPECT(env.balance(minter, gwXAU) == gwXAU(1000));
                    BEAST_EXPECT(env.balance(buyer, gwXAU) == gwXAU(1000));
                    BEAST_EXPECT(env.balance(broker, gwXAU) == gwXAU(500));

                    // Burn the NFT so the next test starts with a clean state.
                    env(token::burn(minter, nftID));
                    env.close();
                }
            }
        }
    }

    void
    testNFTokenOfferOwner(FeatureBitset features)
    {
        // Verify the Owner field of an offer behaves as expected.
        testcase("NFToken offer owner");

        using namespace test::jtx;

        Env env{*this, features};

        Account const issuer{"issuer"};
        Account const buyer1{"buyer1"};
        Account const buyer2{"buyer2"};
        env.fund(XRP(10000), issuer, buyer1, buyer2);
        env.close();

        // issuer creates an NFT.
        uint256 const nftId{token::getNextID(env, issuer, 0u, tfTransferable)};
        env(token::mint(issuer, 0u), txflags(tfTransferable));
        env.close();

        // Prove that issuer now owns nftId.
        BEAST_EXPECT(nftCount(env, issuer) == 1);
        BEAST_EXPECT(nftCount(env, buyer1) == 0);
        BEAST_EXPECT(nftCount(env, buyer2) == 0);

        // Both buyer1 and buyer2 create buy offers for nftId.
        uint256 const buyer1OfferIndex =
            keylet::nftoffer(buyer1, env.seq(buyer1)).key;
        env(token::createOffer(buyer1, nftId, XRP(100)), token::owner(issuer));
        uint256 const buyer2OfferIndex =
            keylet::nftoffer(buyer2, env.seq(buyer2)).key;
        env(token::createOffer(buyer2, nftId, XRP(100)), token::owner(issuer));
        env.close();

        // Lambda that counts the number of buy offers for a given NFT.
        auto nftBuyOfferCount = [&env](uint256 const& nftId) -> std::size_t {
            // We know that in this case not very many offers will be
            // returned, so we skip the marker stuff.
            Json::Value params;
            params[jss::nft_id] = to_string(nftId);
            Json::Value buyOffers =
                env.rpc("json", "nft_buy_offers", to_string(params));

            if (buyOffers.isMember(jss::result) &&
                buyOffers[jss::result].isMember(jss::offers))
                return buyOffers[jss::result][jss::offers].size();

            return 0;
        };

        // Show there are two buy offers for nftId.
        BEAST_EXPECT(nftBuyOfferCount(nftId) == 2);

        // issuer accepts buyer1's offer.
        env(token::acceptBuyOffer(issuer, buyer1OfferIndex));
        env.close();

        // Prove that buyer1 now owns nftId.
        BEAST_EXPECT(nftCount(env, issuer) == 0);
        BEAST_EXPECT(nftCount(env, buyer1) == 1);
        BEAST_EXPECT(nftCount(env, buyer2) == 0);

        // buyer1's offer was consumed, but buyer2's offer is still in the
        // ledger.
        BEAST_EXPECT(nftBuyOfferCount(nftId) == 1);

        // buyer1 can now accept buyer2's offer, even though buyer2's
        // NFTokenCreateOffer transaction specified the NFT Owner as issuer.
        env(token::acceptBuyOffer(buyer1, buyer2OfferIndex));
        env.close();

        // Prove that buyer2 now owns nftId.
        BEAST_EXPECT(nftCount(env, issuer) == 0);
        BEAST_EXPECT(nftCount(env, buyer1) == 0);
        BEAST_EXPECT(nftCount(env, buyer2) == 1);

        // All of the NFTokenOffers are now consumed.
        BEAST_EXPECT(nftBuyOfferCount(nftId) == 0);
    }

    void
    testNFTokenWithTickets(FeatureBitset features)
    {
        // Make sure all NFToken transactions work with tickets.
        testcase("NFToken transactions with tickets");

        using namespace test::jtx;

        Env env{*this, features};

        Account const issuer{"issuer"};
        Account const buyer{"buyer"};
        env.fund(XRP(10000), issuer, buyer);
        env.close();

        // issuer and buyer grab enough tickets for all of the following
        // transactions.  Note that once the tickets are acquired issuer's
        // and buyer's account sequence numbers should not advance.
        std::uint32_t issuerTicketSeq{env.seq(issuer) + 1};
        env(ticket::create(issuer, 10));
        env.close();
        std::uint32_t const issuerSeq{env.seq(issuer)};
        BEAST_EXPECT(ticketCount(env, issuer) == 10);

        std::uint32_t buyerTicketSeq{env.seq(buyer) + 1};
        env(ticket::create(buyer, 10));
        env.close();
        std::uint32_t const buyerSeq{env.seq(buyer)};
        BEAST_EXPECT(ticketCount(env, buyer) == 10);

        // NFTokenMint
        BEAST_EXPECT(ownerCount(env, issuer) == 10);
        uint256 const nftId{token::getNextID(env, issuer, 0u, tfTransferable)};
        env(token::mint(issuer, 0u),
            txflags(tfTransferable),
            ticket::use(issuerTicketSeq++));
        env.close();
        BEAST_EXPECT(ownerCount(env, issuer) == 10);
        BEAST_EXPECT(ticketCount(env, issuer) == 9);

        // NFTokenCreateOffer
        BEAST_EXPECT(ownerCount(env, buyer) == 10);
        uint256 const offerIndex0 = keylet::nftoffer(buyer, buyerTicketSeq).key;
        env(token::createOffer(buyer, nftId, XRP(1)),
            token::owner(issuer),
            ticket::use(buyerTicketSeq++));
        env.close();
        BEAST_EXPECT(ownerCount(env, buyer) == 10);
        BEAST_EXPECT(ticketCount(env, buyer) == 9);

        // NFTokenCancelOffer
        env(token::cancelOffer(buyer, {offerIndex0}),
            ticket::use(buyerTicketSeq++));
        env.close();
        BEAST_EXPECT(ownerCount(env, buyer) == 8);
        BEAST_EXPECT(ticketCount(env, buyer) == 8);

        // NFTokenCreateOffer.  buyer tries again.
        uint256 const offerIndex1 = keylet::nftoffer(buyer, buyerTicketSeq).key;
        env(token::createOffer(buyer, nftId, XRP(2)),
            token::owner(issuer),
            ticket::use(buyerTicketSeq++));
        env.close();
        BEAST_EXPECT(ownerCount(env, buyer) == 8);
        BEAST_EXPECT(ticketCount(env, buyer) == 7);

        // NFTokenAcceptOffer.  issuer accepts buyer's offer.
        env(token::acceptBuyOffer(issuer, offerIndex1),
            ticket::use(issuerTicketSeq++));
        env.close();
        BEAST_EXPECT(ownerCount(env, issuer) == 8);
        BEAST_EXPECT(ownerCount(env, buyer) == 8);
        BEAST_EXPECT(ticketCount(env, issuer) == 8);

        // NFTokenBurn.  buyer burns the token they just bought.
        env(token::burn(buyer, nftId), ticket::use(buyerTicketSeq++));
        env.close();
        BEAST_EXPECT(ownerCount(env, issuer) == 8);
        BEAST_EXPECT(ownerCount(env, buyer) == 6);
        BEAST_EXPECT(ticketCount(env, buyer) == 6);

        // Verify that the account sequence numbers did not advance.
        BEAST_EXPECT(env.seq(issuer) == issuerSeq);
        BEAST_EXPECT(env.seq(buyer) == buyerSeq);
    }

    void
    testNFTokenDeleteAccount(FeatureBitset features)
    {
        // Account deletion rules with NFTs:
        //  1. An account holding one or more NFT offers may be deleted.
        //  2. An NFT issuer with any NFTs they have issued still in the
        //     ledger may not be deleted.
        //  3. An account holding one or more NFTs may not be deleted.
        testcase("NFToken delete account");

        using namespace test::jtx;

        Env env{*this, features};

        Account const issuer{"issuer"};
        Account const minter{"minter"};
        Account const becky{"becky"};
        Account const carla{"carla"};
        Account const daria{"daria"};

        env.fund(XRP(10000), issuer, minter, becky, carla, daria);
        env.close();

        // Allow enough ledgers to pass so any of these accounts can be deleted.
        for (int i = 0; i < 300; ++i)
            env.close();

        env(token::setMinter(issuer, minter));
        env.close();

        uint256 const nftId{token::getNextID(env, issuer, 0u, tfTransferable)};
        env(token::mint(minter, 0u),
            token::issuer(issuer),
            txflags(tfTransferable));
        env.close();

        // At the moment issuer and minter cannot delete themselves.
        //  o issuer has an issued NFT in the ledger.
        //  o minter owns an NFT.
        env(acctdelete(issuer, daria), fee(XRP(50)), ter(tecHAS_OBLIGATIONS));
        env(acctdelete(minter, daria), fee(XRP(50)), ter(tecHAS_OBLIGATIONS));
        env.close();

        // Let enough ledgers pass so the account delete transactions are
        // not retried.
        for (int i = 0; i < 15; ++i)
            env.close();

        // becky and carla create offers for minter's NFT.
        env(token::createOffer(becky, nftId, XRP(2)), token::owner(minter));
        env.close();

        uint256 const carlaOfferIndex =
            keylet::nftoffer(carla, env.seq(carla)).key;
        env(token::createOffer(carla, nftId, XRP(3)), token::owner(minter));
        env.close();

        // It should be possible for becky to delete herself, even though
        // becky has an active NFT offer.
        env(acctdelete(becky, daria), fee(XRP(50)));
        env.close();

        // minter accepts carla's offer.
        env(token::acceptBuyOffer(minter, carlaOfferIndex));
        env.close();

        // Now it should be possible for minter to delete themselves since
        // they no longer own an NFT.
        env(acctdelete(minter, daria), fee(XRP(50)));
        env.close();

        // 1. issuer cannot delete themselves because they issued an NFT that
        //    is still in the ledger.
        // 2. carla owns an NFT, so she cannot delete herself.
        env(acctdelete(issuer, daria), fee(XRP(50)), ter(tecHAS_OBLIGATIONS));
        env(acctdelete(carla, daria), fee(XRP(50)), ter(tecHAS_OBLIGATIONS));
        env.close();

        // Let enough ledgers pass so the account delete transactions are
        // not retried.
        for (int i = 0; i < 15; ++i)
            env.close();

        // carla burns her NFT.  Since issuer's NFT is no longer in the
        // ledger, both issuer and carla can delete themselves.
        env(token::burn(carla, nftId));
        env.close();

        env(acctdelete(issuer, daria), fee(XRP(50)));
        env(acctdelete(carla, daria), fee(XRP(50)));
        env.close();
    }

    void
    testNftXxxOffers(FeatureBitset features)
    {
        testcase("nft_buy_offers and nft_sell_offers");

        // The default limit on returned NFToken offers is 250, so we need
        // to produce more than 250 offers of each kind in order to exercise
        // the marker.

        // Fortunately there's nothing in the rules that says an account
        // can't hold more than one offer for the same NFT.  So we only
        // need two accounts to generate the necessary offers.
        using namespace test::jtx;

        Env env{*this, features};

        Account const issuer{"issuer"};
        Account const buyer{"buyer"};

        // A lot of offers requires a lot for reserve.
        env.fund(XRP(1000000), issuer, buyer);
        env.close();

        // Create an NFT that we'll make offers for.
        uint256 const nftID{token::getNextID(env, issuer, 0u, tfTransferable)};
        env(token::mint(issuer, 0), txflags(tfTransferable));
        env.close();

        // A lambda that validates nft_XXX_offers query responses.
        auto checkOffers = [this, &env, &nftID](
                               char const* request,
                               int expectCount,
                               int expectMarkerCount,
                               int line) {
            int markerCount = 0;
            Json::Value allOffers(Json::arrayValue);
            std::string marker;

            // The do/while collects results until no marker is returned.
            do
            {
                Json::Value nftOffers = [&env, &nftID, &request, &marker]() {
                    Json::Value params;
                    params[jss::nft_id] = to_string(nftID);

                    if (!marker.empty())
                        params[jss::marker] = marker;
                    return env.rpc("json", request, to_string(params));
                }();

                // If there are no offers for the NFT we get an error
                if (expectCount == 0)
                {
                    if (expect(
                            nftOffers.isMember(jss::result),
                            "expected \"result\"",
                            __FILE__,
                            line))
                    {
                        if (expect(
                                nftOffers[jss::result].isMember(jss::error),
                                "expected \"error\"",
                                __FILE__,
                                line))
                        {
                            expect(
                                nftOffers[jss::result][jss::error].asString() ==
                                    "objectNotFound",
                                "expected \"objectNotFound\"",
                                __FILE__,
                                line);
                        }
                    }
                    break;
                }

                marker.clear();
                if (expect(
                        nftOffers.isMember(jss::result),
                        "expected \"result\"",
                        __FILE__,
                        line))
                {
                    Json::Value& result = nftOffers[jss::result];

                    if (result.isMember(jss::marker))
                    {
                        ++markerCount;
                        marker = result[jss::marker].asString();
                    }

                    if (expect(
                            result.isMember(jss::offers),
                            "expected \"offers\"",
                            __FILE__,
                            line))
                    {
                        Json::Value& someOffers = result[jss::offers];
                        for (std::size_t i = 0; i < someOffers.size(); ++i)
                            allOffers.append(someOffers[i]);
                    }
                }
            } while (!marker.empty());

            // Verify the contents of allOffers makes sense.
            expect(
                allOffers.size() == expectCount,
                "Unexpected returned offer count",
                __FILE__,
                line);
            expect(
                markerCount == expectMarkerCount,
                "Unexpected marker count",
                __FILE__,
                line);
            std::optional<int> globalFlags;
            std::set<std::string> offerIndexes;
            std::set<std::string> amounts;
            for (Json::Value const& offer : allOffers)
            {
                // The flags on all found offers should be the same.
                if (!globalFlags)
                    globalFlags = offer[jss::flags].asInt();

                expect(
                    *globalFlags == offer[jss::flags].asInt(),
                    "Inconsistent flags returned",
                    __FILE__,
                    line);

                // The test conditions should produce unique indexes and
                // amounts for all offers.
                offerIndexes.insert(offer[jss::nft_offer_index].asString());
                amounts.insert(offer[jss::amount].asString());
            }

            expect(
                offerIndexes.size() == expectCount,
                "Duplicate indexes returned?",
                __FILE__,
                line);
            expect(
                amounts.size() == expectCount,
                "Duplicate amounts returned?",
                __FILE__,
                line);
        };

        // There are no sell offers.
        checkOffers("nft_sell_offers", 0, false, __LINE__);

        // A lambda that generates sell offers.
        STAmount sellPrice = XRP(0);
        auto makeSellOffers =
            [&env, &issuer, &nftID, &sellPrice](STAmount const& limit) {
                // Save a little test time by not closing too often.
                int offerCount = 0;
                while (sellPrice < limit)
                {
                    sellPrice += XRP(1);
                    env(token::createOffer(issuer, nftID, sellPrice),
                        txflags(tfSellNFToken));
                    if (++offerCount % 10 == 0)
                        env.close();
                }
                env.close();
            };

        // There is one sell offer.
        makeSellOffers(XRP(1));
        checkOffers("nft_sell_offers", 1, 0, __LINE__);

        // There are 250 sell offers.
        makeSellOffers(XRP(250));
        checkOffers("nft_sell_offers", 250, 0, __LINE__);

        // There are 251 sell offers.
        makeSellOffers(XRP(251));
        checkOffers("nft_sell_offers", 251, 1, __LINE__);

        // There are 500 sell offers.
        makeSellOffers(XRP(500));
        checkOffers("nft_sell_offers", 500, 1, __LINE__);

        // There are 501 sell offers.
        makeSellOffers(XRP(501));
        checkOffers("nft_sell_offers", 501, 2, __LINE__);

        // There are no buy offers.
        checkOffers("nft_buy_offers", 0, 0, __LINE__);

        // A lambda that generates buy offers.
        STAmount buyPrice = XRP(0);
        auto makeBuyOffers =
            [&env, &buyer, &issuer, &nftID, &buyPrice](STAmount const& limit) {
                // Save a little test time by not closing too often.
                int offerCount = 0;
                while (buyPrice < limit)
                {
                    buyPrice += XRP(1);
                    env(token::createOffer(buyer, nftID, buyPrice),
                        token::owner(issuer));
                    if (++offerCount % 10 == 0)
                        env.close();
                }
                env.close();
            };

        // There is one buy offer;
        makeBuyOffers(XRP(1));
        checkOffers("nft_buy_offers", 1, 0, __LINE__);

        // There are 250 buy offers.
        makeBuyOffers(XRP(250));
        checkOffers("nft_buy_offers", 250, 0, __LINE__);

        // There are 251 buy offers.
        makeBuyOffers(XRP(251));
        checkOffers("nft_buy_offers", 251, 1, __LINE__);

        // There are 500 buy offers.
        makeBuyOffers(XRP(500));
        checkOffers("nft_buy_offers", 500, 1, __LINE__);

        // There are 501 buy offers.
        makeBuyOffers(XRP(501));
        checkOffers("nft_buy_offers", 501, 2, __LINE__);
    }

    void
    testFixNFTokenNegOffer(FeatureBitset features)
    {
        // Exercise changes introduced by fixNFTokenNegOffer.
        using namespace test::jtx;

        testcase("fixNFTokenNegOffer");

        Account const issuer{"issuer"};
        Account const buyer{"buyer"};
        Account const gw{"gw"};
        IOU const gwXAU(gw["XAU"]);

        // Test both with and without fixNFTokenNegOffer and
        // fixNonFungibleTokensV1_2. Need to turn off fixNonFungibleTokensV1_2
        // as well because that amendment came later and addressed the
        // acceptance side of this issue.
        for (auto const& tweakedFeatures :
             {features - fixNFTokenNegOffer - featureNonFungibleTokensV1_1 -
                  fixNonFungibleTokensV1_2,
              features - fixNFTokenNegOffer - featureNonFungibleTokensV1_1,
              features | fixNFTokenNegOffer})
        {
            // There was a bug in the initial NFT implementation that
            // allowed offers to be placed with negative amounts.  Verify
            // that fixNFTokenNegOffer addresses the problem.
            Env env{*this, tweakedFeatures};

            env.fund(XRP(1000000), issuer, buyer, gw);
            env.close();

            env(trust(issuer, gwXAU(2000)));
            env(trust(buyer, gwXAU(2000)));
            env.close();

            env(pay(gw, issuer, gwXAU(1000)));
            env(pay(gw, buyer, gwXAU(1000)));
            env.close();

            // Create an NFT that we'll make XRP offers for.
            uint256 const nftID0{
                token::getNextID(env, issuer, 0u, tfTransferable)};
            env(token::mint(issuer, 0), txflags(tfTransferable));
            env.close();

            // Create an NFT that we'll make IOU offers for.
            uint256 const nftID1{
                token::getNextID(env, issuer, 1u, tfTransferable)};
            env(token::mint(issuer, 1), txflags(tfTransferable));
            env.close();

            TER const offerCreateTER = tweakedFeatures[fixNFTokenNegOffer]
                ? static_cast<TER>(temBAD_AMOUNT)
                : static_cast<TER>(tesSUCCESS);

            // Make offers with negative amounts for the NFTs
            uint256 const sellNegXrpOfferIndex =
                keylet::nftoffer(issuer, env.seq(issuer)).key;
            env(token::createOffer(issuer, nftID0, XRP(-2)),
                txflags(tfSellNFToken),
                ter(offerCreateTER));
            env.close();

            uint256 const sellNegIouOfferIndex =
                keylet::nftoffer(issuer, env.seq(issuer)).key;
            env(token::createOffer(issuer, nftID1, gwXAU(-2)),
                txflags(tfSellNFToken),
                ter(offerCreateTER));
            env.close();

            uint256 const buyNegXrpOfferIndex =
                keylet::nftoffer(buyer, env.seq(buyer)).key;
            env(token::createOffer(buyer, nftID0, XRP(-1)),
                token::owner(issuer),
                ter(offerCreateTER));
            env.close();

            uint256 const buyNegIouOfferIndex =
                keylet::nftoffer(buyer, env.seq(buyer)).key;
            env(token::createOffer(buyer, nftID1, gwXAU(-1)),
                token::owner(issuer),
                ter(offerCreateTER));
            env.close();

            {
                // Now try to accept the offers.
                //  1. If fixNFTokenNegOffer is NOT enabled get tecINTERNAL.
                //  2. If fixNFTokenNegOffer IS enabled get tecOBJECT_NOT_FOUND.
                TER const offerAcceptTER = tweakedFeatures[fixNFTokenNegOffer]
                    ? static_cast<TER>(tecOBJECT_NOT_FOUND)
                    : static_cast<TER>(tecINTERNAL);

                // Sell offers.
                env(token::acceptSellOffer(buyer, sellNegXrpOfferIndex),
                    ter(offerAcceptTER));
                env.close();
                env(token::acceptSellOffer(buyer, sellNegIouOfferIndex),
                    ter(offerAcceptTER));
                env.close();

                // Buy offers.
                env(token::acceptBuyOffer(issuer, buyNegXrpOfferIndex),
                    ter(offerAcceptTER));
                env.close();
                env(token::acceptBuyOffer(issuer, buyNegIouOfferIndex),
                    ter(offerAcceptTER));
                env.close();
            }
            {
                //  1. If fixNFTokenNegOffer is enabled get tecOBJECT_NOT_FOUND
                //  2. If it is not enabled, but fixNonFungibleTokensV1_2 is
                //  enabled, get tecOBJECT_NOT_FOUND.
                //  3. If neither are enabled, get tesSUCCESS.
                TER const offerAcceptTER = tweakedFeatures[fixNFTokenNegOffer]
                    ? static_cast<TER>(tecOBJECT_NOT_FOUND)
                    : static_cast<TER>(tesSUCCESS);

                // Brokered offers.
                env(token::brokerOffers(
                        gw, buyNegXrpOfferIndex, sellNegXrpOfferIndex),
                    ter(offerAcceptTER));
                env.close();
                env(token::brokerOffers(
                        gw, buyNegIouOfferIndex, sellNegIouOfferIndex),
                    ter(offerAcceptTER));
                env.close();
            }
        }

        // Test what happens if NFTokenOffers are created with negative amounts
        // and then fixNFTokenNegOffer goes live.  What does an acceptOffer do?
        {
            Env env{
                *this,
                features - fixNFTokenNegOffer - featureNonFungibleTokensV1_1};

            env.fund(XRP(1000000), issuer, buyer, gw);
            env.close();

            env(trust(issuer, gwXAU(2000)));
            env(trust(buyer, gwXAU(2000)));
            env.close();

            env(pay(gw, issuer, gwXAU(1000)));
            env(pay(gw, buyer, gwXAU(1000)));
            env.close();

            // Create an NFT that we'll make XRP offers for.
            uint256 const nftID0{
                token::getNextID(env, issuer, 0u, tfTransferable)};
            env(token::mint(issuer, 0), txflags(tfTransferable));
            env.close();

            // Create an NFT that we'll make IOU offers for.
            uint256 const nftID1{
                token::getNextID(env, issuer, 1u, tfTransferable)};
            env(token::mint(issuer, 1), txflags(tfTransferable));
            env.close();

            // Make offers with negative amounts for the NFTs
            uint256 const sellNegXrpOfferIndex =
                keylet::nftoffer(issuer, env.seq(issuer)).key;
            env(token::createOffer(issuer, nftID0, XRP(-2)),
                txflags(tfSellNFToken));
            env.close();

            uint256 const sellNegIouOfferIndex =
                keylet::nftoffer(issuer, env.seq(issuer)).key;
            env(token::createOffer(issuer, nftID1, gwXAU(-2)),
                txflags(tfSellNFToken));
            env.close();

            uint256 const buyNegXrpOfferIndex =
                keylet::nftoffer(buyer, env.seq(buyer)).key;
            env(token::createOffer(buyer, nftID0, XRP(-1)),
                token::owner(issuer));
            env.close();

            uint256 const buyNegIouOfferIndex =
                keylet::nftoffer(buyer, env.seq(buyer)).key;
            env(token::createOffer(buyer, nftID1, gwXAU(-1)),
                token::owner(issuer));
            env.close();

            // Now the amendment passes.
            env.enableFeature(fixNFTokenNegOffer);
            env.close();

            // All attempts to accept the offers with negative amounts
            // should fail with temBAD_OFFER.
            env(token::acceptSellOffer(buyer, sellNegXrpOfferIndex),
                ter(temBAD_OFFER));
            env.close();
            env(token::acceptSellOffer(buyer, sellNegIouOfferIndex),
                ter(temBAD_OFFER));
            env.close();

            // Buy offers.
            env(token::acceptBuyOffer(issuer, buyNegXrpOfferIndex),
                ter(temBAD_OFFER));
            env.close();
            env(token::acceptBuyOffer(issuer, buyNegIouOfferIndex),
                ter(temBAD_OFFER));
            env.close();

            // Brokered offers.
            env(token::brokerOffers(
                    gw, buyNegXrpOfferIndex, sellNegXrpOfferIndex),
                ter(temBAD_OFFER));
            env.close();
            env(token::brokerOffers(
                    gw, buyNegIouOfferIndex, sellNegIouOfferIndex),
                ter(temBAD_OFFER));
            env.close();
        }

        // Test buy offers with a destination with and without
        // fixNFTokenNegOffer.
        for (auto const& tweakedFeatures :
             {features - fixNFTokenNegOffer - featureNonFungibleTokensV1_1,
              features | fixNFTokenNegOffer})
        {
            Env env{*this, tweakedFeatures};

            env.fund(XRP(1000000), issuer, buyer);

            // Create an NFT that we'll make offers for.
            uint256 const nftID{
                token::getNextID(env, issuer, 0u, tfTransferable)};
            env(token::mint(issuer, 0), txflags(tfTransferable));
            env.close();

            TER const offerCreateTER = tweakedFeatures[fixNFTokenNegOffer]
                ? static_cast<TER>(tesSUCCESS)
                : static_cast<TER>(temMALFORMED);

            env(token::createOffer(buyer, nftID, drops(1)),
                token::owner(issuer),
                token::destination(issuer),
                ter(offerCreateTER));
            env.close();
        }
    }

    void
    testIOUWithTransferFee(FeatureBitset features)
    {
        using namespace test::jtx;

        testcase("Payments with IOU transfer fees");

        for (auto const& tweakedFeatures :
             {features - fixNonFungibleTokensV1_2,
              features | fixNonFungibleTokensV1_2})
        {
            Env env{*this, tweakedFeatures};

            Account const minter{"minter"};
            Account const secondarySeller{"seller"};
            Account const buyer{"buyer"};
            Account const gw{"gateway"};
            Account const broker{"broker"};
            IOU const gwXAU(gw["XAU"]);
            IOU const gwXPB(gw["XPB"]);

            env.fund(XRP(1000), gw, minter, secondarySeller, buyer, broker);
            env.close();

            env(trust(minter, gwXAU(2000)));
            env(trust(secondarySeller, gwXAU(2000)));
            env(trust(broker, gwXAU(10000)));
            env(trust(buyer, gwXAU(2000)));
            env(trust(buyer, gwXPB(2000)));
            env.close();

            // The IOU issuer has a 2% transfer rate
            env(rate(gw, 1.02));
            env.close();

            auto expectInitialState = [this,
                                       &env,
                                       &buyer,
                                       &minter,
                                       &secondarySeller,
                                       &broker,
                                       &gw,
                                       &gwXAU,
                                       &gwXPB]() {
                // Buyer should have XAU 1000, XPB 0
                // Minter should have XAU 0, XPB 0
                // Secondary seller should have XAU 0, XPB 0
                // Broker should have XAU 5000, XPB 0
                BEAST_EXPECT(env.balance(buyer, gwXAU) == gwXAU(1000));
                BEAST_EXPECT(env.balance(buyer, gwXPB) == gwXPB(0));
                BEAST_EXPECT(env.balance(minter, gwXAU) == gwXAU(0));
                BEAST_EXPECT(env.balance(minter, gwXPB) == gwXPB(0));
                BEAST_EXPECT(env.balance(secondarySeller, gwXAU) == gwXAU(0));
                BEAST_EXPECT(env.balance(secondarySeller, gwXPB) == gwXPB(0));
                BEAST_EXPECT(env.balance(broker, gwXAU) == gwXAU(5000));
                BEAST_EXPECT(env.balance(broker, gwXPB) == gwXPB(0));
                BEAST_EXPECT(env.balance(gw, buyer["XAU"]) == gwXAU(-1000));
                BEAST_EXPECT(env.balance(gw, buyer["XPB"]) == gwXPB(0));
                BEAST_EXPECT(env.balance(gw, minter["XAU"]) == gwXAU(0));
                BEAST_EXPECT(env.balance(gw, minter["XPB"]) == gwXPB(0));
                BEAST_EXPECT(
                    env.balance(gw, secondarySeller["XAU"]) == gwXAU(0));
                BEAST_EXPECT(
                    env.balance(gw, secondarySeller["XPB"]) == gwXPB(0));
                BEAST_EXPECT(env.balance(gw, broker["XAU"]) == gwXAU(-5000));
                BEAST_EXPECT(env.balance(gw, broker["XPB"]) == gwXPB(0));
            };

            auto reinitializeTrustLineBalances = [&expectInitialState,
                                                  &env,
                                                  &buyer,
                                                  &minter,
                                                  &secondarySeller,
                                                  &broker,
                                                  &gw,
                                                  &gwXAU,
                                                  &gwXPB]() {
                if (auto const difference =
                        gwXAU(1000) - env.balance(buyer, gwXAU);
                    difference > gwXAU(0))
                    env(pay(gw, buyer, difference));
                if (env.balance(buyer, gwXPB) > gwXPB(0))
                    env(pay(buyer, gw, env.balance(buyer, gwXPB)));
                if (env.balance(minter, gwXAU) > gwXAU(0))
                    env(pay(minter, gw, env.balance(minter, gwXAU)));
                if (env.balance(minter, gwXPB) > gwXPB(0))
                    env(pay(minter, gw, env.balance(minter, gwXPB)));
                if (env.balance(secondarySeller, gwXAU) > gwXAU(0))
                    env(
                        pay(secondarySeller,
                            gw,
                            env.balance(secondarySeller, gwXAU)));
                if (env.balance(secondarySeller, gwXPB) > gwXPB(0))
                    env(
                        pay(secondarySeller,
                            gw,
                            env.balance(secondarySeller, gwXPB)));
                auto brokerDiff = gwXAU(5000) - env.balance(broker, gwXAU);
                if (brokerDiff > gwXAU(0))
                    env(pay(gw, broker, brokerDiff));
                else if (brokerDiff < gwXAU(0))
                {
                    brokerDiff.negate();
                    env(pay(broker, gw, brokerDiff));
                }
                if (env.balance(broker, gwXPB) > gwXPB(0))
                    env(pay(broker, gw, env.balance(broker, gwXPB)));
                env.close();
                expectInitialState();
            };

            auto mintNFT = [&env](Account const& minter, int transferFee = 0) {
                uint256 const nftID = token::getNextID(
                    env, minter, 0, tfTransferable, transferFee);
                env(token::mint(minter),
                    token::xferFee(transferFee),
                    txflags(tfTransferable));
                env.close();
                return nftID;
            };

            auto createBuyOffer =
                [&env](
                    Account const& offerer,
                    Account const& owner,
                    uint256 const& nftID,
                    STAmount const& amount,
                    std::optional<TER const> const terCode = {}) {
                    uint256 const offerID =
                        keylet::nftoffer(offerer, env.seq(offerer)).key;
                    env(token::createOffer(offerer, nftID, amount),
                        token::owner(owner),
                        terCode ? ter(*terCode)
                                : ter(static_cast<TER>(tesSUCCESS)));
                    env.close();
                    return offerID;
                };

            auto createSellOffer =
                [&env](
                    Account const& offerer,
                    uint256 const& nftID,
                    STAmount const& amount,
                    std::optional<TER const> const terCode = {}) {
                    uint256 const offerID =
                        keylet::nftoffer(offerer, env.seq(offerer)).key;
                    env(token::createOffer(offerer, nftID, amount),
                        txflags(tfSellNFToken),
                        terCode ? ter(*terCode)
                                : ter(static_cast<TER>(tesSUCCESS)));
                    env.close();
                    return offerID;
                };

            {
                // Buyer attempts to send 100% of their balance of an IOU
                // (sellside)
                reinitializeTrustLineBalances();
                auto const nftID = mintNFT(minter);
                auto const offerID =
                    createSellOffer(minter, nftID, gwXAU(1000));
                auto const sellTER = tweakedFeatures[fixNonFungibleTokensV1_2]
                    ? static_cast<TER>(tecINSUFFICIENT_FUNDS)
                    : static_cast<TER>(tesSUCCESS);
                env(token::acceptSellOffer(buyer, offerID), ter(sellTER));
                env.close();

                if (tweakedFeatures[fixNonFungibleTokensV1_2])
                    expectInitialState();
                else
                {
                    BEAST_EXPECT(env.balance(minter, gwXAU) == gwXAU(1000));
                    BEAST_EXPECT(env.balance(buyer, gwXAU) == gwXAU(-20));
                    BEAST_EXPECT(
                        env.balance(gw, minter["XAU"]) == gwXAU(-1000));
                    BEAST_EXPECT(env.balance(gw, buyer["XAU"]) == gwXAU(20));
                }
            }
            {
                // Buyer attempts to send 100% of their balance of an IOU
                // (buyside)
                reinitializeTrustLineBalances();
                auto const nftID = mintNFT(minter);
                auto const offerID =
                    createBuyOffer(buyer, minter, nftID, gwXAU(1000));
                auto const sellTER = tweakedFeatures[fixNonFungibleTokensV1_2]
                    ? static_cast<TER>(tecINSUFFICIENT_FUNDS)
                    : static_cast<TER>(tesSUCCESS);
                env(token::acceptBuyOffer(minter, offerID), ter(sellTER));
                env.close();

                if (tweakedFeatures[fixNonFungibleTokensV1_2])
                    expectInitialState();
                else
                {
                    BEAST_EXPECT(env.balance(minter, gwXAU) == gwXAU(1000));
                    BEAST_EXPECT(env.balance(buyer, gwXAU) == gwXAU(-20));
                    BEAST_EXPECT(
                        env.balance(gw, minter["XAU"]) == gwXAU(-1000));
                    BEAST_EXPECT(env.balance(gw, buyer["XAU"]) == gwXAU(20));
                }
            }
            {
                // Buyer attempts to send an amount less than 100% of their
                // balance of an IOU, but such that the addition of the transfer
                // fee would be greater than the buyer's balance (sellside)
                reinitializeTrustLineBalances();
                auto const nftID = mintNFT(minter);
                auto const offerID = createSellOffer(minter, nftID, gwXAU(995));
                auto const sellTER = tweakedFeatures[fixNonFungibleTokensV1_2]
                    ? static_cast<TER>(tecINSUFFICIENT_FUNDS)
                    : static_cast<TER>(tesSUCCESS);
                env(token::acceptSellOffer(buyer, offerID), ter(sellTER));
                env.close();

                if (tweakedFeatures[fixNonFungibleTokensV1_2])
                    expectInitialState();
                else
                {
                    BEAST_EXPECT(env.balance(minter, gwXAU) == gwXAU(995));
                    BEAST_EXPECT(env.balance(buyer, gwXAU) == gwXAU(-14.9));
                    BEAST_EXPECT(env.balance(gw, minter["XAU"]) == gwXAU(-995));
                    BEAST_EXPECT(env.balance(gw, buyer["XAU"]) == gwXAU(14.9));
                }
            }
            {
                // Buyer attempts to send an amount less than 100% of their
                // balance of an IOU, but such that the addition of the transfer
                // fee would be greater than the buyer's balance (buyside)
                reinitializeTrustLineBalances();
                auto const nftID = mintNFT(minter);
                auto const offerID =
                    createBuyOffer(buyer, minter, nftID, gwXAU(995));
                auto const sellTER = tweakedFeatures[fixNonFungibleTokensV1_2]
                    ? static_cast<TER>(tecINSUFFICIENT_FUNDS)
                    : static_cast<TER>(tesSUCCESS);
                env(token::acceptBuyOffer(minter, offerID), ter(sellTER));
                env.close();

                if (tweakedFeatures[fixNonFungibleTokensV1_2])
                    expectInitialState();
                else
                {
                    BEAST_EXPECT(env.balance(minter, gwXAU) == gwXAU(995));
                    BEAST_EXPECT(env.balance(buyer, gwXAU) == gwXAU(-14.9));
                    BEAST_EXPECT(env.balance(gw, minter["XAU"]) == gwXAU(-995));
                    BEAST_EXPECT(env.balance(gw, buyer["XAU"]) == gwXAU(14.9));
                }
            }
            {
                // Buyer attempts to send an amount less than 100% of their
                // balance of an IOU with a transfer fee, and such that the
                // addition of the transfer fee is still less than their balance
                // (sellside)
                reinitializeTrustLineBalances();
                auto const nftID = mintNFT(minter);
                auto const offerID = createSellOffer(minter, nftID, gwXAU(900));
                env(token::acceptSellOffer(buyer, offerID));
                env.close();

                BEAST_EXPECT(env.balance(minter, gwXAU) == gwXAU(900));
                BEAST_EXPECT(env.balance(buyer, gwXAU) == gwXAU(82));
                BEAST_EXPECT(env.balance(gw, minter["XAU"]) == gwXAU(-900));
                BEAST_EXPECT(env.balance(gw, buyer["XAU"]) == gwXAU(-82));
            }
            {
                // Buyer attempts to send an amount less than 100% of their
                // balance of an IOU with a transfer fee, and such that the
                // addition of the transfer fee is still less than their balance
                // (buyside)
                reinitializeTrustLineBalances();
                auto const nftID = mintNFT(minter);
                auto const offerID =
                    createBuyOffer(buyer, minter, nftID, gwXAU(900));
                env(token::acceptBuyOffer(minter, offerID));
                env.close();

                BEAST_EXPECT(env.balance(minter, gwXAU) == gwXAU(900));
                BEAST_EXPECT(env.balance(buyer, gwXAU) == gwXAU(82));
                BEAST_EXPECT(env.balance(gw, minter["XAU"]) == gwXAU(-900));
                BEAST_EXPECT(env.balance(gw, buyer["XAU"]) == gwXAU(-82));
            }
            {
                // Buyer attempts to send an amount less than 100% of their
                // balance of an IOU with a transfer fee, and such that the
                // addition of the transfer fee is equal than their balance
                // (sellside)
                reinitializeTrustLineBalances();

                // pay them an additional XAU 20 to cover transfer rate
                env(pay(gw, buyer, gwXAU(20)));
                env.close();

                auto const nftID = mintNFT(minter);
                auto const offerID =
                    createSellOffer(minter, nftID, gwXAU(1000));
                env(token::acceptSellOffer(buyer, offerID));
                env.close();

                BEAST_EXPECT(env.balance(minter, gwXAU) == gwXAU(1000));
                BEAST_EXPECT(env.balance(buyer, gwXAU) == gwXAU(0));
                BEAST_EXPECT(env.balance(gw, minter["XAU"]) == gwXAU(-1000));
                BEAST_EXPECT(env.balance(gw, buyer["XAU"]) == gwXAU(0));
            }
            {
                // Buyer attempts to send an amount less than 100% of their
                // balance of an IOU with a transfer fee, and such that the
                // addition of the transfer fee is equal than their balance
                // (buyside)
                reinitializeTrustLineBalances();

                // pay them an additional XAU 20 to cover transfer rate
                env(pay(gw, buyer, gwXAU(20)));
                env.close();

                auto const nftID = mintNFT(minter);
                auto const offerID =
                    createBuyOffer(buyer, minter, nftID, gwXAU(1000));
                env(token::acceptBuyOffer(minter, offerID));
                env.close();

                BEAST_EXPECT(env.balance(minter, gwXAU) == gwXAU(1000));
                BEAST_EXPECT(env.balance(buyer, gwXAU) == gwXAU(0));
                BEAST_EXPECT(env.balance(gw, minter["XAU"]) == gwXAU(-1000));
                BEAST_EXPECT(env.balance(gw, buyer["XAU"]) == gwXAU(0));
            }
            {
                // Gateway attempts to buy NFT with their own IOU - no
                // transfer fee is calculated here (sellside)
                reinitializeTrustLineBalances();

                auto const nftID = mintNFT(minter);
                auto const offerID =
                    createSellOffer(minter, nftID, gwXAU(1000));
                auto const sellTER = tweakedFeatures[fixNonFungibleTokensV1_2]
                    ? static_cast<TER>(tesSUCCESS)
                    : static_cast<TER>(tecINSUFFICIENT_FUNDS);
                env(token::acceptSellOffer(gw, offerID), ter(sellTER));
                env.close();

                if (tweakedFeatures[fixNonFungibleTokensV1_2])
                {
                    BEAST_EXPECT(env.balance(minter, gwXAU) == gwXAU(1000));
                    BEAST_EXPECT(
                        env.balance(gw, minter["XAU"]) == gwXAU(-1000));
                }
                else
                    expectInitialState();
            }
            {
                // Gateway attempts to buy NFT with their own IOU - no
                // transfer fee is calculated here (buyside)
                reinitializeTrustLineBalances();

                auto const nftID = mintNFT(minter);
                auto const offerTER = tweakedFeatures[fixNonFungibleTokensV1_2]
                    ? static_cast<TER>(tesSUCCESS)
                    : static_cast<TER>(tecUNFUNDED_OFFER);
                auto const offerID =
                    createBuyOffer(gw, minter, nftID, gwXAU(1000), {offerTER});
                auto const sellTER = tweakedFeatures[fixNonFungibleTokensV1_2]
                    ? static_cast<TER>(tesSUCCESS)
                    : static_cast<TER>(tecOBJECT_NOT_FOUND);
                env(token::acceptBuyOffer(minter, offerID), ter(sellTER));
                env.close();

                if (tweakedFeatures[fixNonFungibleTokensV1_2])
                {
                    BEAST_EXPECT(env.balance(minter, gwXAU) == gwXAU(1000));
                    BEAST_EXPECT(
                        env.balance(gw, minter["XAU"]) == gwXAU(-1000));
                }
                else
                    expectInitialState();
            }
            {
                // Gateway attempts to buy NFT with their own IOU for more
                // than minter trusts (sellside)
                reinitializeTrustLineBalances();
                auto const nftID = mintNFT(minter);
                auto const offerID =
                    createSellOffer(minter, nftID, gwXAU(5000));
                auto const sellTER = tweakedFeatures[fixNonFungibleTokensV1_2]
                    ? static_cast<TER>(tesSUCCESS)
                    : static_cast<TER>(tecINSUFFICIENT_FUNDS);
                env(token::acceptSellOffer(gw, offerID), ter(sellTER));
                env.close();

                if (tweakedFeatures[fixNonFungibleTokensV1_2])
                {
                    BEAST_EXPECT(env.balance(minter, gwXAU) == gwXAU(5000));
                    BEAST_EXPECT(
                        env.balance(gw, minter["XAU"]) == gwXAU(-5000));
                }
                else
                    expectInitialState();
            }
            {
                // Gateway attempts to buy NFT with their own IOU for more
                // than minter trusts (buyside)
                reinitializeTrustLineBalances();

                auto const nftID = mintNFT(minter);
                auto const offerTER = tweakedFeatures[fixNonFungibleTokensV1_2]
                    ? static_cast<TER>(tesSUCCESS)
                    : static_cast<TER>(tecUNFUNDED_OFFER);
                auto const offerID =
                    createBuyOffer(gw, minter, nftID, gwXAU(5000), {offerTER});
                auto const sellTER = tweakedFeatures[fixNonFungibleTokensV1_2]
                    ? static_cast<TER>(tesSUCCESS)
                    : static_cast<TER>(tecOBJECT_NOT_FOUND);
                env(token::acceptBuyOffer(minter, offerID), ter(sellTER));
                env.close();

                if (tweakedFeatures[fixNonFungibleTokensV1_2])
                {
                    BEAST_EXPECT(env.balance(minter, gwXAU) == gwXAU(5000));
                    BEAST_EXPECT(
                        env.balance(gw, minter["XAU"]) == gwXAU(-5000));
                }
                else
                    expectInitialState();
            }
            {
                // Gateway is the NFT minter and attempts to sell NFT for an
                // amount that would be greater than a balance if there were a
                // transfer fee calculated in this transaction. (sellside)
                reinitializeTrustLineBalances();
                auto const nftID = mintNFT(gw);
                auto const offerID = createSellOffer(gw, nftID, gwXAU(1000));
                env(token::acceptSellOffer(buyer, offerID));
                env.close();

                BEAST_EXPECT(env.balance(buyer, gwXAU) == gwXAU(0));
                BEAST_EXPECT(env.balance(gw, buyer["XAU"]) == gwXAU(0));
            }
            {
                // Gateway is the NFT minter and attempts to sell NFT for an
                // amount that would be greater than a balance if there were a
                // transfer fee calculated in this transaction. (buyside)
                reinitializeTrustLineBalances();

                auto const nftID = mintNFT(gw);
                auto const offerID =
                    createBuyOffer(buyer, gw, nftID, gwXAU(1000));
                env(token::acceptBuyOffer(gw, offerID));
                env.close();

                BEAST_EXPECT(env.balance(buyer, gwXAU) == gwXAU(0));
                BEAST_EXPECT(env.balance(gw, buyer["XAU"]) == gwXAU(0));
            }
            {
                // Gateway is the NFT minter and attempts to sell NFT for an
                // amount that is greater than a balance before transfer fees.
                // (sellside)
                reinitializeTrustLineBalances();
                auto const nftID = mintNFT(gw);
                auto const offerID = createSellOffer(gw, nftID, gwXAU(2000));
                env(token::acceptSellOffer(buyer, offerID),
                    ter(static_cast<TER>(tecINSUFFICIENT_FUNDS)));
                env.close();
                expectInitialState();
            }
            {
                // Gateway is the NFT minter and attempts to sell NFT for an
                // amount that is greater than a balance before transfer fees.
                // (buyside)
                reinitializeTrustLineBalances();
                auto const nftID = mintNFT(gw);
                auto const offerID =
                    createBuyOffer(buyer, gw, nftID, gwXAU(2000));
                env(token::acceptBuyOffer(gw, offerID),
                    ter(static_cast<TER>(tecINSUFFICIENT_FUNDS)));
                env.close();
                expectInitialState();
            }
            {
                // Minter attempts to sell the token for XPB 10, which they
                // have no trust line for and buyer has none of (sellside).
                reinitializeTrustLineBalances();
                auto const nftID = mintNFT(minter);
                auto const offerID = createSellOffer(minter, nftID, gwXPB(10));
                env(token::acceptSellOffer(buyer, offerID),
                    ter(static_cast<TER>(tecINSUFFICIENT_FUNDS)));
                env.close();
                expectInitialState();
            }
            {
                // Minter attempts to sell the token for XPB 10, which they
                // have no trust line for and buyer has none of (buyside).
                reinitializeTrustLineBalances();
                auto const nftID = mintNFT(minter);
                auto const offerID = createBuyOffer(
                    buyer,
                    minter,
                    nftID,
                    gwXPB(10),
                    {static_cast<TER>(tecUNFUNDED_OFFER)});
                env(token::acceptBuyOffer(minter, offerID),
                    ter(static_cast<TER>(tecOBJECT_NOT_FOUND)));
                env.close();
                expectInitialState();
            }
            {
                // Minter attempts to sell the token for XPB 10 and the buyer
                // has it but the minter has no trust line. Trust line is
                // created as a result of the tx (sellside).
                reinitializeTrustLineBalances();
                env(pay(gw, buyer, gwXPB(100)));
                env.close();

                auto const nftID = mintNFT(minter);
                auto const offerID = createSellOffer(minter, nftID, gwXPB(10));
                env(token::acceptSellOffer(buyer, offerID));
                env.close();

                BEAST_EXPECT(env.balance(minter, gwXPB) == gwXPB(10));
                BEAST_EXPECT(env.balance(buyer, gwXPB) == gwXPB(89.8));
                BEAST_EXPECT(env.balance(gw, minter["XPB"]) == gwXPB(-10));
                BEAST_EXPECT(env.balance(gw, buyer["XPB"]) == gwXPB(-89.8));
            }
            {
                // Minter attempts to sell the token for XPB 10 and the buyer
                // has it but the minter has no trust line. Trust line is
                // created as a result of the tx (buyside).
                reinitializeTrustLineBalances();
                env(pay(gw, buyer, gwXPB(100)));
                env.close();

                auto const nftID = mintNFT(minter);
                auto const offerID =
                    createBuyOffer(buyer, minter, nftID, gwXPB(10));
                env(token::acceptBuyOffer(minter, offerID));
                env.close();

                BEAST_EXPECT(env.balance(minter, gwXPB) == gwXPB(10));
                BEAST_EXPECT(env.balance(buyer, gwXPB) == gwXPB(89.8));
                BEAST_EXPECT(env.balance(gw, minter["XPB"]) == gwXPB(-10));
                BEAST_EXPECT(env.balance(gw, buyer["XPB"]) == gwXPB(-89.8));
            }
            {
                // There is a transfer fee on the NFT and buyer has exact
                // amount (sellside)
                reinitializeTrustLineBalances();

                // secondarySeller has to sell it because transfer fees only
                // happen on secondary sales
                auto const nftID = mintNFT(minter, 3000);  // 3%
                auto const primaryOfferID =
                    createSellOffer(minter, nftID, XRP(0));
                env(token::acceptSellOffer(secondarySeller, primaryOfferID));
                env.close();

                // now we can do a secondary sale
                auto const offerID =
                    createSellOffer(secondarySeller, nftID, gwXAU(1000));
                auto const sellTER = tweakedFeatures[fixNonFungibleTokensV1_2]
                    ? static_cast<TER>(tecINSUFFICIENT_FUNDS)
                    : static_cast<TER>(tesSUCCESS);
                env(token::acceptSellOffer(buyer, offerID), ter(sellTER));
                env.close();

                if (tweakedFeatures[fixNonFungibleTokensV1_2])
                    expectInitialState();
                else
                {
                    BEAST_EXPECT(env.balance(minter, gwXAU) == gwXAU(30));
                    BEAST_EXPECT(
                        env.balance(secondarySeller, gwXAU) == gwXAU(970));
                    BEAST_EXPECT(env.balance(buyer, gwXAU) == gwXAU(-20));
                    BEAST_EXPECT(env.balance(gw, minter["XAU"]) == gwXAU(-30));
                    BEAST_EXPECT(
                        env.balance(gw, secondarySeller["XAU"]) == gwXAU(-970));
                    BEAST_EXPECT(env.balance(gw, buyer["XAU"]) == gwXAU(20));
                }
            }
            {
                // There is a transfer fee on the NFT and buyer has exact
                // amount (buyside)
                reinitializeTrustLineBalances();

                // secondarySeller has to sell it because transfer fees only
                // happen on secondary sales
                auto const nftID = mintNFT(minter, 3000);  // 3%
                auto const primaryOfferID =
                    createSellOffer(minter, nftID, XRP(0));
                env(token::acceptSellOffer(secondarySeller, primaryOfferID));
                env.close();

                // now we can do a secondary sale
                auto const offerID =
                    createBuyOffer(buyer, secondarySeller, nftID, gwXAU(1000));
                auto const sellTER = tweakedFeatures[fixNonFungibleTokensV1_2]
                    ? static_cast<TER>(tecINSUFFICIENT_FUNDS)
                    : static_cast<TER>(tesSUCCESS);
                env(token::acceptBuyOffer(secondarySeller, offerID),
                    ter(sellTER));
                env.close();

                if (tweakedFeatures[fixNonFungibleTokensV1_2])
                    expectInitialState();
                else
                {
                    BEAST_EXPECT(env.balance(minter, gwXAU) == gwXAU(30));
                    BEAST_EXPECT(
                        env.balance(secondarySeller, gwXAU) == gwXAU(970));
                    BEAST_EXPECT(env.balance(buyer, gwXAU) == gwXAU(-20));
                    BEAST_EXPECT(env.balance(gw, minter["XAU"]) == gwXAU(-30));
                    BEAST_EXPECT(
                        env.balance(gw, secondarySeller["XAU"]) == gwXAU(-970));
                    BEAST_EXPECT(env.balance(gw, buyer["XAU"]) == gwXAU(20));
                }
            }
            {
                // There is a transfer fee on the NFT and buyer has enough
                // (sellside)
                reinitializeTrustLineBalances();

                // secondarySeller has to sell it because transfer fees only
                // happen on secondary sales
                auto const nftID = mintNFT(minter, 3000);  // 3%
                auto const primaryOfferID =
                    createSellOffer(minter, nftID, XRP(0));
                env(token::acceptSellOffer(secondarySeller, primaryOfferID));
                env.close();

                // now we can do a secondary sale
                auto const offerID =
                    createSellOffer(secondarySeller, nftID, gwXAU(900));
                env(token::acceptSellOffer(buyer, offerID));
                env.close();

                BEAST_EXPECT(env.balance(minter, gwXAU) == gwXAU(27));
                BEAST_EXPECT(env.balance(secondarySeller, gwXAU) == gwXAU(873));
                BEAST_EXPECT(env.balance(buyer, gwXAU) == gwXAU(82));
                BEAST_EXPECT(env.balance(gw, minter["XAU"]) == gwXAU(-27));
                BEAST_EXPECT(
                    env.balance(gw, secondarySeller["XAU"]) == gwXAU(-873));
                BEAST_EXPECT(env.balance(gw, buyer["XAU"]) == gwXAU(-82));
            }
            {
                // There is a transfer fee on the NFT and buyer has enough
                // (buyside)
                reinitializeTrustLineBalances();

                // secondarySeller has to sell it because transfer fees only
                // happen on secondary sales
                auto const nftID = mintNFT(minter, 3000);  // 3%
                auto const primaryOfferID =
                    createSellOffer(minter, nftID, XRP(0));
                env(token::acceptSellOffer(secondarySeller, primaryOfferID));
                env.close();

                // now we can do a secondary sale
                auto const offerID =
                    createBuyOffer(buyer, secondarySeller, nftID, gwXAU(900));
                env(token::acceptBuyOffer(secondarySeller, offerID));
                env.close();

                // receives 3% of 900 - 27
                BEAST_EXPECT(env.balance(minter, gwXAU) == gwXAU(27));
                // receives 97% of 900 - 873
                BEAST_EXPECT(env.balance(secondarySeller, gwXAU) == gwXAU(873));
                // pays 900 plus 2% transfer fee on XAU - 918
                BEAST_EXPECT(env.balance(buyer, gwXAU) == gwXAU(82));
                BEAST_EXPECT(env.balance(gw, minter["XAU"]) == gwXAU(-27));
                BEAST_EXPECT(
                    env.balance(gw, secondarySeller["XAU"]) == gwXAU(-873));
                BEAST_EXPECT(env.balance(gw, buyer["XAU"]) == gwXAU(-82));
            }
            {
                // There is a broker fee on the NFT. XAU transfer fee is only
                // calculated from the buyer's output, not deducted from
                // broker fee.
                //
                // For a payment of 500 with a 2% IOU transfee fee and 100
                // broker fee:
                //
                // A) Total sale amount + IOU transfer fee is paid by buyer
                //      (Buyer pays (1.02 * 500) = 510)
                // B) GW receives the additional IOU transfer fee
                //      (GW receives 10 from buyer calculated above)
                // C) Broker receives broker fee (no IOU transfer fee)
                //      (Broker receives 100 from buyer)
                // D) Seller receives balance (no IOU transfer fee)
                //      (Seller receives (510 - 10 - 100) = 400)
                reinitializeTrustLineBalances();

                auto const nftID = mintNFT(minter);
                auto const sellOffer =
                    createSellOffer(minter, nftID, gwXAU(300));
                auto const buyOffer =
                    createBuyOffer(buyer, minter, nftID, gwXAU(500));
                env(token::brokerOffers(broker, buyOffer, sellOffer),
                    token::brokerFee(gwXAU(100)));
                env.close();

                BEAST_EXPECT(env.balance(minter, gwXAU) == gwXAU(400));
                BEAST_EXPECT(env.balance(buyer, gwXAU) == gwXAU(490));
                BEAST_EXPECT(env.balance(broker, gwXAU) == gwXAU(5100));
                BEAST_EXPECT(env.balance(gw, minter["XAU"]) == gwXAU(-400));
                BEAST_EXPECT(env.balance(gw, buyer["XAU"]) == gwXAU(-490));
                BEAST_EXPECT(env.balance(gw, broker["XAU"]) == gwXAU(-5100));
            }
            {
                // There is broker and transfer fee on the NFT
                //
                // For a payment of 500 with a 2% IOU transfer fee, 3% NFT
                // transfer fee, and 100 broker fee:
                //
                // A) Total sale amount + IOU transfer fee is paid by buyer
                //      (Buyer pays (1.02 * 500) = 510)
                // B) GW receives the additional IOU transfer fee
                //      (GW receives 10 from buyer calculated above)
                // C) Broker receives broker fee (no IOU transfer fee)
                //      (Broker receives 100 from buyer)
                // D) Minter receives transfer fee (no IOU transfer fee)
                //      (Minter receives 0.03 * (510 - 10 - 100) = 12)
                // E) Seller receives balance (no IOU transfer fee)
                //      (Seller receives (510 - 10 - 100 - 12) = 388)
                reinitializeTrustLineBalances();

                // secondarySeller has to sell it because transfer fees only
                // happen on secondary sales
                auto const nftID = mintNFT(minter, 3000);  // 3%
                auto const primaryOfferID =
                    createSellOffer(minter, nftID, XRP(0));
                env(token::acceptSellOffer(secondarySeller, primaryOfferID));
                env.close();

                // now we can do a secondary sale
                auto const sellOffer =
                    createSellOffer(secondarySeller, nftID, gwXAU(300));
                auto const buyOffer =
                    createBuyOffer(buyer, secondarySeller, nftID, gwXAU(500));
                env(token::brokerOffers(broker, buyOffer, sellOffer),
                    token::brokerFee(gwXAU(100)));
                env.close();

                BEAST_EXPECT(env.balance(minter, gwXAU) == gwXAU(12));
                BEAST_EXPECT(env.balance(buyer, gwXAU) == gwXAU(490));
                BEAST_EXPECT(env.balance(secondarySeller, gwXAU) == gwXAU(388));
                BEAST_EXPECT(env.balance(broker, gwXAU) == gwXAU(5100));
                BEAST_EXPECT(env.balance(gw, minter["XAU"]) == gwXAU(-12));
                BEAST_EXPECT(env.balance(gw, buyer["XAU"]) == gwXAU(-490));
                BEAST_EXPECT(
                    env.balance(gw, secondarySeller["XAU"]) == gwXAU(-388));
                BEAST_EXPECT(env.balance(gw, broker["XAU"]) == gwXAU(-5100));
            }
        }
    }

    void
    testBrokeredSaleToSelf(FeatureBitset features)
    {
        // There was a bug that if an account had...
        //
        //  1. An NFToken, and
        //  2. An offer on the ledger to buy that same token, and
        //  3. Also an offer of the ledger to sell that same token,
        //
        // Then someone could broker the two offers.  This would result in
        // the NFToken being bought and returned to the original owner and
        // the broker pocketing the profit.
        //
        // This unit test verifies that the fixNonFungibleTokensV1_2 amendment
        // fixes that bug.
        testcase("Brokered sale to self");

        using namespace test::jtx;

        Account const alice{"alice"};
        Account const bob{"bob"};
        Account const broker{"broker"};

        Env env{*this, features};
        env.fund(XRP(10000), alice, bob, broker);
        env.close();

        // For this scenario to occur we need the following steps:
        //
        //  1. alice mints NFT.
        //  2. bob creates a buy offer for it for 5 XRP.
        //  3. alice decides to gift the NFT to bob for 0.
        //     creating a sell offer (hopefully using a destination too)
        //  4. Bob accepts the sell offer, because it is better than
        //     paying 5 XRP.
        //  5. At this point, bob has the NFT and still has their buy
        //     offer from when they did not have the NFT!  This is because
        //     the order book is not cleared when an NFT changes hands.
        //  6. Now that Bob owns the NFT, he cannot create new buy offers.
        //     However he still has one left over from when he did not own
        //     it. He can create new sell offers and does.
        //  7. Now that bob has both a buy and a sell offer for the same NFT,
        //     a broker can sell the NFT that bob owns to bob and pocket the
        //     difference.
        uint256 const nftId{token::getNextID(env, alice, 0u, tfTransferable)};
        env(token::mint(alice, 0u), txflags(tfTransferable));
        env.close();

        // Bob creates a buy offer for 5 XRP.  Alice creates a sell offer
        // for 0 XRP.
        uint256 const bobBuyOfferIndex =
            keylet::nftoffer(bob, env.seq(bob)).key;
        env(token::createOffer(bob, nftId, XRP(5)), token::owner(alice));

        uint256 const aliceSellOfferIndex =
            keylet::nftoffer(alice, env.seq(alice)).key;
        env(token::createOffer(alice, nftId, XRP(0)),
            token::destination(bob),
            txflags(tfSellNFToken));
        env.close();

        // bob accepts alice's offer but forgets to remove the old buy offer.
        env(token::acceptSellOffer(bob, aliceSellOfferIndex));
        env.close();

        // Note that bob still has a buy offer on the books.
        BEAST_EXPECT(env.le(keylet::nftoffer(bobBuyOfferIndex)));

        // Bob creates a sell offer for the gift NFT from alice.
        uint256 const bobSellOfferIndex =
            keylet::nftoffer(bob, env.seq(bob)).key;
        env(token::createOffer(bob, nftId, XRP(4)), txflags(tfSellNFToken));
        env.close();

        // bob now has a buy offer and a sell offer on the books.  A broker
        // spots this and swoops in to make a profit.
        BEAST_EXPECT(nftCount(env, bob) == 1);
        auto const bobsPriorBalance = env.balance(bob);
        auto const brokersPriorBalance = env.balance(broker);
        TER expectTer = features[fixNonFungibleTokensV1_2]
            ? TER(tecCANT_ACCEPT_OWN_NFTOKEN_OFFER)
            : TER(tesSUCCESS);
        env(token::brokerOffers(broker, bobBuyOfferIndex, bobSellOfferIndex),
            token::brokerFee(XRP(1)),
            ter(expectTer));
        env.close();

        if (expectTer == tesSUCCESS)
        {
            // bob should still have the NFT from alice, but be XRP(1) poorer.
            // broker should be almost XRP(1) richer because they also paid a
            // transaction fee.
            BEAST_EXPECT(nftCount(env, bob) == 1);
            BEAST_EXPECT(env.balance(bob) == bobsPriorBalance - XRP(1));
            BEAST_EXPECT(
                env.balance(broker) ==
                brokersPriorBalance + XRP(1) - drops(10));
        }
        else
        {
            // A tec result was returned, so no state should change other
            // than the broker burning their transaction fee.
            BEAST_EXPECT(nftCount(env, bob) == 1);
            BEAST_EXPECT(env.balance(bob) == bobsPriorBalance);
            BEAST_EXPECT(
                env.balance(broker) == brokersPriorBalance - drops(10));
        }
    }

    void
    testFixNFTokenRemint(FeatureBitset features)
    {
        using namespace test::jtx;

        testcase("fixNFTokenRemint");

        // Returns the current ledger sequence
        auto openLedgerSeq = [](Env& env) { return env.current()->seq(); };

        // Close the ledger until the ledger sequence is large enough to delete
        // the account (no longer within <Sequence + 256>)
        // This is enforced by the featureDeletableAccounts amendment
        auto incLgrSeqForAcctDel = [&](Env& env, Account const& acct) {
            int const delta = [&]() -> int {
                if (env.seq(acct) + 255 > openLedgerSeq(env))
                    return env.seq(acct) - openLedgerSeq(env) + 255;
                return 0;
            }();
            BEAST_EXPECT(delta >= 0);
            for (int i = 0; i < delta; ++i)
                env.close();
            BEAST_EXPECT(openLedgerSeq(env) == env.seq(acct) + 255);
        };

        // Close the ledger until the ledger sequence is no longer
        // within <FirstNFTokenSequence + MintedNFTokens + 256>.
        // This is enforced by the fixNFTokenRemint amendment.
        auto incLgrSeqForFixNftRemint = [&](Env& env, Account const& acct) {
            int delta = 0;
            auto const deletableLgrSeq =
                (*env.le(acct))[~sfFirstNFTokenSequence].value_or(0) +
                (*env.le(acct))[sfMintedNFTokens] + 255;

            if (deletableLgrSeq > openLedgerSeq(env))
                delta = deletableLgrSeq - openLedgerSeq(env);

            BEAST_EXPECT(delta >= 0);
            for (int i = 0; i < delta; ++i)
                env.close();
            BEAST_EXPECT(openLedgerSeq(env) == deletableLgrSeq);
        };

        // We check if NFTokenIDs can be duplicated by
        // re-creation of an account
        {
            Env env{*this, features};
            Account const alice("alice");
            Account const becky("becky");

            env.fund(XRP(10000), alice, becky);
            env.close();

            // alice mint and burn a NFT
            uint256 const prevNFTokenID = token::getNextID(env, alice, 0u);
            env(token::mint(alice));
            env.close();
            env(token::burn(alice, prevNFTokenID));
            env.close();

            // alice has minted 1 NFToken
            BEAST_EXPECT((*env.le(alice))[sfMintedNFTokens] == 1);

            // Close enough ledgers to delete alice's account
            incLgrSeqForAcctDel(env, alice);

            // alice's account is deleted
            Keylet const aliceAcctKey{keylet::account(alice.id())};
            auto const acctDelFee{drops(env.current()->fees().increment)};
            env(acctdelete(alice, becky), fee(acctDelFee));
            env.close();

            // alice's account root is gone from the most recently
            // closed ledger and the current ledger.
            BEAST_EXPECT(!env.closed()->exists(aliceAcctKey));
            BEAST_EXPECT(!env.current()->exists(aliceAcctKey));

            // Fund alice to re-create her account
            env.fund(XRP(10000), alice);
            env.close();

            // alice's account now exists and has minted 0 NFTokens
            BEAST_EXPECT(env.closed()->exists(aliceAcctKey));
            BEAST_EXPECT(env.current()->exists(aliceAcctKey));
            BEAST_EXPECT((*env.le(alice))[sfMintedNFTokens] == 0);

            // alice mints a NFT with same params as prevNFTokenID
            uint256 const remintNFTokenID = token::getNextID(env, alice, 0u);
            env(token::mint(alice));
            env.close();

            // burn the NFT to make sure alice owns remintNFTokenID
            env(token::burn(alice, remintNFTokenID));
            env.close();

            if (features[fixNFTokenRemint])
                // Check that two NFTs don't have the same ID
                BEAST_EXPECT(remintNFTokenID != prevNFTokenID);
            else
                // Check that two NFTs have the same ID
                BEAST_EXPECT(remintNFTokenID == prevNFTokenID);
        }

        // Test if the issuer account can be deleted after an authorized
        // minter mints and burns a batch of NFTokens.
        {
            Env env{*this, features};
            Account const alice("alice");
            Account const becky("becky");
            Account const minter{"minter"};

            env.fund(XRP(10000), alice, becky, minter);
            env.close();

            // alice sets minter as her authorized minter
            env(token::setMinter(alice, minter));
            env.close();

            // minter mints 500 NFTs for alice
            std::vector<uint256> nftIDs;
            nftIDs.reserve(500);
            for (int i = 0; i < 500; i++)
            {
                uint256 const nftokenID = token::getNextID(env, alice, 0u);
                nftIDs.push_back(nftokenID);
                env(token::mint(minter), token::issuer(alice));
            }
            env.close();

            // minter burns 500 NFTs
            for (auto const nftokenID : nftIDs)
            {
                env(token::burn(minter, nftokenID));
            }
            env.close();

            // Increment ledger sequence to the number that is
            // enforced by the featureDeletableAccounts amendment
            incLgrSeqForAcctDel(env, alice);

            // Verify that alice's account root is present.
            Keylet const aliceAcctKey{keylet::account(alice.id())};
            BEAST_EXPECT(env.closed()->exists(aliceAcctKey));
            BEAST_EXPECT(env.current()->exists(aliceAcctKey));

            auto const acctDelFee{drops(env.current()->fees().increment)};

            if (!features[fixNFTokenRemint])
            {
                // alice's account can be successfully deleted.
                env(acctdelete(alice, becky), fee(acctDelFee));
                env.close();
                BEAST_EXPECT(!env.current()->exists(aliceAcctKey));

                // Fund alice to re-create her account
                env.fund(XRP(10000), alice);
                env.close();

                // alice's account now exists and has minted 0 NFTokens
                BEAST_EXPECT(env.closed()->exists(aliceAcctKey));
                BEAST_EXPECT(env.current()->exists(aliceAcctKey));
                BEAST_EXPECT((*env.le(alice))[sfMintedNFTokens] == 0);

                // alice mints a NFT with same params as the first one before
                // the account delete.
                uint256 const remintNFTokenID =
                    token::getNextID(env, alice, 0u);
                env(token::mint(alice));
                env.close();

                // burn the NFT to make sure alice owns remintNFTokenID
                env(token::burn(alice, remintNFTokenID));
                env.close();

                // The new NFT minted has the same ID as one of the NFTs
                // authorized minter minted for alice
                BEAST_EXPECT(
                    std::find(nftIDs.begin(), nftIDs.end(), remintNFTokenID) !=
                    nftIDs.end());
            }
            else if (features[fixNFTokenRemint])
            {
                // alice tries to delete her account, but is unsuccessful.
                // Due to authorized minting, alice's account sequence does not
                // advance while minter mints NFTokens for her.
                // The new account deletion retriction <FirstNFTokenSequence +
                // MintedNFTokens + 256> enabled by this amendment will enforce
                // alice to wait for more ledgers to close before she can
                // delete her account, to prevent duplicate NFTokenIDs
                env(acctdelete(alice, becky),
                    fee(acctDelFee),
                    ter(tecTOO_SOON));
                env.close();

                // alice's account is still present
                BEAST_EXPECT(env.current()->exists(aliceAcctKey));

                // Close more ledgers until it is no longer within
                // <FirstNFTokenSequence + MintedNFTokens + 256>
                // to be able to delete alice's account
                incLgrSeqForFixNftRemint(env, alice);

                // alice's account is deleted
                env(acctdelete(alice, becky), fee(acctDelFee));
                env.close();

                // alice's account root is gone from the most recently
                // closed ledger and the current ledger.
                BEAST_EXPECT(!env.closed()->exists(aliceAcctKey));
                BEAST_EXPECT(!env.current()->exists(aliceAcctKey));

                // Fund alice to re-create her account
                env.fund(XRP(10000), alice);
                env.close();

                // alice's account now exists and has minted 0 NFTokens
                BEAST_EXPECT(env.closed()->exists(aliceAcctKey));
                BEAST_EXPECT(env.current()->exists(aliceAcctKey));
                BEAST_EXPECT((*env.le(alice))[sfMintedNFTokens] == 0);

                // alice mints a NFT with same params as the first one before
                // the account delete.
                uint256 const remintNFTokenID =
                    token::getNextID(env, alice, 0u);
                env(token::mint(alice));
                env.close();

                // burn the NFT to make sure alice owns remintNFTokenID
                env(token::burn(alice, remintNFTokenID));
                env.close();

                // The new NFT minted will not have the same ID
                // as any of the NFTs authorized minter minted
                BEAST_EXPECT(
                    std::find(nftIDs.begin(), nftIDs.end(), remintNFTokenID) ==
                    nftIDs.end());
            }
        }

        // When an account mints and burns a batch of NFTokens using tickets,
        // see if the the account can be deleted.
        {
            Env env{*this, features};

            Account const alice{"alice"};
            Account const becky{"becky"};
            env.fund(XRP(10000), alice, becky);
            env.close();

            // alice grab enough tickets for all of the following
            // transactions.  Note that once the tickets are acquired alice's
            // account sequence number should not advance.
            std::uint32_t aliceTicketSeq{env.seq(alice) + 1};
            env(ticket::create(alice, 100));
            env.close();

            BEAST_EXPECT(ticketCount(env, alice) == 100);
            BEAST_EXPECT(ownerCount(env, alice) == 100);

            // alice mints 50 NFTs using tickets
            std::vector<uint256> nftIDs;
            nftIDs.reserve(50);
            for (int i = 0; i < 50; i++)
            {
                nftIDs.push_back(token::getNextID(env, alice, 0u));
                env(token::mint(alice, 0u), ticket::use(aliceTicketSeq++));
                env.close();
            }

            // alice burns 50 NFTs using tickets
            for (auto const nftokenID : nftIDs)
            {
                env(token::burn(alice, nftokenID),
                    ticket::use(aliceTicketSeq++));
            }
            env.close();

            BEAST_EXPECT(ticketCount(env, alice) == 0);

            // Increment ledger sequence to the number that is
            // enforced by the featureDeletableAccounts amendment
            incLgrSeqForAcctDel(env, alice);

            // Verify that alice's account root is present.
            Keylet const aliceAcctKey{keylet::account(alice.id())};
            BEAST_EXPECT(env.closed()->exists(aliceAcctKey));
            BEAST_EXPECT(env.current()->exists(aliceAcctKey));

            auto const acctDelFee{drops(env.current()->fees().increment)};

            if (!features[fixNFTokenRemint])
            {
                // alice tries to delete her account, and is successful.
                env(acctdelete(alice, becky), fee(acctDelFee));
                env.close();

                // alice's account root is gone from the most recently
                // closed ledger and the current ledger.
                BEAST_EXPECT(!env.closed()->exists(aliceAcctKey));
                BEAST_EXPECT(!env.current()->exists(aliceAcctKey));

                // Fund alice to re-create her account
                env.fund(XRP(10000), alice);
                env.close();

                // alice's account now exists and has minted 0 NFTokens
                BEAST_EXPECT(env.closed()->exists(aliceAcctKey));
                BEAST_EXPECT(env.current()->exists(aliceAcctKey));
                BEAST_EXPECT((*env.le(alice))[sfMintedNFTokens] == 0);

                // alice mints a NFT with same params as the first one before
                // the account delete.
                uint256 const remintNFTokenID =
                    token::getNextID(env, alice, 0u);
                env(token::mint(alice));
                env.close();

                // burn the NFT to make sure alice owns remintNFTokenID
                env(token::burn(alice, remintNFTokenID));
                env.close();

                // The new NFT minted will have the same ID
                // as one of NFTs minted using tickets
                BEAST_EXPECT(
                    std::find(nftIDs.begin(), nftIDs.end(), remintNFTokenID) !=
                    nftIDs.end());
            }
            else if (features[fixNFTokenRemint])
            {
                // alice tries to delete her account, but is unsuccessful.
                // Due to authorized minting, alice's account sequence does not
                // advance while minter mints NFTokens for her using tickets.
                // The new account deletion retriction <FirstNFTokenSequence +
                // MintedNFTokens + 256> enabled by this amendment will enforce
                // alice to wait for more ledgers to close before she can
                // delete her account, to prevent duplicate NFTokenIDs
                env(acctdelete(alice, becky),
                    fee(acctDelFee),
                    ter(tecTOO_SOON));
                env.close();

                // alice's account is still present
                BEAST_EXPECT(env.current()->exists(aliceAcctKey));

                // Close more ledgers until it is no longer within
                // <FirstNFTokenSequence + MintedNFTokens + 256>
                // to be able to delete alice's account
                incLgrSeqForFixNftRemint(env, alice);

                // alice's account is deleted
                env(acctdelete(alice, becky), fee(acctDelFee));
                env.close();

                // alice's account root is gone from the most recently
                // closed ledger and the current ledger.
                BEAST_EXPECT(!env.closed()->exists(aliceAcctKey));
                BEAST_EXPECT(!env.current()->exists(aliceAcctKey));

                // Fund alice to re-create her account
                env.fund(XRP(10000), alice);
                env.close();

                // alice's account now exists and has minted 0 NFTokens
                BEAST_EXPECT(env.closed()->exists(aliceAcctKey));
                BEAST_EXPECT(env.current()->exists(aliceAcctKey));
                BEAST_EXPECT((*env.le(alice))[sfMintedNFTokens] == 0);

                // alice mints a NFT with same params as the first one before
                // the account delete.
                uint256 const remintNFTokenID =
                    token::getNextID(env, alice, 0u);
                env(token::mint(alice));
                env.close();

                // burn the NFT to make sure alice owns remintNFTokenID
                env(token::burn(alice, remintNFTokenID));
                env.close();

                // The new NFT minted will not have the same ID
                // as any of the NFTs authorized minter minted using tickets
                BEAST_EXPECT(
                    std::find(nftIDs.begin(), nftIDs.end(), remintNFTokenID) ==
                    nftIDs.end());
            }
        }
        // If fixNFTokenRemint is enabled,
        // when an authorized minter mints and burns a batch of NFTokens using
        // tickets, issuer's account needs to wait a longer time before it can
        // deleted.
        // After the issuer's account is re-created and mints a NFT, it should
        // not have the same NFTokenID as the ones authorized minter minted.
        if (features[fixNFTokenRemint])
        {
            Env env{*this, features};
            Account const alice("alice");
            Account const becky("becky");
            Account const minter{"minter"};

            env.fund(XRP(10000), alice, becky, minter);
            env.close();

            // alice sets minter as her authorized minter
            env(token::setMinter(alice, minter));
            env.close();

            // minter creates 100 tickets
            std::uint32_t minterTicketSeq{env.seq(minter) + 1};
            env(ticket::create(minter, 100));
            env.close();

            BEAST_EXPECT(ticketCount(env, minter) == 100);
            BEAST_EXPECT(ownerCount(env, minter) == 100);

            // minter mints 50 NFTs for alice using tickets
            std::vector<uint256> nftIDs;
            nftIDs.reserve(50);
            for (int i = 0; i < 50; i++)
            {
                uint256 const nftokenID = token::getNextID(env, alice, 0u);
                nftIDs.push_back(nftokenID);
                env(token::mint(minter),
                    token::issuer(alice),
                    ticket::use(minterTicketSeq++));
            }
            env.close();

            // minter burns 50 NFTs using tickets
            for (auto const nftokenID : nftIDs)
            {
                env(token::burn(minter, nftokenID),
                    ticket::use(minterTicketSeq++));
            }
            env.close();

            BEAST_EXPECT(ticketCount(env, minter) == 0);

            // Increment ledger sequence to the number that is
            // enforced by the featureDeletableAccounts amendment
            incLgrSeqForAcctDel(env, alice);

            // Verify that alice's account root is present.
            Keylet const aliceAcctKey{keylet::account(alice.id())};
            BEAST_EXPECT(env.closed()->exists(aliceAcctKey));
            BEAST_EXPECT(env.current()->exists(aliceAcctKey));

            // alice tries to delete her account, but is unsuccessful.
            // Due to authorized minting, alice's account sequence does not
            // advance while minter mints NFTokens for her using tickets.
            // The new account deletion retriction <FirstNFTokenSequence +
            // MintedNFTokens + 256> enabled by this amendment will enforce
            // alice to wait for more ledgers to close before she can delete her
            // account, to prevent duplicate NFTokenIDs
            auto const acctDelFee{drops(env.current()->fees().increment)};
            env(acctdelete(alice, becky), fee(acctDelFee), ter(tecTOO_SOON));
            env.close();

            // alice's account is still present
            BEAST_EXPECT(env.current()->exists(aliceAcctKey));

            // Close more ledgers until it is no longer within
            // <FirstNFTokenSequence + MintedNFTokens + 256>
            // to be able to delete alice's account
            incLgrSeqForFixNftRemint(env, alice);

            // alice's account is deleted
            env(acctdelete(alice, becky), fee(acctDelFee));
            env.close();

            // alice's account root is gone from the most recently
            // closed ledger and the current ledger.
            BEAST_EXPECT(!env.closed()->exists(aliceAcctKey));
            BEAST_EXPECT(!env.current()->exists(aliceAcctKey));

            // Fund alice to re-create her account
            env.fund(XRP(10000), alice);
            env.close();

            // alice's account now exists and has minted 0 NFTokens
            BEAST_EXPECT(env.closed()->exists(aliceAcctKey));
            BEAST_EXPECT(env.current()->exists(aliceAcctKey));
            BEAST_EXPECT((*env.le(alice))[sfMintedNFTokens] == 0);

            // The new NFT minted will not have the same ID
            // as any of the NFTs authorized minter minted using tickets
            uint256 const remintNFTokenID = token::getNextID(env, alice, 0u);
            env(token::mint(alice));
            env.close();

            // burn the NFT to make sure alice owns remintNFTokenID
            env(token::burn(alice, remintNFTokenID));
            env.close();

            // The new NFT minted will not have the same ID
            // as one of NFTs authorized minter minted using tickets
            BEAST_EXPECT(
                std::find(nftIDs.begin(), nftIDs.end(), remintNFTokenID) ==
                nftIDs.end());
        }
    }

    void
    testWithFeats(FeatureBitset features)
    {
        testEnabled(features);
        testMintReserve(features);
        testMintMaxTokens(features);
        testMintInvalid(features);
        testBurnInvalid(features);
        testCreateOfferInvalid(features);
        testCancelOfferInvalid(features);
        testAcceptOfferInvalid(features);
        testMintFlagBurnable(features);
        testMintFlagOnlyXRP(features);
        testMintFlagCreateTrustLine(features);
        testMintFlagTransferable(features);
        testMintTransferFee(features);
        testMintTaxon(features);
        testMintURI(features);
        testCreateOfferDestination(features);
        testCreateOfferDestinationDisallowIncoming(features);
        testCreateOfferExpiration(features);
        testCancelOffers(features);
        testCancelTooManyOffers(features);
        testBrokeredAccept(features);
        testNFTokenOfferOwner(features);
        testNFTokenWithTickets(features);
        testNFTokenDeleteAccount(features);
        testNftXxxOffers(features);
        testFixNFTokenNegOffer(features);
        testIOUWithTransferFee(features);
        testBrokeredSaleToSelf(features);
        testFixNFTokenRemint(features);
    }

public:
    void
    run() override
    {
        using namespace test::jtx;
        FeatureBitset const all{supported_amendments()};
        FeatureBitset const fixNFTDir{fixNFTokenDirV1};

<<<<<<< HEAD
        testWithFeats(all - fixNFTDir);
        testWithFeats(all - disallowIncoming);
=======
        testWithFeats(
            all - fixNFTDir - fixNonFungibleTokensV1_2 - fixNFTokenRemint);
        testWithFeats(
            all - disallowIncoming - fixNonFungibleTokensV1_2 -
            fixNFTokenRemint);
        testWithFeats(all - fixNonFungibleTokensV1_2 - fixNFTokenRemint);
        testWithFeats(all - fixNFTokenRemint);
>>>>>>> f191c911
        testWithFeats(all);
    }
};

BEAST_DEFINE_TESTSUITE_PRIO(NFToken, tx, ripple, 2);

}  // namespace ripple<|MERGE_RESOLUTION|>--- conflicted
+++ resolved
@@ -3064,19 +3064,11 @@
             Env env{*this, features - disallowIncoming};
             Account const alice{"alice"};
             env.fund(XRP(10000), alice);
-<<<<<<< HEAD
-            env(fset(alice, asfDisallowIncomingNFTOffer));
-            env.close();
-            auto const sle = env.le(alice);
-            uint32_t flags = sle->getFlags();
-            BEAST_EXPECT(!(flags & lsfDisallowIncomingNFTOffer));
-=======
             env(fset(alice, asfDisallowIncomingNFTokenOffer));
             env.close();
             auto const sle = env.le(alice);
             uint32_t flags = sle->getFlags();
             BEAST_EXPECT(!(flags & lsfDisallowIncomingNFTokenOffer));
->>>>>>> f191c911
         }
 
         Env env{*this, features | disallowIncoming};
@@ -3099,11 +3091,7 @@
         env.close();
 
         // enable flag
-<<<<<<< HEAD
-        env(fset(buyer, asfDisallowIncomingNFTOffer));
-=======
         env(fset(buyer, asfDisallowIncomingNFTokenOffer));
->>>>>>> f191c911
         env.close();
 
         // a sell offer from the minter to the buyer should be rejected
@@ -3119,11 +3107,7 @@
         }
 
         // disable the flag
-<<<<<<< HEAD
-        env(fclear(buyer, asfDisallowIncomingNFTOffer));
-=======
         env(fclear(buyer, asfDisallowIncomingNFTokenOffer));
->>>>>>> f191c911
         env.close();
 
         // create offer (allowed now) then cancel
@@ -3150,21 +3134,13 @@
                 txflags(tfSellNFToken));
             env.close();
 
-<<<<<<< HEAD
-            env(fset(buyer, asfDisallowIncomingNFTOffer));
-=======
             env(fset(buyer, asfDisallowIncomingNFTokenOffer));
->>>>>>> f191c911
             env.close();
 
             env(token::cancelOffer(minter, {offerIndex}));
             env.close();
 
-<<<<<<< HEAD
-            env(fclear(buyer, asfDisallowIncomingNFTOffer));
-=======
             env(fclear(buyer, asfDisallowIncomingNFTokenOffer));
->>>>>>> f191c911
             env.close();
         }
 
@@ -3185,11 +3161,7 @@
         // buyer now owns the token
 
         // enable flag again
-<<<<<<< HEAD
-        env(fset(buyer, asfDisallowIncomingNFTOffer));
-=======
         env(fset(buyer, asfDisallowIncomingNFTokenOffer));
->>>>>>> f191c911
         env.close();
 
         // a random offer to buy the token
@@ -6645,10 +6617,6 @@
         FeatureBitset const all{supported_amendments()};
         FeatureBitset const fixNFTDir{fixNFTokenDirV1};
 
-<<<<<<< HEAD
-        testWithFeats(all - fixNFTDir);
-        testWithFeats(all - disallowIncoming);
-=======
         testWithFeats(
             all - fixNFTDir - fixNonFungibleTokensV1_2 - fixNFTokenRemint);
         testWithFeats(
@@ -6656,7 +6624,6 @@
             fixNFTokenRemint);
         testWithFeats(all - fixNonFungibleTokensV1_2 - fixNFTokenRemint);
         testWithFeats(all - fixNFTokenRemint);
->>>>>>> f191c911
         testWithFeats(all);
     }
 };
