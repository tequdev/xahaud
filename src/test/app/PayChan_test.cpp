//------------------------------------------------------------------------------
/*
    This file is part of rippled: https://github.com/ripple/rippled
    Copyright (c) 2012, 2013 Ripple Labs Inc.

    Permission to use, copy, modify, and/or distribute this software for any
    purpose  with  or without fee is hereby granted, provided that the above
    copyright notice and this permission notice appear in all copies.

    THE  SOFTWARE IS PROVIDED "AS IS" AND THE AUTHOR DISCLAIMS ALL WARRANTIES
    WITH  REGARD  TO  THIS  SOFTWARE  INCLUDING  ALL  IMPLIED  WARRANTIES  OF
    MERCHANTABILITY  AND  FITNESS. IN NO EVENT SHALL THE AUTHOR BE LIABLE FOR
    ANY  SPECIAL ,  DIRECT, INDIRECT, OR CONSEQUENTIAL DAMAGES OR ANY DAMAGES
    WHATSOEVER  RESULTING  FROM  LOSS  OF USE, DATA OR PROFITS, WHETHER IN AN
    ACTION  OF  CONTRACT, NEGLIGENCE OR OTHER TORTIOUS ACTION, ARISING OUT OF
    OR IN CONNECTION WITH THE USE OR PERFORMANCE OF THIS SOFTWARE.
*/
//==============================================================================

#include <ripple/basics/chrono.h>
#include <ripple/ledger/Directory.h>
#include <ripple/protocol/Feature.h>
#include <ripple/protocol/Indexes.h>
#include <ripple/protocol/PayChan.h>
#include <ripple/protocol/TxFlags.h>
#include <ripple/protocol/jss.h>
#include <test/jtx.h>

#include <chrono>

namespace ripple {
namespace test {
struct PayChan_test : public beast::unit_test::suite
{
    FeatureBitset const disallowIncoming{featureDisallowIncoming};

    static uint256
    channel(
        jtx::Account const& account,
        jtx::Account const& dst,
        std::uint32_t seqProxyValue)
    {
        auto const k = keylet::payChan(account, dst, seqProxyValue);
        return k.key;
    }

    static std::pair<uint256, std::shared_ptr<SLE const>>
    channelKeyAndSle(
        ReadView const& view,
        jtx::Account const& account,
        jtx::Account const& dst)
    {
        auto const sle = view.read(keylet::account(account));
        if (!sle)
            return {};
        auto const k = keylet::payChan(account, dst, (*sle)[sfSequence] - 1);
        return {k.key, view.read(k)};
    }

    static Buffer
    signClaimAuth(
        PublicKey const& pk,
        SecretKey const& sk,
        uint256 const& channel,
        STAmount const& authAmt)
    {
        Serializer msg;
        serializePayChanAuthorization(msg, channel, authAmt.xrp());
        return sign(pk, sk, msg.slice());
    }

    static Buffer
    signClaimICAuth(
        PublicKey const& pk,
        SecretKey const& sk,
        uint256 const& channel,
        STAmount const& authAmt)
    {
        Serializer msg;
        serializePayChanAuthorization(
            msg, 
            channel, 
            authAmt.iou(),
            authAmt.getCurrency(), 
            authAmt.getIssuer()
        );
        return sign(pk, sk, msg.slice());
    }

    static STAmount
    channelBalance(ReadView const& view, uint256 const& chan)
    {
        auto const slep = view.read({ltPAYCHAN, chan});
        if (!slep)
            return XRPAmount{-1};
        return (*slep)[sfBalance];
    }

    static bool
    channelExists(ReadView const& view, uint256 const& chan)
    {
        auto const slep = view.read({ltPAYCHAN, chan});
        return bool(slep);
    }

    static STAmount
    channelAmount(ReadView const& view, uint256 const& chan)
    {
        auto const slep = view.read({ltPAYCHAN, chan});
        if (!slep)
            return XRPAmount{-1};
        return (*slep)[sfAmount];
    }

    static STAmount
    lockedAmount(jtx::Env const& env, jtx::Account const& account, jtx::Account const& gw, jtx::IOU const& iou)
    {
        auto const tl = env.le(keylet::line(account, gw, iou.currency));
        return (*tl)[sfLockedBalance];
    }

    static std::optional<std::int64_t>
    channelExpiration(ReadView const& view, uint256 const& chan)
    {
        auto const slep = view.read({ltPAYCHAN, chan});
        if (!slep)
            return std::nullopt;
        if (auto const r = (*slep)[~sfExpiration])
            return r.value();
        return std::nullopt;
    }

    static Json::Value
    create(
        jtx::Account const& account,
        jtx::Account const& to,
        STAmount const& amount,
        NetClock::duration const& settleDelay,
        PublicKey const& pk,
        std::optional<NetClock::time_point> const& cancelAfter = std::nullopt,
        std::optional<std::uint32_t> const& dstTag = std::nullopt)
    {
        using namespace jtx;
        Json::Value jv;
        jv[jss::TransactionType] = jss::PaymentChannelCreate;
        jv[jss::Flags] = tfUniversal;
        jv[jss::Account] = account.human();
        jv[jss::Destination] = to.human();
        jv[jss::Amount] = amount.getJson(JsonOptions::none);
        jv["SettleDelay"] = settleDelay.count();
        jv["PublicKey"] = strHex(pk.slice());
        if (cancelAfter)
            jv["CancelAfter"] = cancelAfter->time_since_epoch().count();
        if (dstTag)
            jv["DestinationTag"] = *dstTag;
        return jv;
    }

    static Json::Value
    fund(
        jtx::Account const& account,
        uint256 const& channel,
        STAmount const& amount,
        std::optional<NetClock::time_point> const& expiration = std::nullopt)
    {
        using namespace jtx;
        Json::Value jv;
        jv[jss::TransactionType] = jss::PaymentChannelFund;
        jv[jss::Flags] = tfUniversal;
        jv[jss::Account] = account.human();
        jv["Channel"] = to_string(channel);
        jv[jss::Amount] = amount.getJson(JsonOptions::none);
        if (expiration)
            jv["Expiration"] = expiration->time_since_epoch().count();
        return jv;
    }

    static Json::Value
    claim(
        jtx::Account const& account,
        uint256 const& channel,
        std::optional<STAmount> const& balance = std::nullopt,
        std::optional<STAmount> const& amount = std::nullopt,
        std::optional<Slice> const& signature = std::nullopt,
        std::optional<PublicKey> const& pk = std::nullopt)
    {
        using namespace jtx;
        Json::Value jv;
        jv[jss::TransactionType] = jss::PaymentChannelClaim;
        jv[jss::Flags] = tfUniversal;
        jv[jss::Account] = account.human();
        jv["Channel"] = to_string(channel);
        if (amount)
            jv[jss::Amount] = amount->getJson(JsonOptions::none);
        if (balance)
            jv["Balance"] = balance->getJson(JsonOptions::none);
        if (signature)
            jv["Signature"] = strHex(*signature);
        if (pk)
            jv["PublicKey"] = strHex(pk->slice());
        return jv;
    }

    void
    testSimple(FeatureBitset features)
    {
        testcase("simple");
        using namespace jtx;
        using namespace std::literals::chrono_literals;
        Env env{*this, features};
        auto const alice = Account("alice");
        auto const bob = Account("bob");
        env.fund(XRP(10000), alice, bob);
        auto const pk = alice.pk();
        auto const settleDelay = 100s;
        auto const chan = channel(alice, bob, env.seq(alice));
        env(create(alice, bob, XRP(1000), settleDelay, pk));
        BEAST_EXPECT(channelBalance(*env.current(), chan) == XRP(0));
        BEAST_EXPECT(channelAmount(*env.current(), chan) == XRP(1000));

        {
            auto const preAlice = env.balance(alice);
            env(fund(alice, chan, XRP(1000)));
            auto const feeDrops = env.current()->fees().base;
            BEAST_EXPECT(env.balance(alice) == preAlice - XRP(1000) - feeDrops);
        }

        auto chanBal = channelBalance(*env.current(), chan);
        auto chanAmt = channelAmount(*env.current(), chan);
        BEAST_EXPECT(chanBal == XRP(0));
        BEAST_EXPECT(chanAmt == XRP(2000));

        {
            // bad amounts (negative amounts)
            env(create(alice, bob, XRP(-1000), settleDelay, pk),
                ter(temBAD_AMOUNT));
            env(fund(alice, chan, XRP(-1000)), ter(temBAD_AMOUNT));
        }

        // invalid account
        env(create(alice, "noAccount", XRP(1000), settleDelay, pk),
            ter(tecNO_DST));
        // can't create channel to the same account
        env(create(alice, alice, XRP(1000), settleDelay, pk),
            ter(temDST_IS_SRC));
        // invalid channel

        env(fund(
                alice,
                channel(alice, "noAccount", env.seq(alice) - 1),
                XRP(1000)),
            ter(tecNO_ENTRY));
        // not enough funds
        env(create(alice, bob, XRP(10000), settleDelay, pk), ter(tecUNFUNDED));

        {
            // No signature claim with bad amounts (negative)
            auto const negXRP = XRP(-100).value();
            auto const posXRP = XRP(100).value();
            env(claim(alice, chan, negXRP, negXRP), ter(temBAD_AMOUNT));
            env(claim(alice, chan, posXRP, negXRP), ter(temBAD_AMOUNT));
            env(claim(alice, chan, negXRP, posXRP), ter(temBAD_AMOUNT));
        }
        {
            // No signature claim more than authorized
            auto const delta = XRP(500);
            auto const reqBal = chanBal + delta;
            auto const authAmt = reqBal + XRP(-100);
            assert(reqBal <= chanAmt);
            env(claim(alice, chan, reqBal, authAmt), ter(temBAD_AMOUNT));
        }
        {
            // No signature needed since the owner is claiming
            auto const preBob = env.balance(bob);
            auto const delta = XRP(500);
            auto const reqBal = chanBal + delta;
            auto const authAmt = reqBal + XRP(100);
            assert(reqBal <= chanAmt);
            env(claim(alice, chan, reqBal, authAmt));
            BEAST_EXPECT(channelBalance(*env.current(), chan) == reqBal);
            BEAST_EXPECT(channelAmount(*env.current(), chan) == chanAmt);
            BEAST_EXPECT(env.balance(bob) == preBob + delta);
            chanBal = reqBal;
        }
        {
            // Claim with signature
            auto preBob = env.balance(bob);
            auto const delta = XRP(500);
            auto const reqBal = chanBal + delta;
            auto const authAmt = reqBal + XRP(100);
            assert(reqBal <= chanAmt);
            auto const sig =
                signClaimAuth(alice.pk(), alice.sk(), chan, authAmt);
            env(claim(bob, chan, reqBal, authAmt, Slice(sig), alice.pk()));
            BEAST_EXPECT(channelBalance(*env.current(), chan) == reqBal);
            BEAST_EXPECT(channelAmount(*env.current(), chan) == chanAmt);
            auto const feeDrops = env.current()->fees().base;
            BEAST_EXPECT(env.balance(bob) == preBob + delta - feeDrops);
            chanBal = reqBal;

            // claim again
            preBob = env.balance(bob);
            env(claim(bob, chan, reqBal, authAmt, Slice(sig), alice.pk()),
                ter(tecUNFUNDED_PAYMENT));
            BEAST_EXPECT(channelBalance(*env.current(), chan) == chanBal);
            BEAST_EXPECT(channelAmount(*env.current(), chan) == chanAmt);
            BEAST_EXPECT(env.balance(bob) == preBob - feeDrops);
        }
        {
            // Try to claim more than authorized
            auto const preBob = env.balance(bob);
            STAmount const authAmt = chanBal + XRP(500);
            STAmount const reqAmt = authAmt + STAmount{1};
            assert(reqAmt <= chanAmt);
            auto const sig =
                signClaimAuth(alice.pk(), alice.sk(), chan, authAmt);
            env(claim(bob, chan, reqAmt, authAmt, Slice(sig), alice.pk()),
                ter(temBAD_AMOUNT));
            BEAST_EXPECT(channelBalance(*env.current(), chan) == chanBal);
            BEAST_EXPECT(channelAmount(*env.current(), chan) == chanAmt);
            BEAST_EXPECT(env.balance(bob) == preBob);
        }

        // Dst tries to fund the channel
        env(fund(bob, chan, XRP(1000)), ter(tecNO_PERMISSION));
        BEAST_EXPECT(channelBalance(*env.current(), chan) == chanBal);
        BEAST_EXPECT(channelAmount(*env.current(), chan) == chanAmt);

        {
            // Wrong signing key
            auto const sig = signClaimAuth(bob.pk(), bob.sk(), chan, XRP(1500));
            env(claim(
                    bob,
                    chan,
                    XRP(1500).value(),
                    XRP(1500).value(),
                    Slice(sig),
                    bob.pk()),
                ter(temBAD_SIGNER));
            BEAST_EXPECT(channelBalance(*env.current(), chan) == chanBal);
            BEAST_EXPECT(channelAmount(*env.current(), chan) == chanAmt);
        }
        {
            // Bad signature
            auto const sig = signClaimAuth(bob.pk(), bob.sk(), chan, XRP(1500));
            env(claim(
                    bob,
                    chan,
                    XRP(1500).value(),
                    XRP(1500).value(),
                    Slice(sig),
                    alice.pk()),
                ter(temBAD_SIGNATURE));
            BEAST_EXPECT(channelBalance(*env.current(), chan) == chanBal);
            BEAST_EXPECT(channelAmount(*env.current(), chan) == chanAmt);
        }
        {
            // Dst closes channel
            auto const preAlice = env.balance(alice);
            auto const preBob = env.balance(bob);
            env(claim(bob, chan), txflags(tfClose));
            BEAST_EXPECT(!channelExists(*env.current(), chan));
            auto const feeDrops = env.current()->fees().base;
            auto const delta = chanAmt - chanBal;
            assert(delta > beast::zero);
            BEAST_EXPECT(env.balance(alice) == preAlice + delta);
            BEAST_EXPECT(env.balance(bob) == preBob - feeDrops);
        }
    }

    void
    testDisallowIncoming(FeatureBitset features)
    {
        testcase("Disallow Incoming Flag");
        using namespace jtx;

        // test flag doesn't set unless amendment enabled
        {
            Env env{*this, features - disallowIncoming};
            Account const alice{"alice"};
            env.fund(XRP(10000), alice);
            env(fset(alice, asfDisallowIncomingPayChan));
            env.close();
            auto const sle = env.le(alice);
            uint32_t flags = sle->getFlags();
            BEAST_EXPECT(!(flags & lsfDisallowIncomingPayChan));
        }

        using namespace std::literals::chrono_literals;
        Env env{*this, features | disallowIncoming};
        auto const alice = Account("alice");
        auto const bob = Account("bob");
        auto const cho = Account("cho");
        env.fund(XRP(10000), alice, bob, cho);
        auto const pk = alice.pk();
        auto const settleDelay = 100s;

        // set flag on bob only
        env(fset(bob, asfDisallowIncomingPayChan));
        env.close();

        // channel creation from alice to bob is disallowed
        {
            auto const chan = channel(alice, bob, env.seq(alice));
            env(create(alice, bob, XRP(1000), settleDelay, pk),
                ter(tecNO_PERMISSION));
            BEAST_EXPECT(!channelExists(*env.current(), chan));
        }

        // set flag on alice also
        env(fset(alice, asfDisallowIncomingPayChan));
        env.close();

        // channel creation from bob to alice is now disallowed
        {
            auto const chan = channel(bob, alice, env.seq(bob));
            env(create(bob, alice, XRP(1000), settleDelay, pk),
                ter(tecNO_PERMISSION));
            BEAST_EXPECT(!channelExists(*env.current(), chan));
        }

        // remove flag from bob
        env(fclear(bob, asfDisallowIncomingPayChan));
        env.close();

        // now the channel between alice and bob can exist
        {
            auto const chan = channel(alice, bob, env.seq(alice));
            env(create(alice, bob, XRP(1000), settleDelay, pk),
                ter(tesSUCCESS));
            BEAST_EXPECT(channelExists(*env.current(), chan));
        }

        // a channel from cho to alice isn't allowed
        {
            auto const chan = channel(cho, alice, env.seq(cho));
            env(create(cho, alice, XRP(1000), settleDelay, pk),
                ter(tecNO_PERMISSION));
            BEAST_EXPECT(!channelExists(*env.current(), chan));
        }

        // remove flag from alice
        env(fclear(alice, asfDisallowIncomingPayChan));
        env.close();

        // now a channel from cho to alice is allowed
        {
            auto const chan = channel(cho, alice, env.seq(cho));
            env(create(cho, alice, XRP(1000), settleDelay, pk),
                ter(tesSUCCESS));
            BEAST_EXPECT(channelExists(*env.current(), chan));
        }
    }

    void
    testCancelAfter(FeatureBitset features)
    {
        testcase("cancel after");
        using namespace jtx;
        using namespace std::literals::chrono_literals;
        auto const alice = Account("alice");
        auto const bob = Account("bob");
        auto const carol = Account("carol");
        {
            // If dst claims after cancel after, channel closes
            Env env{*this, features};
            env.fund(XRP(10000), alice, bob);
            auto const pk = alice.pk();
            auto const settleDelay = 100s;
            NetClock::time_point const cancelAfter =
                env.current()->info().parentCloseTime + 3600s;
            auto const channelFunds = XRP(1000);
            auto const chan = channel(alice, bob, env.seq(alice));
            env(create(alice, bob, channelFunds, settleDelay, pk, cancelAfter));
            BEAST_EXPECT(channelExists(*env.current(), chan));
            env.close(cancelAfter);
            {
                // dst cannot claim after cancelAfter
                auto const chanBal = channelBalance(*env.current(), chan);
                auto const chanAmt = channelAmount(*env.current(), chan);
                auto preAlice = env.balance(alice);
                auto preBob = env.balance(bob);
                auto const delta = XRP(500);
                auto const reqBal = chanBal + delta;
                auto const authAmt = reqBal + XRP(100);
                assert(reqBal <= chanAmt);
                auto const sig =
                    signClaimAuth(alice.pk(), alice.sk(), chan, authAmt);
                env(claim(bob, chan, reqBal, authAmt, Slice(sig), alice.pk()));
                auto const feeDrops = env.current()->fees().base;
                BEAST_EXPECT(!channelExists(*env.current(), chan));
                BEAST_EXPECT(env.balance(bob) == preBob - feeDrops);
                BEAST_EXPECT(env.balance(alice) == preAlice + channelFunds);
            }
        }
        {
            // Third party can close after cancel after
            Env env{*this, features};
            env.fund(XRP(10000), alice, bob, carol);
            auto const pk = alice.pk();
            auto const settleDelay = 100s;
            NetClock::time_point const cancelAfter =
                env.current()->info().parentCloseTime + 3600s;
            auto const channelFunds = XRP(1000);
            auto const chan = channel(alice, bob, env.seq(alice));
            env(create(alice, bob, channelFunds, settleDelay, pk, cancelAfter));
            BEAST_EXPECT(channelExists(*env.current(), chan));
            // third party close before cancelAfter
            env(claim(carol, chan), txflags(tfClose), ter(tecNO_PERMISSION));
            BEAST_EXPECT(channelExists(*env.current(), chan));
            env.close(cancelAfter);
            // third party close after cancelAfter
            auto const preAlice = env.balance(alice);
            env(claim(carol, chan), txflags(tfClose));
            BEAST_EXPECT(!channelExists(*env.current(), chan));
            BEAST_EXPECT(env.balance(alice) == preAlice + channelFunds);
        }
    }

    void
    testExpiration(FeatureBitset features)
    {
        testcase("expiration");
        using namespace jtx;
        using namespace std::literals::chrono_literals;
        Env env{*this, features};
        auto const alice = Account("alice");
        auto const bob = Account("bob");
        auto const carol = Account("carol");
        env.fund(XRP(10000), alice, bob, carol);
        auto const pk = alice.pk();
        auto const settleDelay = 3600s;
        auto const closeTime = env.current()->info().parentCloseTime;
        auto const minExpiration = closeTime + settleDelay;
        NetClock::time_point const cancelAfter = closeTime + 7200s;
        auto const channelFunds = XRP(1000);
        auto const chan = channel(alice, bob, env.seq(alice));
        env(create(alice, bob, channelFunds, settleDelay, pk, cancelAfter));
        BEAST_EXPECT(channelExists(*env.current(), chan));
        BEAST_EXPECT(!channelExpiration(*env.current(), chan));
        // Owner closes, will close after settleDelay
        env(claim(alice, chan), txflags(tfClose));
        auto counts = [](auto const& t) {
            return t.time_since_epoch().count();
        };
        BEAST_EXPECT(
            *channelExpiration(*env.current(), chan) == counts(minExpiration));
        // increase the expiration time
        env(fund(
            alice, chan, XRP(1), NetClock::time_point{minExpiration + 100s}));
        BEAST_EXPECT(
            *channelExpiration(*env.current(), chan) ==
            counts(minExpiration) + 100);
        // decrease the expiration, but still above minExpiration
        env(fund(
            alice, chan, XRP(1), NetClock::time_point{minExpiration + 50s}));
        BEAST_EXPECT(
            *channelExpiration(*env.current(), chan) ==
            counts(minExpiration) + 50);
        // decrease the expiration below minExpiration
        env(fund(
                alice, chan, XRP(1), NetClock::time_point{minExpiration - 50s}),
            ter(temBAD_EXPIRATION));
        BEAST_EXPECT(
            *channelExpiration(*env.current(), chan) ==
            counts(minExpiration) + 50);
        env(claim(bob, chan), txflags(tfRenew), ter(tecNO_PERMISSION));
        BEAST_EXPECT(
            *channelExpiration(*env.current(), chan) ==
            counts(minExpiration) + 50);
        env(claim(alice, chan), txflags(tfRenew));
        BEAST_EXPECT(!channelExpiration(*env.current(), chan));
        // decrease the expiration below minExpiration
        env(fund(
                alice, chan, XRP(1), NetClock::time_point{minExpiration - 50s}),
            ter(temBAD_EXPIRATION));
        BEAST_EXPECT(!channelExpiration(*env.current(), chan));
        env(fund(alice, chan, XRP(1), NetClock::time_point{minExpiration}));
        env.close(minExpiration);
        // Try to extend the expiration after the expiration has already passed
        env(fund(
            alice, chan, XRP(1), NetClock::time_point{minExpiration + 1000s}));
        BEAST_EXPECT(!channelExists(*env.current(), chan));
    }

    void
    testSettleDelay(FeatureBitset features)
    {
        testcase("settle delay");
        using namespace jtx;
        using namespace std::literals::chrono_literals;
        Env env{*this, features};
        auto const alice = Account("alice");
        auto const bob = Account("bob");
        env.fund(XRP(10000), alice, bob);
        auto const pk = alice.pk();
        auto const settleDelay = 3600s;
        NetClock::time_point const settleTimepoint =
            env.current()->info().parentCloseTime + settleDelay;
        auto const channelFunds = XRP(1000);
        auto const chan = channel(alice, bob, env.seq(alice));
        env(create(alice, bob, channelFunds, settleDelay, pk));
        BEAST_EXPECT(channelExists(*env.current(), chan));
        // Owner closes, will close after settleDelay
        env(claim(alice, chan), txflags(tfClose));
        BEAST_EXPECT(channelExists(*env.current(), chan));
        env.close(settleTimepoint - settleDelay / 2);
        {
            // receiver can still claim
            auto const chanBal = channelBalance(*env.current(), chan);
            auto const chanAmt = channelAmount(*env.current(), chan);
            auto preBob = env.balance(bob);
            auto const delta = XRP(500);
            auto const reqBal = chanBal + delta;
            auto const authAmt = reqBal + XRP(100);
            assert(reqBal <= chanAmt);
            auto const sig =
                signClaimAuth(alice.pk(), alice.sk(), chan, authAmt);
            env(claim(bob, chan, reqBal, authAmt, Slice(sig), alice.pk()));
            BEAST_EXPECT(channelBalance(*env.current(), chan) == reqBal);
            BEAST_EXPECT(channelAmount(*env.current(), chan) == chanAmt);
            auto const feeDrops = env.current()->fees().base;
            BEAST_EXPECT(env.balance(bob) == preBob + delta - feeDrops);
        }
        env.close(settleTimepoint);
        {
            // past settleTime, channel will close
            auto const chanBal = channelBalance(*env.current(), chan);
            auto const chanAmt = channelAmount(*env.current(), chan);
            auto const preAlice = env.balance(alice);
            auto preBob = env.balance(bob);
            auto const delta = XRP(500);
            auto const reqBal = chanBal + delta;
            auto const authAmt = reqBal + XRP(100);
            assert(reqBal <= chanAmt);
            auto const sig =
                signClaimAuth(alice.pk(), alice.sk(), chan, authAmt);
            env(claim(bob, chan, reqBal, authAmt, Slice(sig), alice.pk()));
            BEAST_EXPECT(!channelExists(*env.current(), chan));
            auto const feeDrops = env.current()->fees().base;
            BEAST_EXPECT(env.balance(alice) == preAlice + chanAmt - chanBal);
            BEAST_EXPECT(env.balance(bob) == preBob - feeDrops);
        }
    }

    void
    testCloseDry(FeatureBitset features)
    {
        testcase("close dry");
        using namespace jtx;
        using namespace std::literals::chrono_literals;
        Env env{*this, features};
        auto const alice = Account("alice");
        auto const bob = Account("bob");
        env.fund(XRP(10000), alice, bob);
        auto const pk = alice.pk();
        auto const settleDelay = 3600s;
        auto const channelFunds = XRP(1000);
        auto const chan = channel(alice, bob, env.seq(alice));
        env(create(alice, bob, channelFunds, settleDelay, pk));
        BEAST_EXPECT(channelExists(*env.current(), chan));
        // Owner tries to close channel, but it will remain open (settle delay)
        env(claim(alice, chan), txflags(tfClose));
        BEAST_EXPECT(channelExists(*env.current(), chan));
        {
            // claim the entire amount
            auto const preBob = env.balance(bob);
            env(claim(alice, chan, channelFunds.value(), channelFunds.value()));
            BEAST_EXPECT(channelBalance(*env.current(), chan) == channelFunds);
            BEAST_EXPECT(env.balance(bob) == preBob + channelFunds);
        }
        auto const preAlice = env.balance(alice);
        // Channel is now dry, can close before expiration date
        env(claim(alice, chan), txflags(tfClose));
        BEAST_EXPECT(!channelExists(*env.current(), chan));
        auto const feeDrops = env.current()->fees().base;
        BEAST_EXPECT(env.balance(alice) == preAlice - feeDrops);
    }

    void
    testDefaultAmount(FeatureBitset features)
    {
        // auth amount defaults to balance if not present
        testcase("default amount");
        using namespace jtx;
        using namespace std::literals::chrono_literals;
        Env env{*this, features};
        auto const alice = Account("alice");
        auto const bob = Account("bob");
        env.fund(XRP(10000), alice, bob);
        auto const pk = alice.pk();
        auto const settleDelay = 3600s;
        auto const channelFunds = XRP(1000);
        auto const chan = channel(alice, bob, env.seq(alice));
        env(create(alice, bob, channelFunds, settleDelay, pk));
        BEAST_EXPECT(channelExists(*env.current(), chan));
        // Owner tries to close channel, but it will remain open (settle delay)
        env(claim(alice, chan), txflags(tfClose));
        BEAST_EXPECT(channelExists(*env.current(), chan));
        {
            auto chanBal = channelBalance(*env.current(), chan);
            auto chanAmt = channelAmount(*env.current(), chan);
            auto const preBob = env.balance(bob);

            auto const delta = XRP(500);
            auto const reqBal = chanBal + delta;
            assert(reqBal <= chanAmt);
            auto const sig = signClaimAuth(alice.pk(), alice.sk(), chan, reqBal);
            env(claim(bob, chan, reqBal, std::nullopt, Slice(sig), alice.pk()));
            BEAST_EXPECT(channelBalance(*env.current(), chan) == reqBal);
            auto const feeDrops = env.current()->fees().base;
            BEAST_EXPECT(env.balance(bob) == preBob + delta - feeDrops);
            chanBal = reqBal;
        }
        {
            // Claim again
            auto chanBal = channelBalance(*env.current(), chan);
            auto chanAmt = channelAmount(*env.current(), chan);
            auto const preBob = env.balance(bob);

            auto const delta = XRP(500);
            auto const reqBal = chanBal + delta;
            assert(reqBal <= chanAmt);
            auto const sig =
                signClaimAuth(alice.pk(), alice.sk(), chan, reqBal);
            env(claim(bob, chan, reqBal, std::nullopt, Slice(sig), alice.pk()));
            BEAST_EXPECT(channelBalance(*env.current(), chan) == reqBal);
            auto const feeDrops = env.current()->fees().base;
            BEAST_EXPECT(env.balance(bob) == preBob + delta - feeDrops);
            chanBal = reqBal;
        }
    }

    void
    testDisallowXRP(FeatureBitset features)
    {
        // auth amount defaults to balance if not present
        testcase("Disallow XRP");
        using namespace jtx;
        using namespace std::literals::chrono_literals;

        auto const alice = Account("alice");
        auto const bob = Account("bob");
        {
            // Create a channel where dst disallows XRP
            Env env(*this, features - featureDepositAuth);
            env.fund(XRP(10000), alice, bob);
            env(fset(bob, asfDisallowXRP));
            auto const chan = channel(alice, bob, env.seq(alice));
            env(create(alice, bob, XRP(1000), 3600s, alice.pk()),
                ter(tecNO_TARGET));
            BEAST_EXPECT(!channelExists(*env.current(), chan));
        }
        {
            // Create a channel where dst disallows XRP.  Ignore that flag,
            // since it's just advisory.
            Env env{*this, features};
            env.fund(XRP(10000), alice, bob);
            env(fset(bob, asfDisallowXRP));
            auto const chan = channel(alice, bob, env.seq(alice));
            env(create(alice, bob, XRP(1000), 3600s, alice.pk()));
            BEAST_EXPECT(channelExists(*env.current(), chan));
        }

        {
            // Claim to a channel where dst disallows XRP
            // (channel is created before disallow xrp is set)
            Env env(*this, features - featureDepositAuth);
            env.fund(XRP(10000), alice, bob);
            auto const chan = channel(alice, bob, env.seq(alice));
            env(create(alice, bob, XRP(1000), 3600s, alice.pk()));
            BEAST_EXPECT(channelExists(*env.current(), chan));

            env(fset(bob, asfDisallowXRP));
            auto const reqBal = XRP(500).value();
            env(claim(alice, chan, reqBal, reqBal), ter(tecNO_TARGET));
        }
        {
            // Claim to a channel where dst disallows XRP (channel is
            // created before disallow xrp is set).  Ignore that flag
            // since it is just advisory.
            Env env{*this, features};
            env.fund(XRP(10000), alice, bob);
            auto const chan = channel(alice, bob, env.seq(alice));
            env(create(alice, bob, XRP(1000), 3600s, alice.pk()));
            BEAST_EXPECT(channelExists(*env.current(), chan));

            env(fset(bob, asfDisallowXRP));
            auto const reqBal = XRP(500).value();
            env(claim(alice, chan, reqBal, reqBal));
        }
    }

    void
    testDstTag(FeatureBitset features)
    {
        // auth amount defaults to balance if not present
        testcase("Dst Tag");
        using namespace jtx;
        using namespace std::literals::chrono_literals;
        // Create a channel where dst disallows XRP
        Env env{*this, features};
        auto const alice = Account("alice");
        auto const bob = Account("bob");
        env.fund(XRP(10000), alice, bob);
        env(fset(bob, asfRequireDest));
        auto const pk = alice.pk();
        auto const settleDelay = 3600s;
        auto const channelFunds = XRP(1000);
        {
            auto const chan = channel(alice, bob, env.seq(alice));
            env(create(alice, bob, channelFunds, settleDelay, pk),
                ter(tecDST_TAG_NEEDED));
            BEAST_EXPECT(!channelExists(*env.current(), chan));
        }
        {
            auto const chan = channel(alice, bob, env.seq(alice));
            env(create(
                alice, bob, channelFunds, settleDelay, pk, std::nullopt, 1));
            BEAST_EXPECT(channelExists(*env.current(), chan));
        }
    }

    void
    testDepositAuth(FeatureBitset features)
    {
        testcase("Deposit Authorization");
        using namespace jtx;
        using namespace std::literals::chrono_literals;

        auto const alice = Account("alice");
        auto const bob = Account("bob");
        auto const carol = Account("carol");
        {
            Env env{*this, features};
            env.fund(XRP(10000), alice, bob, carol);

            env(fset(bob, asfDepositAuth));
            env.close();

            auto const pk = alice.pk();
            auto const settleDelay = 100s;
            auto const chan = channel(alice, bob, env.seq(alice));
            env(create(alice, bob, XRP(1000), settleDelay, pk));
            env.close();

            BEAST_EXPECT(channelBalance(*env.current(), chan) == XRP(0));
            BEAST_EXPECT(channelAmount(*env.current(), chan) == XRP(1000));

            // alice can add more funds to the channel even though bob has
            // asfDepositAuth set.
            env(fund(alice, chan, XRP(1000)));
            env.close();

            // alice claims. Fails because bob's lsfDepositAuth flag is set.
            env(claim(alice, chan, XRP(500).value(), XRP(500).value()),
                ter(tecNO_PERMISSION));
            env.close();

            // Claim with signature
            auto const baseFee = env.current()->fees().base;
            auto const preBob = env.balance(bob);
            {
                auto const delta = XRP(500).value();
                auto const sig = signClaimAuth(pk, alice.sk(), chan, delta);

                // alice claims with signature.  Fails since bob has
                // lsfDepositAuth flag set.
                env(claim(alice, chan, delta, delta, Slice(sig), pk),
                    ter(tecNO_PERMISSION));
                env.close();
                BEAST_EXPECT(env.balance(bob) == preBob);

                // bob claims but omits the signature.  Fails because only
                // alice can claim without a signature.
                env(claim(bob, chan, delta, delta), ter(temBAD_SIGNATURE));
                env.close();

                // bob claims with signature.  Succeeds even though bob's
                // lsfDepositAuth flag is set since bob submitted the
                // transaction.
                env(claim(bob, chan, delta, delta, Slice(sig), pk));
                env.close();
                BEAST_EXPECT(env.balance(bob) == preBob + delta - baseFee);
            }
            {
                // Explore the limits of deposit preauthorization.
                auto const delta = XRP(600).value();
                auto const sig = signClaimAuth(pk, alice.sk(), chan, delta);

                // carol claims and fails.  Only channel participants (bob or
                // alice) may claim.
                env(claim(carol, chan, delta, delta, Slice(sig), pk),
                    ter(tecNO_PERMISSION));
                env.close();

                // bob preauthorizes carol for deposit.  But after that carol
                // still can't claim since only channel participants may claim.
                env(deposit::auth(bob, carol));
                env.close();

                env(claim(carol, chan, delta, delta, Slice(sig), pk),
                    ter(tecNO_PERMISSION));

                // Since alice is not preauthorized she also may not claim
                // for bob.
                env(claim(alice, chan, delta, delta, Slice(sig), pk),
                    ter(tecNO_PERMISSION));
                env.close();

                // However if bob preauthorizes alice for deposit then she can
                // successfully submit a claim.
                env(deposit::auth(bob, alice));
                env.close();

                env(claim(alice, chan, delta, delta, Slice(sig), pk));
                env.close();

                BEAST_EXPECT(
                    env.balance(bob) == preBob + delta - (3 * baseFee));
            }
            {
                // bob removes preauthorization of alice.  Once again she
                // cannot submit a claim.
                auto const delta = XRP(800).value();

                env(deposit::unauth(bob, alice));
                env.close();

                // alice claims and fails since she is no longer preauthorized.
                env(claim(alice, chan, delta, delta), ter(tecNO_PERMISSION));
                env.close();

                // bob clears lsfDepositAuth.  Now alice can claim.
                env(fclear(bob, asfDepositAuth));
                env.close();

                // alice claims successfully.
                env(claim(alice, chan, delta, delta));
                env.close();
                BEAST_EXPECT(
                    env.balance(bob) == preBob + XRP(800) - (5 * baseFee));
            }
        }
    }

    void
    testMultiple(FeatureBitset features)
    {
        // auth amount defaults to balance if not present
        testcase("Multiple channels to the same account");
        using namespace jtx;
        using namespace std::literals::chrono_literals;
        Env env{*this, features};
        auto const alice = Account("alice");
        auto const bob = Account("bob");
        env.fund(XRP(10000), alice, bob);
        auto const pk = alice.pk();
        auto const settleDelay = 3600s;
        auto const channelFunds = XRP(1000);
        auto const chan1 = channel(alice, bob, env.seq(alice));
        env(create(alice, bob, channelFunds, settleDelay, pk));
        BEAST_EXPECT(channelExists(*env.current(), chan1));
        auto const chan2 = channel(alice, bob, env.seq(alice));
        env(create(alice, bob, channelFunds, settleDelay, pk));
        BEAST_EXPECT(channelExists(*env.current(), chan2));
        BEAST_EXPECT(chan1 != chan2);
    }

    void
    testAccountChannelsRPC(FeatureBitset features)
    {
        testcase("AccountChannels RPC");

        using namespace jtx;
        using namespace std::literals::chrono_literals;
        Env env{*this, features};
        auto const alice = Account("alice");
        auto const bob = Account("bob");
        auto const charlie = Account("charlie", KeyType::ed25519);
        env.fund(XRP(10000), alice, bob, charlie);
        auto const pk = alice.pk();
        auto const settleDelay = 3600s;
        auto const channelFunds = XRP(1000);
        auto const chan1Str = to_string(channel(alice, bob, env.seq(alice)));
        env(create(alice, bob, channelFunds, settleDelay, pk));
        env.close();
        {
            auto const r =
                env.rpc("account_channels", alice.human(), bob.human());
            BEAST_EXPECT(r[jss::result][jss::channels].size() == 1);
            BEAST_EXPECT(
                r[jss::result][jss::channels][0u][jss::channel_id] == chan1Str);
            BEAST_EXPECT(r[jss::result][jss::validated]);
        }
        {
            auto const r = env.rpc("account_channels", alice.human());
            BEAST_EXPECT(r[jss::result][jss::channels].size() == 1);
            BEAST_EXPECT(
                r[jss::result][jss::channels][0u][jss::channel_id] == chan1Str);
            BEAST_EXPECT(r[jss::result][jss::validated]);
        }
        {
            auto const r =
                env.rpc("account_channels", bob.human(), alice.human());
            BEAST_EXPECT(r[jss::result][jss::channels].size() == 0);
            BEAST_EXPECT(r[jss::result][jss::validated]);
        }
        auto const chan2Str = to_string(channel(alice, bob, env.seq(alice)));
        env(create(alice, bob, channelFunds, settleDelay, pk));
        env.close();
        {
            auto const r =
                env.rpc("account_channels", alice.human(), bob.human());
            BEAST_EXPECT(r[jss::result][jss::channels].size() == 2);
            BEAST_EXPECT(r[jss::result][jss::validated]);
            BEAST_EXPECT(chan1Str != chan2Str);
            for (auto const& c : {chan1Str, chan2Str})
                BEAST_EXPECT(
                    r[jss::result][jss::channels][0u][jss::channel_id] == c ||
                    r[jss::result][jss::channels][1u][jss::channel_id] == c);
        }
    }

    void
    testAccountChannelsRPCMarkers(FeatureBitset features)
    {
        testcase("Account channels RPC markers");

        using namespace test::jtx;
        using namespace std::literals;

        auto const alice = Account("alice");
        auto const bobs = []() -> std::vector<Account> {
            int const n = 10;
            std::vector<Account> r;
            r.reserve(n);
            for (int i = 0; i < n; ++i)
            {
                r.emplace_back("bob"s + std::to_string(i));
            }
            return r;
        }();

        Env env{*this, features};
        env.fund(XRP(10000), alice);
        for (auto const& a : bobs)
        {
            env.fund(XRP(10000), a);
            env.close();
        }

        {
            // create a channel from alice to every bob account
            auto const settleDelay = 3600s;
            auto const channelFunds = XRP(1);
            for (auto const& b : bobs)
            {
                env(create(alice, b, channelFunds, settleDelay, alice.pk()));
            }
        }

        auto testLimit = [](test::jtx::Env& env,
                            test::jtx::Account const& src,
                            std::optional<int> limit = std::nullopt,
                            Json::Value const& marker = Json::nullValue,
                            std::optional<test::jtx::Account> const& dst =
                                std::nullopt) {
            Json::Value jvc;
            jvc[jss::account] = src.human();
            if (dst)
                jvc[jss::destination_account] = dst->human();
            if (limit)
                jvc[jss::limit] = *limit;
            if (marker)
                jvc[jss::marker] = marker;

            return env.rpc(
                "json", "account_channels", to_string(jvc))[jss::result];
        };

        {
            // No marker
            auto const r = testLimit(env, alice);
            BEAST_EXPECT(r.isMember(jss::channels));
            BEAST_EXPECT(r[jss::channels].size() == bobs.size());
        }

        auto const bobsB58 = [&bobs]() -> std::set<std::string> {
            std::set<std::string> r;
            for (auto const& a : bobs)
                r.insert(a.human());
            return r;
        }();

        for (int limit = 1; limit < bobs.size() + 1; ++limit)
        {
            auto leftToFind = bobsB58;
            auto const numFull = bobs.size() / limit;
            auto const numNonFull = bobs.size() % limit ? 1 : 0;

            Json::Value marker = Json::nullValue;

            auto const testIt = [&](bool expectMarker, int expectedBatchSize) {
                auto const r = testLimit(env, alice, limit, marker);
                BEAST_EXPECT(!expectMarker || r.isMember(jss::marker));
                if (r.isMember(jss::marker))
                    marker = r[jss::marker];
                BEAST_EXPECT(r[jss::channels].size() == expectedBatchSize);
                auto const c = r[jss::channels];
                auto const s = r[jss::channels].size();
                for (int j = 0; j < s; ++j)
                {
                    auto const dstAcc =
                        c[j][jss::destination_account].asString();
                    BEAST_EXPECT(leftToFind.count(dstAcc));
                    leftToFind.erase(dstAcc);
                }
            };

            for (int i = 0; i < numFull; ++i)
            {
                bool const expectMarker = (numNonFull != 0 || i < numFull - 1);
                testIt(expectMarker, limit);
            }

            if (numNonFull)
            {
                testIt(false, bobs.size() % limit);
            }
            BEAST_EXPECT(leftToFind.empty());
        }

        {
            // degenerate case
            auto const r = testLimit(env, alice, 0);
            BEAST_EXPECT(r.isMember(jss::error_message));
        }
    }

    void
    testAccountChannelsRPCSenderOnly(FeatureBitset features)
    {
        // Check that the account_channels command only returns channels owned
        // by the account
        testcase("Account channels RPC owner only");

        using namespace test::jtx;
        using namespace std::literals;

        auto const alice = Account("alice");
        auto const bob = Account("bob");
        Env env{*this, features};
        env.fund(XRP(10000), alice, bob);

        // Create a channel from alice to bob and from bob to alice
        // When retrieving alice's channels, it should only retrieve the
        // channels where alice is the source, not the destination
        auto const settleDelay = 3600s;
        auto const channelFunds = XRP(1000);
        env(create(alice, bob, channelFunds, settleDelay, alice.pk()));
        env(create(bob, alice, channelFunds, settleDelay, bob.pk()));

        auto const r = [&] {
            Json::Value jvc;
            jvc[jss::account] = alice.human();

            return env.rpc(
                "json", "account_channels", to_string(jvc))[jss::result];
        }();
        BEAST_EXPECT(r.isMember(jss::channels));
        BEAST_EXPECT(r[jss::channels].size() == 1);
        BEAST_EXPECT(
            r[jss::channels][0u][jss::destination_account].asString() ==
            bob.human());
    }

    void
    testAuthVerifyRPC(FeatureBitset features)
    {
        testcase("PayChan Auth/Verify RPC");
        using namespace jtx;
        using namespace std::literals::chrono_literals;
        Env env{*this, features};
        auto const alice = Account("alice");
        auto const bob = Account("bob");
        auto const charlie = Account("charlie", KeyType::ed25519);
        env.fund(XRP(10000), alice, bob, charlie);
        auto const pk = alice.pk();
        auto const settleDelay = 3600s;
        auto const channelFunds = XRP(1000);
        auto const chan1Str = to_string(channel(alice, bob, env.seq(alice)));
        env(create(alice, bob, channelFunds, settleDelay, pk));
        env.close();
        std::string chan1PkStr;
        {
            auto const r =
                env.rpc("account_channels", alice.human(), bob.human());
            BEAST_EXPECT(r[jss::result][jss::channels].size() == 1);
            BEAST_EXPECT(
                r[jss::result][jss::channels][0u][jss::channel_id] == chan1Str);
            BEAST_EXPECT(r[jss::result][jss::validated]);
            chan1PkStr =
                r[jss::result][jss::channels][0u][jss::public_key].asString();
        }
        {
            auto const r = env.rpc("account_channels", alice.human());
            BEAST_EXPECT(r[jss::result][jss::channels].size() == 1);
            BEAST_EXPECT(
                r[jss::result][jss::channels][0u][jss::channel_id] == chan1Str);
            BEAST_EXPECT(r[jss::result][jss::validated]);
            chan1PkStr =
                r[jss::result][jss::channels][0u][jss::public_key].asString();
        }
        {
            auto const r =
                env.rpc("account_channels", bob.human(), alice.human());
            BEAST_EXPECT(r[jss::result][jss::channels].size() == 0);
            BEAST_EXPECT(r[jss::result][jss::validated]);
        }
        auto const chan2Str = to_string(channel(alice, bob, env.seq(alice)));
        env(create(alice, bob, channelFunds, settleDelay, pk));
        env.close();
        {
            auto const r =
                env.rpc("account_channels", alice.human(), bob.human());
            BEAST_EXPECT(r[jss::result][jss::channels].size() == 2);
            BEAST_EXPECT(r[jss::result][jss::validated]);
            BEAST_EXPECT(chan1Str != chan2Str);
            for (auto const& c : {chan1Str, chan2Str})
                BEAST_EXPECT(
                    r[jss::result][jss::channels][0u][jss::channel_id] == c ||
                    r[jss::result][jss::channels][1u][jss::channel_id] == c);
        }

        auto sliceToHex = [](Slice const& slice) {
            std::string s;
            s.reserve(2 * slice.size());
            for (int i = 0; i < slice.size(); ++i)
            {
                s += "0123456789ABCDEF"[((slice[i] & 0xf0) >> 4)];
                s += "0123456789ABCDEF"[((slice[i] & 0x0f) >> 0)];
            }
            return s;
        };

        {
            // Verify chan1 auth
            auto const rs =
                env.rpc("channel_authorize", "alice", chan1Str, "1000");
            auto const sig = rs[jss::result][jss::signature].asString();
            BEAST_EXPECT(!sig.empty());
            {
                auto const rv = env.rpc(
                    "channel_verify", chan1PkStr, chan1Str, "1000", sig);
                BEAST_EXPECT(rv[jss::result][jss::signature_verified].asBool());
            }

            {
                // use pk hex to verify
                auto const pkAsHex = sliceToHex(pk.slice());
                auto const rv =
                    env.rpc("channel_verify", pkAsHex, chan1Str, "1000", sig);
                BEAST_EXPECT(rv[jss::result][jss::signature_verified].asBool());
            }
            {
                // malformed amount
                auto const pkAsHex = sliceToHex(pk.slice());
                auto rv =
                    env.rpc("channel_verify", pkAsHex, chan1Str, "1000x", sig);
                BEAST_EXPECT(rv[jss::error] == "channelAmtMalformed");
                rv = env.rpc("channel_verify", pkAsHex, chan1Str, "1000 ", sig);
                BEAST_EXPECT(rv[jss::error] == "channelAmtMalformed");
                rv = env.rpc("channel_verify", pkAsHex, chan1Str, "x1000", sig);
                BEAST_EXPECT(rv[jss::error] == "channelAmtMalformed");
                rv = env.rpc("channel_verify", pkAsHex, chan1Str, "x", sig);
                BEAST_EXPECT(rv[jss::error] == "channelAmtMalformed");
                rv = env.rpc("channel_verify", pkAsHex, chan1Str, " ", sig);
                BEAST_EXPECT(rv[jss::error] == "channelAmtMalformed");
                rv = env.rpc(
                    "channel_verify", pkAsHex, chan1Str, "1000 1000", sig);
                BEAST_EXPECT(rv[jss::error] == "channelAmtMalformed");
                rv = env.rpc("channel_verify", pkAsHex, chan1Str, "1,000", sig);
                BEAST_EXPECT(rv[jss::error] == "channelAmtMalformed");
                rv = env.rpc("channel_verify", pkAsHex, chan1Str, " 1000", sig);
                BEAST_EXPECT(rv[jss::error] == "channelAmtMalformed");
                rv = env.rpc("channel_verify", pkAsHex, chan1Str, "", sig);
                BEAST_EXPECT(rv[jss::error] == "channelAmtMalformed");
            }
            {
                // malformed channel
                auto const pkAsHex = sliceToHex(pk.slice());
                auto chan1StrBad = chan1Str;
                chan1StrBad.pop_back();
                auto rv = env.rpc(
                    "channel_verify", pkAsHex, chan1StrBad, "1000", sig);
                BEAST_EXPECT(rv[jss::error] == "channelMalformed");
                rv = env.rpc("channel_authorize", "alice", chan1StrBad, "1000");
                BEAST_EXPECT(rv[jss::error] == "channelMalformed");

                chan1StrBad = chan1Str;
                chan1StrBad.push_back('0');
                rv = env.rpc(
                    "channel_verify", pkAsHex, chan1StrBad, "1000", sig);
                BEAST_EXPECT(rv[jss::error] == "channelMalformed");
                rv = env.rpc("channel_authorize", "alice", chan1StrBad, "1000");
                BEAST_EXPECT(rv[jss::error] == "channelMalformed");

                chan1StrBad = chan1Str;
                chan1StrBad.back() = 'x';
                rv = env.rpc(
                    "channel_verify", pkAsHex, chan1StrBad, "1000", sig);
                BEAST_EXPECT(rv[jss::error] == "channelMalformed");
                rv = env.rpc("channel_authorize", "alice", chan1StrBad, "1000");
                BEAST_EXPECT(rv[jss::error] == "channelMalformed");
            }
            {
                // give an ill formed base 58 public key
                auto illFormedPk = chan1PkStr.substr(0, chan1PkStr.size() - 1);
                auto const rv = env.rpc(
                    "channel_verify", illFormedPk, chan1Str, "1000", sig);
                BEAST_EXPECT(
                    !rv[jss::result][jss::signature_verified].asBool());
            }
            {
                // give an ill formed hex public key
                auto const pkAsHex = sliceToHex(pk.slice());
                auto illFormedPk = pkAsHex.substr(0, chan1PkStr.size() - 1);
                auto const rv = env.rpc(
                    "channel_verify", illFormedPk, chan1Str, "1000", sig);
                BEAST_EXPECT(
                    !rv[jss::result][jss::signature_verified].asBool());
            }
        }
        {
            // Try to verify chan2 auth with chan1 key
            auto const rs =
                env.rpc("channel_authorize", "alice", chan2Str, "1000");
            auto const sig = rs[jss::result][jss::signature].asString();
            BEAST_EXPECT(!sig.empty());
            {
                auto const rv = env.rpc(
                    "channel_verify", chan1PkStr, chan1Str, "1000", sig);
                BEAST_EXPECT(
                    !rv[jss::result][jss::signature_verified].asBool());
            }
            {
                // use pk hex to verify
                auto const pkAsHex = sliceToHex(pk.slice());
                auto const rv =
                    env.rpc("channel_verify", pkAsHex, chan1Str, "1000", sig);
                BEAST_EXPECT(
                    !rv[jss::result][jss::signature_verified].asBool());
            }
        }
        {
            // Try to explicitly specify secp256k1 and Ed25519 keys:
            auto const chan =
                to_string(channel(charlie, alice, env.seq(charlie)));
            env(create(
                charlie, alice, channelFunds, settleDelay, charlie.pk()));
            env.close();

            std::string cpk;
            {
                auto const r =
                    env.rpc("account_channels", charlie.human(), alice.human());
                BEAST_EXPECT(r[jss::result][jss::channels].size() == 1);
                BEAST_EXPECT(
                    r[jss::result][jss::channels][0u][jss::channel_id] == chan);
                BEAST_EXPECT(r[jss::result][jss::validated]);
                cpk = r[jss::result][jss::channels][0u][jss::public_key]
                          .asString();
            }

            // Try to authorize without specifying a key type, expect an error:
            auto const rs =
                env.rpc("channel_authorize", "charlie", chan, "1000");
            auto const sig = rs[jss::result][jss::signature].asString();
            BEAST_EXPECT(!sig.empty());
            {
                auto const rv =
                    env.rpc("channel_verify", cpk, chan, "1000", sig);
                BEAST_EXPECT(
                    !rv[jss::result][jss::signature_verified].asBool());
            }

            // Try to authorize using an unknown key type, except an error:
            auto const rs1 =
                env.rpc("channel_authorize", "charlie", "nyx", chan, "1000");
            BEAST_EXPECT(rs1[jss::error] == "badKeyType");

            // Try to authorize using secp256k1; the authorization _should_
            // succeed but the verification should fail:
            auto const rs2 = env.rpc(
                "channel_authorize", "charlie", "secp256k1", chan, "1000");
            auto const sig2 = rs2[jss::result][jss::signature].asString();
            BEAST_EXPECT(!sig2.empty());
            {
                auto const rv =
                    env.rpc("channel_verify", cpk, chan, "1000", sig2);
                BEAST_EXPECT(
                    !rv[jss::result][jss::signature_verified].asBool());
            }

            // Try to authorize using Ed25519; expect success:
            auto const rs3 = env.rpc(
                "channel_authorize", "charlie", "ed25519", chan, "1000");
            auto const sig3 = rs3[jss::result][jss::signature].asString();
            BEAST_EXPECT(!sig3.empty());
            {
                auto const rv =
                    env.rpc("channel_verify", cpk, chan, "1000", sig3);
                BEAST_EXPECT(rv[jss::result][jss::signature_verified].asBool());
            }
        }

        {
            // send malformed amounts rpc requests
            auto rs = env.rpc("channel_authorize", "alice", chan1Str, "1000x");
            BEAST_EXPECT(rs[jss::error] == "channelAmtMalformed");
            rs = env.rpc("channel_authorize", "alice", chan1Str, "x1000");
            BEAST_EXPECT(rs[jss::error] == "channelAmtMalformed");
            rs = env.rpc("channel_authorize", "alice", chan1Str, "x");
            BEAST_EXPECT(rs[jss::error] == "channelAmtMalformed");
            {
                // Missing channel_id
                Json::Value args{Json::objectValue};
                args[jss::amount] = "2000";
                args[jss::key_type] = "secp256k1";
                args[jss::passphrase] = "passphrase_can_be_anything";
                rs = env.rpc(
                    "json",
                    "channel_authorize",
                    args.toStyledString())[jss::result];
                BEAST_EXPECT(rs[jss::error] == "invalidParams");
            }
            {
                // Missing amount
                Json::Value args{Json::objectValue};
                args[jss::channel_id] = chan1Str;
                args[jss::key_type] = "secp256k1";
                args[jss::passphrase] = "passphrase_can_be_anything";
                rs = env.rpc(
                    "json",
                    "channel_authorize",
                    args.toStyledString())[jss::result];
                BEAST_EXPECT(rs[jss::error] == "invalidParams");
            }
            {
                // Missing key_type and no secret.
                Json::Value args{Json::objectValue};
                args[jss::amount] = "2000";
                args[jss::channel_id] = chan1Str;
                args[jss::passphrase] = "passphrase_can_be_anything";
                rs = env.rpc(
                    "json",
                    "channel_authorize",
                    args.toStyledString())[jss::result];
                BEAST_EXPECT(rs[jss::error] == "invalidParams");
            }
            {
                // Both passphrase and seed specified.
                Json::Value args{Json::objectValue};
                args[jss::amount] = "2000";
                args[jss::channel_id] = chan1Str;
                args[jss::key_type] = "secp256k1";
                args[jss::passphrase] = "passphrase_can_be_anything";
                args[jss::seed] = "seed can be anything";
                rs = env.rpc(
                    "json",
                    "channel_authorize",
                    args.toStyledString())[jss::result];
                BEAST_EXPECT(rs[jss::error] == "invalidParams");
            }
            {
                // channel_id is not exact hex.
                Json::Value args{Json::objectValue};
                args[jss::amount] = "2000";
                args[jss::channel_id] = chan1Str + "1";
                args[jss::key_type] = "secp256k1";
                args[jss::passphrase] = "passphrase_can_be_anything";
                rs = env.rpc(
                    "json",
                    "channel_authorize",
                    args.toStyledString())[jss::result];
                BEAST_EXPECT(rs[jss::error] == "channelMalformed");
            }
            {
                // amount is not a string
                Json::Value args{Json::objectValue};
                args[jss::amount] = 2000;
                args[jss::channel_id] = chan1Str;
                args[jss::key_type] = "secp256k1";
                args[jss::passphrase] = "passphrase_can_be_anything";
                rs = env.rpc(
                    "json",
                    "channel_authorize",
                    args.toStyledString())[jss::result];
                BEAST_EXPECT(rs[jss::error] == "channelAmtMalformed");
            }
            {
                // Amount is not a decimal string.
                Json::Value args{Json::objectValue};
                args[jss::amount] = "TwoThousand";
                args[jss::channel_id] = chan1Str;
                args[jss::key_type] = "secp256k1";
                args[jss::passphrase] = "passphrase_can_be_anything";
                rs = env.rpc(
                    "json",
                    "channel_authorize",
                    args.toStyledString())[jss::result];
                BEAST_EXPECT(rs[jss::error] == "channelAmtMalformed");
            }
        }
    }

    void
    testOptionalFields(FeatureBitset features)
    {
        testcase("Optional Fields");
        using namespace jtx;
        using namespace std::literals::chrono_literals;
        Env env{*this, features};
        auto const alice = Account("alice");
        auto const bob = Account("bob");
        auto const carol = Account("carol");
        auto const dan = Account("dan");
        env.fund(XRP(10000), alice, bob, carol, dan);
        auto const pk = alice.pk();
        auto const settleDelay = 3600s;
        auto const channelFunds = XRP(1000);

        std::optional<NetClock::time_point> cancelAfter;

        {
            auto const chan = to_string(channel(alice, bob, env.seq(alice)));
            env(create(alice, bob, channelFunds, settleDelay, pk));
            auto const r =
                env.rpc("account_channels", alice.human(), bob.human());
            BEAST_EXPECT(r[jss::result][jss::channels].size() == 1);
            BEAST_EXPECT(
                r[jss::result][jss::channels][0u][jss::channel_id] == chan);
            BEAST_EXPECT(!r[jss::result][jss::channels][0u].isMember(
                jss::destination_tag));
        }
        {
            std::uint32_t dstTag = 42;
            auto const chan = to_string(channel(alice, carol, env.seq(alice)));
            env(create(
                alice,
                carol,
                channelFunds,
                settleDelay,
                pk,
                cancelAfter,
                dstTag));
            auto const r =
                env.rpc("account_channels", alice.human(), carol.human());
            BEAST_EXPECT(r[jss::result][jss::channels].size() == 1);
            BEAST_EXPECT(
                r[jss::result][jss::channels][0u][jss::channel_id] == chan);
            BEAST_EXPECT(
                r[jss::result][jss::channels][0u][jss::destination_tag] ==
                dstTag);
        }
    }

    void
    testMalformedPK(FeatureBitset features)
    {
        testcase("malformed pk");
        using namespace jtx;
        using namespace std::literals::chrono_literals;
        Env env{*this, features};
        auto const alice = Account("alice");
        auto const bob = Account("bob");
        env.fund(XRP(10000), alice, bob);
        auto const pk = alice.pk();
        auto const settleDelay = 100s;

        auto const chan = channel(alice, bob, env.seq(alice));
        auto jv = create(alice, bob, XRP(1000), settleDelay, pk);
        auto const pkHex = strHex(pk.slice());
        jv["PublicKey"] = pkHex.substr(2, pkHex.size() - 2);
        env(jv, ter(temMALFORMED));
        jv["PublicKey"] = pkHex.substr(0, pkHex.size() - 2);
        env(jv, ter(temMALFORMED));
        auto badPrefix = pkHex;
        badPrefix[0] = 'f';
        badPrefix[1] = 'f';
        jv["PublicKey"] = badPrefix;
        env(jv, ter(temMALFORMED));

        jv["PublicKey"] = pkHex;
        env(jv);

        auto const authAmt = XRP(100);
        auto const sig = signClaimAuth(alice.pk(), alice.sk(), chan, authAmt);
        jv = claim(
            bob,
            chan,
            authAmt.value(),
            authAmt.value(),
            Slice(sig),
            alice.pk());
        jv["PublicKey"] = pkHex.substr(2, pkHex.size() - 2);
        env(jv, ter(temMALFORMED));
        jv["PublicKey"] = pkHex.substr(0, pkHex.size() - 2);
        env(jv, ter(temMALFORMED));
        badPrefix = pkHex;
        badPrefix[0] = 'f';
        badPrefix[1] = 'f';
        jv["PublicKey"] = badPrefix;
        env(jv, ter(temMALFORMED));

        // missing public key
        jv.removeMember("PublicKey");
        env(jv, ter(temMALFORMED));

        {
            auto const txn = R"*(
        {

        "channel_id":"5DB01B7FFED6B67E6B0414DED11E051D2EE2B7619CE0EAA6286D67A3A4D5BDB3",
                "signature":
        "304402204EF0AFB78AC23ED1C472E74F4299C0C21F1B21D07EFC0A3838A420F76D783A400220154FB11B6F54320666E4C36CA7F686C16A3A0456800BBC43746F34AF50290064",
                "public_key":
        "aKijDDiC2q2gXjMpM7i4BUS6cmixgsEe18e7CjsUxwihKfuoFgS5",
                "amount": "1000000"
            }
        )*";
            auto const r = env.rpc("json", "channel_verify", txn);
            BEAST_EXPECT(r["result"]["error"] == "publicMalformed");
        }
    }

    void
    testMetaAndOwnership(FeatureBitset features)
    {
        testcase("Metadata & Ownership");

        using namespace jtx;
        using namespace std::literals::chrono_literals;

        auto const alice = Account("alice");
        auto const bob = Account("bob");
        auto const settleDelay = 100s;
        auto const pk = alice.pk();

        auto inOwnerDir = [](ReadView const& view,
                             Account const& acc,
                             std::shared_ptr<SLE const> const& chan) -> bool {
            ripple::Dir const ownerDir(view, keylet::ownerDir(acc.id()));
            return std::find(ownerDir.begin(), ownerDir.end(), chan) !=
                ownerDir.end();
        };

        auto ownerDirCount = [](ReadView const& view,
                                Account const& acc) -> std::size_t {
            ripple::Dir const ownerDir(view, keylet::ownerDir(acc.id()));
            return std::distance(ownerDir.begin(), ownerDir.end());
        };

        {
            // Test without adding the paychan to the recipient's owner
            // directory
            Env env(*this, features - fixPayChanRecipientOwnerDir);
            env.fund(XRP(10000), alice, bob);
            env(create(alice, bob, XRP(1000), settleDelay, pk));
            env.close();
            auto const [chan, chanSle] =
                channelKeyAndSle(*env.current(), alice, bob);
            BEAST_EXPECT(inOwnerDir(*env.current(), alice, chanSle));
            BEAST_EXPECT(ownerDirCount(*env.current(), alice) == 1);
            BEAST_EXPECT(!inOwnerDir(*env.current(), bob, chanSle));
            BEAST_EXPECT(ownerDirCount(*env.current(), bob) == 0);
            // close the channel
            env(claim(bob, chan), txflags(tfClose));
            BEAST_EXPECT(!channelExists(*env.current(), chan));
            BEAST_EXPECT(!inOwnerDir(*env.current(), alice, chanSle));
            BEAST_EXPECT(ownerDirCount(*env.current(), alice) == 0);
            BEAST_EXPECT(!inOwnerDir(*env.current(), bob, chanSle));
            BEAST_EXPECT(ownerDirCount(*env.current(), bob) == 0);
        }

        {
            // Test with adding the paychan to the recipient's owner directory
            Env env{*this, features};
            env.fund(XRP(10000), alice, bob);
            env(create(alice, bob, XRP(1000), settleDelay, pk));
            env.close();
            auto const [chan, chanSle] =
                channelKeyAndSle(*env.current(), alice, bob);
            BEAST_EXPECT(inOwnerDir(*env.current(), alice, chanSle));
            BEAST_EXPECT(ownerDirCount(*env.current(), alice) == 1);
            BEAST_EXPECT(inOwnerDir(*env.current(), bob, chanSle));
            BEAST_EXPECT(ownerDirCount(*env.current(), bob) == 1);
            // close the channel
            env(claim(bob, chan), txflags(tfClose));
            BEAST_EXPECT(!channelExists(*env.current(), chan));
            BEAST_EXPECT(!inOwnerDir(*env.current(), alice, chanSle));
            BEAST_EXPECT(ownerDirCount(*env.current(), alice) == 0);
            BEAST_EXPECT(!inOwnerDir(*env.current(), bob, chanSle));
            BEAST_EXPECT(ownerDirCount(*env.current(), bob) == 0);
        }

        {
            // Test removing paychans created before adding to the recipient's
            // owner directory
            Env env(*this, features - fixPayChanRecipientOwnerDir);
            env.fund(XRP(10000), alice, bob);
            // create the channel before the amendment activates
            env(create(alice, bob, XRP(1000), settleDelay, pk));
            env.close();
            auto const [chan, chanSle] =
                channelKeyAndSle(*env.current(), alice, bob);
            BEAST_EXPECT(inOwnerDir(*env.current(), alice, chanSle));
            BEAST_EXPECT(ownerDirCount(*env.current(), alice) == 1);
            BEAST_EXPECT(!inOwnerDir(*env.current(), bob, chanSle));
            BEAST_EXPECT(ownerDirCount(*env.current(), bob) == 0);
            env.enableFeature(fixPayChanRecipientOwnerDir);
            env.close();
            BEAST_EXPECT(
                env.current()->rules().enabled(fixPayChanRecipientOwnerDir));
            // These checks look redundant, but if you don't `close` after the
            // `create` these checks will fail. I believe this is due to the
            // create running with one set of amendments initially, then with a
            // different set with the ledger closes (tho I haven't dug into it)
            BEAST_EXPECT(inOwnerDir(*env.current(), alice, chanSle));
            BEAST_EXPECT(!inOwnerDir(*env.current(), bob, chanSle));
            BEAST_EXPECT(ownerDirCount(*env.current(), bob) == 0);

            // close the channel after the amendment activates
            env(claim(bob, chan), txflags(tfClose));
            BEAST_EXPECT(!channelExists(*env.current(), chan));
            BEAST_EXPECT(!inOwnerDir(*env.current(), alice, chanSle));
            BEAST_EXPECT(ownerDirCount(*env.current(), alice) == 0);
            BEAST_EXPECT(!inOwnerDir(*env.current(), bob, chanSle));
            BEAST_EXPECT(ownerDirCount(*env.current(), bob) == 0);
        }
    }

    void
    testAccountDelete(FeatureBitset features)
    {
        testcase("Account Delete");
        using namespace test::jtx;
        using namespace std::literals::chrono_literals;
        auto rmAccount = [this](
                             Env& env,
                             Account const& toRm,
                             Account const& dst,
                             TER expectedTer = tesSUCCESS) {
            // only allow an account to be deleted if the account's sequence
            // number is at least 256 less than the current ledger sequence
            for (auto minRmSeq = env.seq(toRm) + 257;
                 env.current()->seq() < minRmSeq;
                 env.close())
            {
            }

            env(acctdelete(toRm, dst),
                fee(drops(env.current()->fees().increment)),
                ter(expectedTer));
            env.close();
            this->BEAST_EXPECT(
                isTesSuccess(expectedTer) ==
                !env.closed()->exists(keylet::account(toRm.id())));
        };

        auto const alice = Account("alice");
        auto const bob = Account("bob");
        auto const carol = Account("carol");

        for (bool const withOwnerDirFix : {false, true})
        {
            auto const amd = withOwnerDirFix
                ? features
                : features - fixPayChanRecipientOwnerDir;
            Env env{*this, amd};
            env.fund(XRP(10000), alice, bob, carol);
            env.close();
            auto const feeDrops = env.current()->fees().base;

            // Create a channel from alice to bob
            auto const pk = alice.pk();
            auto const settleDelay = 100s;
            auto const chan = channel(alice, bob, env.seq(alice));
            env(create(alice, bob, XRP(1000), settleDelay, pk));
            env.close();
            BEAST_EXPECT(channelBalance(*env.current(), chan) == XRP(0));
            BEAST_EXPECT(channelAmount(*env.current(), chan) == XRP(1000));

            rmAccount(env, alice, carol, tecHAS_OBLIGATIONS);
            // can only remove bob if the channel isn't in their owner direcotry
            rmAccount(
                env,
                bob,
                carol,
                withOwnerDirFix ? TER(tecHAS_OBLIGATIONS) : TER(tesSUCCESS));

            auto chanBal = channelBalance(*env.current(), chan);
            auto chanAmt = channelAmount(*env.current(), chan);
            BEAST_EXPECT(chanBal == XRP(0));
            BEAST_EXPECT(chanAmt == XRP(1000));

            auto preBob = env.balance(bob);
            auto const delta = XRP(50);
            auto reqBal = chanBal + delta;
            auto authAmt = reqBal + XRP(100);
            assert(reqBal <= chanAmt);

            // claim should fail if the dst was removed
            if (withOwnerDirFix)
            {
                env(claim(alice, chan, reqBal, authAmt));
                env.close();
                BEAST_EXPECT(channelBalance(*env.current(), chan) == reqBal);
                BEAST_EXPECT(channelAmount(*env.current(), chan) == chanAmt);
                BEAST_EXPECT(env.balance(bob) == preBob + delta);
                chanBal = reqBal;
            }
            else
            {
                auto const preAlice = env.balance(alice);
                env(claim(alice, chan, reqBal, authAmt), ter(tecNO_DST));
                env.close();
                BEAST_EXPECT(channelBalance(*env.current(), chan) == chanBal);
                BEAST_EXPECT(channelAmount(*env.current(), chan) == chanAmt);
                BEAST_EXPECT(env.balance(bob) == preBob);
                BEAST_EXPECT(env.balance(alice) == preAlice - feeDrops);
            }

            // fund should fail if the dst was removed
            if (withOwnerDirFix)
            {
                auto const preAlice = env.balance(alice);
                env(fund(alice, chan, XRP(1000)));
                env.close();
                BEAST_EXPECT(
                    env.balance(alice) == preAlice - XRP(1000) - feeDrops);
                BEAST_EXPECT(
                    channelAmount(*env.current(), chan) == chanAmt + XRP(1000));
                chanAmt = chanAmt + XRP(1000);
            }
            else
            {
                auto const preAlice = env.balance(alice);
                env(fund(alice, chan, XRP(1000)), ter(tecNO_DST));
                env.close();
                BEAST_EXPECT(env.balance(alice) == preAlice - feeDrops);
                BEAST_EXPECT(channelAmount(*env.current(), chan) == chanAmt);
            }

            {
                // Owner closes, will close after settleDelay
                env(claim(alice, chan), txflags(tfClose));
                env.close();
                // settle delay hasn't ellapsed. Channels should exist.
                BEAST_EXPECT(channelExists(*env.current(), chan));
                auto const closeTime = env.current()->info().parentCloseTime;
                auto const minExpiration = closeTime + settleDelay;
                env.close(minExpiration);
                env(claim(alice, chan), txflags(tfClose));
                BEAST_EXPECT(!channelExists(*env.current(), chan));
            }
        }

        {
            // test resurrected account
            Env env{*this, features - fixPayChanRecipientOwnerDir};
            env.fund(XRP(10000), alice, bob, carol);
            env.close();
            auto const feeDrops = env.current()->fees().base;

            // Create a channel from alice to bob
            auto const pk = alice.pk();
            auto const settleDelay = 100s;
            auto const chan = channel(alice, bob, env.seq(alice));
            env(create(alice, bob, XRP(1000), settleDelay, pk));
            env.close();
            BEAST_EXPECT(channelBalance(*env.current(), chan) == XRP(0));
            BEAST_EXPECT(channelAmount(*env.current(), chan) == XRP(1000));

            // Since `fixPayChanRecipientOwnerDir` is not active, can remove bob
            rmAccount(env, bob, carol);
            BEAST_EXPECT(!env.closed()->exists(keylet::account(bob.id())));

            auto chanBal = channelBalance(*env.current(), chan);
            auto chanAmt = channelAmount(*env.current(), chan);
            BEAST_EXPECT(chanBal == XRP(0));
            BEAST_EXPECT(chanAmt == XRP(1000));
            auto preBob = env.balance(bob);
            auto const delta = XRP(50);
            auto reqBal = chanBal + delta;
            auto authAmt = reqBal + XRP(100);
            assert(reqBal <= chanAmt);

            {
                // claim should fail, since bob doesn't exist
                auto const preAlice = env.balance(alice);
                env(claim(alice, chan, reqBal, authAmt), ter(tecNO_DST));
                env.close();
                BEAST_EXPECT(channelBalance(*env.current(), chan) == chanBal);
                BEAST_EXPECT(channelAmount(*env.current(), chan) == chanAmt);
                BEAST_EXPECT(env.balance(bob) == preBob);
                BEAST_EXPECT(env.balance(alice) == preAlice - feeDrops);
            }

            {
                // fund should fail, sincebob doesn't exist
                auto const preAlice = env.balance(alice);
                env(fund(alice, chan, XRP(1000)), ter(tecNO_DST));
                env.close();
                BEAST_EXPECT(env.balance(alice) == preAlice - feeDrops);
                BEAST_EXPECT(channelAmount(*env.current(), chan) == chanAmt);
            }

            // resurrect bob
            env(pay(alice, bob, XRP(20)));
            env.close();
            BEAST_EXPECT(env.closed()->exists(keylet::account(bob.id())));

            {
                // alice should be able to claim
                preBob = env.balance(bob);
                reqBal = chanBal + delta;
                authAmt = reqBal + XRP(100);
                env(claim(alice, chan, reqBal, authAmt));
                BEAST_EXPECT(channelBalance(*env.current(), chan) == reqBal);
                BEAST_EXPECT(channelAmount(*env.current(), chan) == chanAmt);
                BEAST_EXPECT(env.balance(bob) == preBob + delta);
                chanBal = reqBal;
            }

            {
                // bob should be able to claim
                preBob = env.balance(bob);
                reqBal = chanBal + delta;
                authAmt = reqBal + XRP(100);
                auto const sig =
                    signClaimAuth(alice.pk(), alice.sk(), chan, authAmt);
                env(claim(bob, chan, reqBal, authAmt, Slice(sig), alice.pk()));
                BEAST_EXPECT(channelBalance(*env.current(), chan) == reqBal);
                BEAST_EXPECT(channelAmount(*env.current(), chan) == chanAmt);
                BEAST_EXPECT(env.balance(bob) == preBob + delta - feeDrops);
                chanBal = reqBal;
            }

            {
                // alice should be able to fund
                auto const preAlice = env.balance(alice);
                env(fund(alice, chan, XRP(1000)));
                BEAST_EXPECT(
                    env.balance(alice) == preAlice - XRP(1000) - feeDrops);
                BEAST_EXPECT(
                    channelAmount(*env.current(), chan) == chanAmt + XRP(1000));
                chanAmt = chanAmt + XRP(1000);
            }

            {
                // Owner closes, will close after settleDelay
                env(claim(alice, chan), txflags(tfClose));
                env.close();
                // settle delay hasn't ellapsed. Channels should exist.
                BEAST_EXPECT(channelExists(*env.current(), chan));
                auto const closeTime = env.current()->info().parentCloseTime;
                auto const minExpiration = closeTime + settleDelay;
                env.close(minExpiration);
                env(claim(alice, chan), txflags(tfClose));
                BEAST_EXPECT(!channelExists(*env.current(), chan));
            }
        }
    }

    void
    testUsingTickets(FeatureBitset features)
    {
        testcase("using tickets");
        using namespace jtx;
        using namespace std::literals::chrono_literals;
        Env env{*this, features};
        auto const alice = Account("alice");
        auto const bob = Account("bob");
        env.fund(XRP(10000), alice, bob);

        // alice and bob grab enough tickets for all of the following
        // transactions.  Note that once the tickets are acquired alice's
        // and bob's account sequence numbers should not advance.
        std::uint32_t aliceTicketSeq{env.seq(alice) + 1};
        env(ticket::create(alice, 10));
        std::uint32_t const aliceSeq{env.seq(alice)};

        std::uint32_t bobTicketSeq{env.seq(bob) + 1};
        env(ticket::create(bob, 10));
        std::uint32_t const bobSeq{env.seq(bob)};

        auto const pk = alice.pk();
        auto const settleDelay = 100s;
        auto const chan = channel(alice, bob, aliceTicketSeq);

        env(create(alice, bob, XRP(1000), settleDelay, pk),
            ticket::use(aliceTicketSeq++));

        env.require(tickets(alice, env.seq(alice) - aliceTicketSeq));
        BEAST_EXPECT(env.seq(alice) == aliceSeq);

        BEAST_EXPECT(channelBalance(*env.current(), chan) == XRP(0));
        BEAST_EXPECT(channelAmount(*env.current(), chan) == XRP(1000));

        {
            auto const preAlice = env.balance(alice);
            env(fund(alice, chan, XRP(1000)), ticket::use(aliceTicketSeq++));

            env.require(tickets(alice, env.seq(alice) - aliceTicketSeq));
            BEAST_EXPECT(env.seq(alice) == aliceSeq);

            auto const feeDrops = env.current()->fees().base;
            BEAST_EXPECT(env.balance(alice) == preAlice - XRP(1000) - feeDrops);
        }

        auto chanBal = channelBalance(*env.current(), chan);
        auto chanAmt = channelAmount(*env.current(), chan);
        BEAST_EXPECT(chanBal == XRP(0));
        BEAST_EXPECT(chanAmt == XRP(2000));

        {
            // No signature needed since the owner is claiming
            auto const preBob = env.balance(bob);
            auto const delta = XRP(500);
            auto const reqBal = chanBal + delta;
            auto const authAmt = reqBal + XRP(100);
            assert(reqBal <= chanAmt);
            env(claim(alice, chan, reqBal, authAmt),
                ticket::use(aliceTicketSeq++));

            env.require(tickets(alice, env.seq(alice) - aliceTicketSeq));
            BEAST_EXPECT(env.seq(alice) == aliceSeq);

            BEAST_EXPECT(channelBalance(*env.current(), chan) == reqBal);
            BEAST_EXPECT(channelAmount(*env.current(), chan) == chanAmt);
            BEAST_EXPECT(env.balance(bob) == preBob + delta);
            chanBal = reqBal;
        }
        {
            // Claim with signature
            auto preBob = env.balance(bob);
            auto const delta = XRP(500);
            auto const reqBal = chanBal + delta;
            auto const authAmt = reqBal + XRP(100);
            assert(reqBal <= chanAmt);
            auto const sig =
                signClaimAuth(alice.pk(), alice.sk(), chan, authAmt);
            env(claim(bob, chan, reqBal, authAmt, Slice(sig), alice.pk()),
                ticket::use(bobTicketSeq++));

            env.require(tickets(bob, env.seq(bob) - bobTicketSeq));
            BEAST_EXPECT(env.seq(bob) == bobSeq);

            BEAST_EXPECT(channelBalance(*env.current(), chan) == reqBal);
            BEAST_EXPECT(channelAmount(*env.current(), chan) == chanAmt);
            auto const feeDrops = env.current()->fees().base;
            BEAST_EXPECT(env.balance(bob) == preBob + delta - feeDrops);
            chanBal = reqBal;

            // claim again
            preBob = env.balance(bob);
            // A transaction that generates a tec still consumes its ticket.
            env(claim(bob, chan, reqBal, authAmt, Slice(sig), alice.pk()),
                ticket::use(bobTicketSeq++),
                ter(tecUNFUNDED_PAYMENT));

            env.require(tickets(bob, env.seq(bob) - bobTicketSeq));
            BEAST_EXPECT(env.seq(bob) == bobSeq);

            BEAST_EXPECT(channelBalance(*env.current(), chan) == chanBal);
            BEAST_EXPECT(channelAmount(*env.current(), chan) == chanAmt);
            BEAST_EXPECT(env.balance(bob) == preBob - feeDrops);
        }
        {
            // Try to claim more than authorized
            auto const preBob = env.balance(bob);
            STAmount const authAmt = chanBal + XRP(500);
            STAmount const reqAmt = authAmt + drops(1);
            assert(reqAmt <= chanAmt);
            // Note that since claim() returns a tem (neither tec nor tes),
            // the ticket is not consumed.  So we don't increment bobTicket.
            auto const sig =
                signClaimAuth(alice.pk(), alice.sk(), chan, authAmt);
            env(claim(bob, chan, reqAmt, authAmt, Slice(sig), alice.pk()),
                ticket::use(bobTicketSeq),
                ter(temBAD_AMOUNT));

            env.require(tickets(bob, env.seq(bob) - bobTicketSeq));
            BEAST_EXPECT(env.seq(bob) == bobSeq);

            BEAST_EXPECT(channelBalance(*env.current(), chan) == chanBal);
            BEAST_EXPECT(channelAmount(*env.current(), chan) == chanAmt);
            BEAST_EXPECT(env.balance(bob) == preBob);
        }

        // Dst tries to fund the channel
        env(fund(bob, chan, XRP(1000)),
            ticket::use(bobTicketSeq++),
            ter(tecNO_PERMISSION));

        env.require(tickets(bob, env.seq(bob) - bobTicketSeq));
        BEAST_EXPECT(env.seq(bob) == bobSeq);

        BEAST_EXPECT(channelBalance(*env.current(), chan) == chanBal);
        BEAST_EXPECT(channelAmount(*env.current(), chan) == chanAmt);

        {
            // Dst closes channel
            auto const preAlice = env.balance(alice);
            auto const preBob = env.balance(bob);
            env(claim(bob, chan),
                txflags(tfClose),
                ticket::use(bobTicketSeq++));

            env.require(tickets(bob, env.seq(bob) - bobTicketSeq));
            BEAST_EXPECT(env.seq(bob) == bobSeq);

            BEAST_EXPECT(!channelExists(*env.current(), chan));
            auto const feeDrops = env.current()->fees().base;
            auto const delta = chanAmt - chanBal;
            assert(delta > beast::zero);
            BEAST_EXPECT(env.balance(alice) == preAlice + delta);
            BEAST_EXPECT(env.balance(bob) == preBob - feeDrops);
        }
        env.require(tickets(alice, env.seq(alice) - aliceTicketSeq));
        BEAST_EXPECT(env.seq(alice) == aliceSeq);
        env.require(tickets(bob, env.seq(bob) - bobTicketSeq));
        BEAST_EXPECT(env.seq(bob) == bobSeq);
    }

    void
<<<<<<< HEAD
    testWithFeats(FeatureBitset features)
    {
        testSimple(features);
        testDisallowIncoming(features);
        testCancelAfter(features);
        testSettleDelay(features);
        testExpiration(features);
        testCloseDry(features);
        testDefaultAmount(features);
        testDisallowXRP(features);
        testDstTag(features);
        testDepositAuth(features);
        testMultiple(features);
        testAccountChannelsRPC(features);
        testAccountChannelsRPCMarkers(features);
        testAccountChannelsRPCSenderOnly(features);
        testAuthVerifyRPC(features);
        testOptionalFields(features);
        testMalformedPK(features);
        testMetaAndOwnership(features);
        testAccountDelete(features);
        testUsingTickets(features);
    }

public:
    void
    run() override
    {
        using namespace test::jtx;
        FeatureBitset const all{supported_amendments()};
        testWithFeats(all - disallowIncoming);
        testWithFeats(all);
=======
    testICSimple()
    {
        testcase("ic simple");
        using namespace jtx;
        using namespace std::literals::chrono_literals;
        Env env(*this);
        // <- setup tests
        auto const alice = Account("alice");
        auto const bob = Account("bob");
        auto const gw = Account{"gateway"};
        auto const USD = gw["USD"];
        env.fund(XRP(10000), alice, bob, gw);
        env.trust(USD(100000), alice, bob);
        env(pay(gw, alice, USD(10000)));
        // -> run code
        
        auto const pk = alice.pk();
        auto const settleDelay = 100s;
        auto const chan = channel(alice, bob, env.seq(alice));
        env(create(alice, bob, USD(1000), settleDelay, pk));
        BEAST_EXPECT(channelBalance(*env.current(), chan) == USD(0));
        BEAST_EXPECT(channelAmount(*env.current(), chan) == USD(1000));

        {
            auto const preAlice = lockedAmount(env, alice, gw, USD);
            env(fund(alice, chan, USD(1000)));
            auto const postAlice = lockedAmount(env, alice, gw, USD);
            BEAST_EXPECT(postAlice == preAlice - USD(1000));
        }

        auto chanBal = channelBalance(*env.current(), chan);
        auto chanAmt = channelAmount(*env.current(), chan);
        BEAST_EXPECT(chanBal == USD(0));
        BEAST_EXPECT(chanAmt == USD(2000));

        {
            // bad amounts (negative amounts)
            env(create(alice, bob, USD(-1000), settleDelay, pk),
                ter(temBAD_AMOUNT));
            env(fund(alice, chan, USD(-1000)), ter(temBAD_AMOUNT));
        }

        // invalid account
        env(create(alice, "noAccount", USD(1000), settleDelay, pk),
            ter(tecNO_DST));
        // can't create channel to the same account
        env(create(alice, alice, USD(1000), settleDelay, pk),
            ter(temDST_IS_SRC));
        // invalid channel

        env(fund(
                alice,
                channel(alice, "noAccount", env.seq(alice) - 1),
                USD(1000)),
            ter(tecNO_ENTRY));
        // not enough funds
        env(create(alice, bob, USD(10000), settleDelay, pk), ter(tecUNFUNDED_PAYMENT));

        {
            // No signature claim with bad amounts (negative)
            auto const negIC = USD(-100).value();
            auto const posIC = USD(100).value();
            env(claim(alice, chan, negIC, negIC), ter(temBAD_AMOUNT));
            env(claim(alice, chan, posIC, negIC), ter(temBAD_AMOUNT));
            env(claim(alice, chan, negIC, posIC), ter(temBAD_AMOUNT));
        }
        {
            // No signature claim more than authorized
            auto const delta = USD(500);
            auto const reqBal = chanBal + delta;
            auto const authAmt = reqBal + USD(-100);
            assert(reqBal <= chanAmt);
            env(claim(alice, chan, reqBal, authAmt), ter(temBAD_AMOUNT));
        }
        {
            // No signature needed since the owner is claiming
            auto const preBob = env.balance(bob, USD.issue());
            auto const delta = USD(500);
            auto const reqBal = chanBal + delta;
            auto const authAmt = reqBal + USD(100);
            assert(reqBal <= chanAmt);
            env(claim(alice, chan, reqBal, authAmt));
            BEAST_EXPECT(channelBalance(*env.current(), chan) == reqBal);
            BEAST_EXPECT(channelAmount(*env.current(), chan) == chanAmt);
            BEAST_EXPECT(env.balance(bob, USD.issue()).value() == preBob.value() + delta);
            chanBal = reqBal;
        }
        {
            // Claim with signature
            auto preBob = env.balance(bob, USD.issue());
            auto const delta = USD(500);
            auto const reqBal = chanBal + delta;
            auto const authAmt = reqBal + USD(100);
            assert(reqBal <= chanAmt);
            auto const sig =
                signClaimICAuth(alice.pk(), alice.sk(), chan, authAmt);
            env(claim(bob, chan, reqBal, authAmt, Slice(sig), alice.pk()));
            BEAST_EXPECT(channelBalance(*env.current(), chan) == reqBal);
            BEAST_EXPECT(channelAmount(*env.current(), chan) == chanAmt);
            BEAST_EXPECT(env.balance(bob, USD.issue()).value() == preBob.value() + delta);
            chanBal = reqBal;

            // claim again
            preBob = env.balance(bob, USD.issue());
            env(claim(bob, chan, reqBal, authAmt, Slice(sig), alice.pk()),
                ter(tecUNFUNDED_PAYMENT));
            BEAST_EXPECT(channelBalance(*env.current(), chan) == chanBal);
            BEAST_EXPECT(channelAmount(*env.current(), chan) == chanAmt);
            BEAST_EXPECT(env.balance(bob, USD.issue()) == preBob);
        }
        {
            // Try to claim more than authorized
            auto const preBob = env.balance(bob, USD.issue());
            STAmount const authAmt = chanBal + USD(500);
            STAmount const reqAmt = authAmt + USD(1);
            assert(reqAmt <= chanAmt);
            auto const sig =
                signClaimICAuth(alice.pk(), alice.sk(), chan, authAmt);
            env(claim(bob, chan, reqAmt, authAmt, Slice(sig), alice.pk()),
                ter(temBAD_AMOUNT));
            BEAST_EXPECT(channelBalance(*env.current(), chan) == chanBal);
            BEAST_EXPECT(channelAmount(*env.current(), chan) == chanAmt);
            BEAST_EXPECT(env.balance(bob, USD.issue()) == preBob);
        }

        // Dst tries to fund the channel
        env(fund(bob, chan, USD(1000)), ter(tecNO_PERMISSION));
        BEAST_EXPECT(channelBalance(*env.current(), chan) == chanBal);
        BEAST_EXPECT(channelAmount(*env.current(), chan) == chanAmt);

        {
            // Wrong signing key
            auto const sig = signClaimICAuth(bob.pk(), bob.sk(), chan, USD(1500));
            env(claim(
                    bob,
                    chan,
                    USD(1500).value(),
                    USD(1500).value(),
                    Slice(sig),
                    bob.pk()),
                ter(temBAD_SIGNER));
            BEAST_EXPECT(channelBalance(*env.current(), chan) == chanBal);
            BEAST_EXPECT(channelAmount(*env.current(), chan) == chanAmt);
        }
        {
            // Bad signature
            auto const sig = signClaimICAuth(bob.pk(), bob.sk(), chan, USD(1500));
            env(claim(
                    bob,
                    chan,
                    USD(1500).value(),
                    USD(1500).value(),
                    Slice(sig),
                    alice.pk()),
                ter(temBAD_SIGNATURE));
            BEAST_EXPECT(channelBalance(*env.current(), chan) == chanBal);
            BEAST_EXPECT(channelAmount(*env.current(), chan) == chanAmt);
        }
        {
            // Dst closes channel
            auto const preAlice = env.balance(alice, USD.issue());
            auto const preBob = env.balance(bob, USD.issue());
            env(claim(bob, chan), txflags(tfClose));
            BEAST_EXPECT(!channelExists(*env.current(), chan));
            auto const delta = chanAmt - chanBal;
            assert(delta > beast::zero);
            // BEAST_EXPECT(env.balance(alice, USD.issue()).value() == preAlice.value() + delta);
            BEAST_EXPECT(env.balance(bob, USD.issue()) == preBob);
        }
    }

    void
    testICCancelAfter()
    {
        testcase("ic cancel after");
        using namespace jtx;
        using namespace std::literals::chrono_literals;
        auto const alice = Account("alice");
        auto const bob = Account("bob");
        auto const carol = Account("carol");
        auto const gw = Account{"gateway"};
        auto const USD = gw["USD"];

        {
            // If dst claims after cancel after, channel closes
            Env env(*this);
            env.fund(XRP(10000), alice, bob, gw);
            env.trust(USD(100000), alice, bob);
            env(pay(gw, alice, USD(10000)));
            auto const pk = alice.pk();
            auto const settleDelay = 100s;
            NetClock::time_point const cancelAfter =
                env.current()->info().parentCloseTime + 3600s;
            auto const channelFunds = USD(1000);
            auto const chan = channel(alice, bob, env.seq(alice));
            env(create(alice, bob, channelFunds, settleDelay, pk, cancelAfter));
            BEAST_EXPECT(channelExists(*env.current(), chan));
            
            auto chanBal = channelBalance(*env.current(), chan);
            auto chanAmt = channelAmount(*env.current(), chan);
            BEAST_EXPECT(chanBal == USD(0));
            BEAST_EXPECT(chanAmt == USD(1000));
            
            env.close(cancelAfter);
            {
                // dst cannot claim after cancelAfter
                auto const chanBal = channelBalance(*env.current(), chan);
                auto const chanAmt = channelAmount(*env.current(), chan);
                auto preAlice = env.balance(alice, USD.issue());
                auto preBob = env.balance(bob, USD.issue());
                auto const delta = USD(500);
                // std::cout << chanBal << "\n";
                // std::cout << chanAmt << "\n";
                // std::cout << delta << "\n";
                // auto const reqBal = chanBal + delta;
                // auto const authAmt = reqBal + USD(100);
                // assert(reqBal <= chanAmt);
                // auto const sig =
                //     signClaimICAuth(alice.pk(), alice.sk(), chan, authAmt);
                // env(claim(bob, chan, reqBal, authAmt, Slice(sig), alice.pk()));
                // // auto const feeDrops = env.current()->fees().base;
                // BEAST_EXPECT(!channelExists(*env.current(), chan));
                // // BEAST_EXPECT(env.balance(bob, USD.issue()) == preBob - feeDrops);
                // BEAST_EXPECT(env.balance(alice, USD.issue()).value() == preAlice.value() + channelFunds);
            }
        }
        {
            // Third party can close after cancel after
            Env env(*this);
            env.fund(XRP(10000), alice, bob, carol, gw);
            env.trust(USD(100000), alice, bob, carol);
            env(pay(gw, alice, USD(10000)));
            auto const pk = alice.pk();
            auto const settleDelay = 100s;
            NetClock::time_point const cancelAfter =
                env.current()->info().parentCloseTime + 3600s;
            auto const channelFunds = USD(1000);
            auto const chan = channel(alice, bob, env.seq(alice));
            env(create(alice, bob, channelFunds, settleDelay, pk, cancelAfter));
            BEAST_EXPECT(channelExists(*env.current(), chan));
            // third party close before cancelAfter
            env(claim(carol, chan), txflags(tfClose), ter(tecNO_PERMISSION));
            BEAST_EXPECT(channelExists(*env.current(), chan));
            // env.close(cancelAfter);
            // // third party close after cancelAfter
            // auto const preAlice = env.balance(alice, USD.issue());
            // env(claim(carol, chan), txflags(tfClose));
            // BEAST_EXPECT(!channelExists(*env.current(), chan));
            // BEAST_EXPECT(env.balance(alice, USD.issue()).value() == preAlice.value() + channelFunds);
        }
    }

    void
    testICExpiration()
    {
        testcase("ic expiration");
        using namespace jtx;
        using namespace std::literals::chrono_literals;
        Env env(*this);
        auto const alice = Account("alice");
        auto const bob = Account("bob");
        auto const carol = Account("carol");
        auto const gw = Account{"gateway"};
        auto const USD = gw["USD"];

        env.fund(XRP(10000), alice, bob, carol, gw);
        env.trust(USD(100000), alice, bob, carol);
        env(pay(gw, alice, USD(10000)));
        env(pay(gw, bob, USD(10000)));
        env(pay(gw, carol, USD(10000)));

        auto const pk = alice.pk();
        auto const settleDelay = 3600s;
        auto const closeTime = env.current()->info().parentCloseTime;
        auto const minExpiration = closeTime + settleDelay;
        NetClock::time_point const cancelAfter = closeTime + 7200s;
        auto const channelFunds = USD(1000);
        auto const chan = channel(alice, bob, env.seq(alice));
        env(create(alice, bob, channelFunds, settleDelay, pk, cancelAfter));
        BEAST_EXPECT(channelExists(*env.current(), chan));
        BEAST_EXPECT(!channelExpiration(*env.current(), chan));
        // Owner closes, will close after settleDelay
        env(claim(alice, chan), txflags(tfClose));
        auto counts = [](auto const& t) {
            return t.time_since_epoch().count();
        };
        BEAST_EXPECT(
            *channelExpiration(*env.current(), chan) == counts(minExpiration));
        // increase the expiration time
        env(fund(
            alice, chan, USD(1), NetClock::time_point{minExpiration + 100s}));
        BEAST_EXPECT(
            *channelExpiration(*env.current(), chan) ==
            counts(minExpiration) + 100);
        // decrease the expiration, but still above minExpiration
        env(fund(
            alice, chan, USD(1), NetClock::time_point{minExpiration + 50s}));
        BEAST_EXPECT(
            *channelExpiration(*env.current(), chan) ==
            counts(minExpiration) + 50);
        // decrease the expiration below minExpiration
        env(fund(
                alice, chan, USD(1), NetClock::time_point{minExpiration - 50s}),
            ter(temBAD_EXPIRATION));
        BEAST_EXPECT(
            *channelExpiration(*env.current(), chan) ==
            counts(minExpiration) + 50);
        env(claim(bob, chan), txflags(tfRenew), ter(tecNO_PERMISSION));
        BEAST_EXPECT(
            *channelExpiration(*env.current(), chan) ==
            counts(minExpiration) + 50);
        env(claim(alice, chan), txflags(tfRenew));
        BEAST_EXPECT(!channelExpiration(*env.current(), chan));
        // decrease the expiration below minExpiration
        env(fund(
                alice, chan, USD(1), NetClock::time_point{minExpiration - 50s}),
            ter(temBAD_EXPIRATION));
        BEAST_EXPECT(!channelExpiration(*env.current(), chan));
        env(fund(alice, chan, USD(1), NetClock::time_point{minExpiration}));
        // env.close(minExpiration);
        // // Try to extend the expiration after the expiration has already passed
        // env(fund(
        //     alice, chan, USD(1), NetClock::time_point{minExpiration + 1000s}));
        // BEAST_EXPECT(!channelExists(*env.current(), chan));
    }

    void
    testICSettleDelay()
    {
        testcase("ic settle delay");
        using namespace jtx;
        using namespace std::literals::chrono_literals;
        Env env(*this);
        auto const alice = Account("alice");
        auto const bob = Account("bob");
        auto const gw = Account{"gateway"};
        auto const USD = gw["USD"];

        env.fund(XRP(10000), alice, bob, gw);
        env.trust(USD(100000), alice, bob);
        env(pay(gw, alice, USD(10000)));
        env(pay(gw, bob, USD(10000)));

        auto const pk = alice.pk();
        auto const settleDelay = 3600s;
        NetClock::time_point const settleTimepoint =
            env.current()->info().parentCloseTime + settleDelay;
        auto const channelFunds = USD(1000);
        auto const chan = channel(alice, bob, env.seq(alice));
        env(create(alice, bob, channelFunds, settleDelay, pk));
        BEAST_EXPECT(channelExists(*env.current(), chan));
        // Owner closes, will close after settleDelay
        env(claim(alice, chan), txflags(tfClose));
        BEAST_EXPECT(channelExists(*env.current(), chan));
        // env.close(settleTimepoint - settleDelay / 2);
        // {
        //     // receiver can still claim
        //     auto const chanBal = channelBalance(*env.current(), chan);
        //     auto const chanAmt = channelAmount(*env.current(), chan);
        //     auto preBob = env.balance(bob);
        //     auto const delta = USD(500);
        //     auto const reqBal = chanBal + delta;
        //     auto const authAmt = reqBal + USD(100);
        //     assert(reqBal <= chanAmt);
        //     auto const sig =
        //         signClaimICAuth(alice.pk(), alice.sk(), chan, authAmt);
        //     env(claim(bob, chan, reqBal, authAmt, Slice(sig), alice.pk()));
        //     BEAST_EXPECT(channelBalance(*env.current(), chan) == reqBal);
        //     BEAST_EXPECT(channelAmount(*env.current(), chan) == chanAmt);
        //     // auto const feeDrops = env.current()->fees().base;
        //     // BEAST_EXPECT(env.balance(bob) == preBob + delta - feeDrops);
        //     BEAST_EXPECT(env.balance(bob).value() == preBob.value() + delta);
        // }
        // env.close(settleTimepoint);
        // {
        //     // past settleTime, channel will close
        //     auto const chanBal = channelBalance(*env.current(), chan);
        //     auto const chanAmt = channelAmount(*env.current(), chan);
        //     auto const preAlice = env.balance(alice);
        //     auto preBob = env.balance(bob);
        //     auto const delta = USD(500);
        //     auto const reqBal = chanBal + delta;
        //     auto const authAmt = reqBal + USD(100);
        //     assert(reqBal <= chanAmt);
        //     auto const sig =
        //         signClaimICAuth(alice.pk(), alice.sk(), chan, authAmt);
        //     env(claim(bob, chan, reqBal, authAmt, Slice(sig), alice.pk()));
        //     BEAST_EXPECT(!channelExists(*env.current(), chan));
        //     auto const feeDrops = env.current()->fees().base;
        //     BEAST_EXPECT(env.balance(alice) == preAlice + chanAmt - chanBal);
        //     BEAST_EXPECT(env.balance(bob) == preBob - feeDrops);
        // }
    }

    void
    testICCloseDry()
    {
        testcase("ic close dry");
        using namespace jtx;
        using namespace std::literals::chrono_literals;
        Env env(*this);
        auto const alice = Account("alice");
        auto const bob = Account("bob");
        auto const gw = Account{"gateway"};
        auto const USD = gw["USD"];

        env.fund(XRP(10000), alice, bob, gw);
        env.trust(USD(100000), alice, bob);
        env(pay(gw, alice, USD(10000)));
        env(pay(gw, bob, USD(10000)));

        auto const pk = alice.pk();
        auto const settleDelay = 3600s;
        auto const channelFunds = USD(1000);
        auto const chan = channel(alice, bob, env.seq(alice));
        env(create(alice, bob, channelFunds, settleDelay, pk));
        BEAST_EXPECT(channelExists(*env.current(), chan));
        // Owner tries to close channel, but it will remain open (settle delay)
        env(claim(alice, chan), txflags(tfClose));
        BEAST_EXPECT(channelExists(*env.current(), chan));
        {
            // claim the entire amount
            auto const preBob = env.balance(bob);
            env(claim(alice, chan, channelFunds.value(), channelFunds.value()));
            BEAST_EXPECT(channelBalance(*env.current(), chan) == channelFunds);
            BEAST_EXPECT(env.balance(bob).value() == preBob.value() + channelFunds);
        }
        auto const preAlice = env.balance(alice);
        // Channel is now dry, can close before expiration date
        env(claim(alice, chan), txflags(tfClose));
        BEAST_EXPECT(!channelExists(*env.current(), chan));
        // auto const feeDrops = env.current()->fees().base;
        // BEAST_EXPECT(env.balance(alice) == preAlice - feeDrops);
        BEAST_EXPECT(env.balance(alice).value() == preAlice.value());
    }

    void
    testICDefaultAmount()
    {
        // auth amount defaults to balance if not present
        testcase("ic default amount");
        using namespace jtx;
        using namespace std::literals::chrono_literals;
        Env env(*this);
        auto const alice = Account("alice");
        auto const bob = Account("bob");
        auto const gw = Account{"gateway"};
        auto const USD = gw["USD"];
        
        env.fund(XRP(10000), alice, bob, gw);
        env.trust(USD(100000), alice, bob);
        env(pay(gw, alice, USD(10000)));
        env(pay(gw, bob, USD(10000)));

        auto const pk = alice.pk();
        auto const settleDelay = 3600s;
        auto const channelFunds = USD(1000);
        auto const chan = channel(alice, bob, env.seq(alice));
        env(create(alice, bob, channelFunds, settleDelay, pk));
        BEAST_EXPECT(channelExists(*env.current(), chan));
        // Owner tries to close channel, but it will remain open (settle delay)
        env(claim(alice, chan), txflags(tfClose));
        BEAST_EXPECT(channelExists(*env.current(), chan));
        {
            auto chanBal = channelBalance(*env.current(), chan);
            auto chanAmt = channelAmount(*env.current(), chan);
            auto const preBob = env.balance(bob);

            auto const delta = USD(500);
            auto const reqBal = chanBal + delta;
            assert(reqBal <= chanAmt);
            auto const sig =
                signClaimICAuth(alice.pk(), alice.sk(), chan, reqBal);
            env(claim(bob, chan, reqBal, std::nullopt, Slice(sig), alice.pk()));
            BEAST_EXPECT(channelBalance(*env.current(), chan) == reqBal);
            // auto const feeDrops = env.current()->fees().base;
            // BEAST_EXPECT(env.balance(bob) == preBob + delta - feeDrops);
            BEAST_EXPECT(env.balance(bob).value() == preBob.value() + delta);
            chanBal = reqBal;
        }
        {
            // Claim again
            auto chanBal = channelBalance(*env.current(), chan);
            auto chanAmt = channelAmount(*env.current(), chan);
            auto const preBob = env.balance(bob);

            auto const delta = USD(500);
            auto const reqBal = chanBal + delta;
            assert(reqBal <= chanAmt);
            auto const sig =
                signClaimICAuth(alice.pk(), alice.sk(), chan, reqBal);
            env(claim(bob, chan, reqBal, std::nullopt, Slice(sig), alice.pk()));
            BEAST_EXPECT(channelBalance(*env.current(), chan) == reqBal);
            // auto const feeDrops = env.current()->fees().base;
            // BEAST_EXPECT(env.balance(bob) == preBob + delta - feeDrops);
            BEAST_EXPECT(env.balance(bob).value() == preBob.value() + delta);
            chanBal = reqBal;
        }
    }

    void
    testICDisallowXRP()
    {
        // auth amount defaults to balance if not present
        testcase("Disallow XRP");
        using namespace jtx;
        using namespace std::literals::chrono_literals;

        auto const alice = Account("alice");
        auto const bob = Account("bob");
        {
            // Create a channel where dst disallows XRP
            Env env(*this, supported_amendments() - featureDepositAuth);
            env.fund(XRP(10000), alice, bob);
            env(fset(bob, asfDisallowXRP));
            auto const chan = channel(alice, bob, env.seq(alice));
            env(create(alice, bob, XRP(1000), 3600s, alice.pk()),
                ter(tecNO_TARGET));
            BEAST_EXPECT(!channelExists(*env.current(), chan));
        }
        {
            // Create a channel where dst disallows XRP.  Ignore that flag,
            // since it's just advisory.
            Env env(*this);
            env.fund(XRP(10000), alice, bob);
            env(fset(bob, asfDisallowXRP));
            auto const chan = channel(alice, bob, env.seq(alice));
            env(create(alice, bob, XRP(1000), 3600s, alice.pk()));
            BEAST_EXPECT(channelExists(*env.current(), chan));
        }

        {
            // Claim to a channel where dst disallows XRP
            // (channel is created before disallow xrp is set)
            Env env(*this, supported_amendments() - featureDepositAuth);
            env.fund(XRP(10000), alice, bob);
            auto const chan = channel(alice, bob, env.seq(alice));
            env(create(alice, bob, XRP(1000), 3600s, alice.pk()));
            BEAST_EXPECT(channelExists(*env.current(), chan));

            env(fset(bob, asfDisallowXRP));
            auto const reqBal = XRP(500).value();
            env(claim(alice, chan, reqBal, reqBal), ter(tecNO_TARGET));
        }
        {
            // Claim to a channel where dst disallows XRP (channel is
            // created before disallow xrp is set).  Ignore that flag
            // since it is just advisory.
            Env env(*this);
            env.fund(XRP(10000), alice, bob);
            auto const chan = channel(alice, bob, env.seq(alice));
            env(create(alice, bob, XRP(1000), 3600s, alice.pk()));
            BEAST_EXPECT(channelExists(*env.current(), chan));

            env(fset(bob, asfDisallowXRP));
            auto const reqBal = XRP(500).value();
            env(claim(alice, chan, reqBal, reqBal));
        }
    }

    void
    testICDstTag()
    {
        // auth amount defaults to balance if not present
        testcase("Dst Tag");
        using namespace jtx;
        using namespace std::literals::chrono_literals;
        // Create a channel where dst disallows XRP
        Env env(*this);
        auto const alice = Account("alice");
        auto const bob = Account("bob");
        env.fund(XRP(10000), alice, bob);
        env(fset(bob, asfRequireDest));
        auto const pk = alice.pk();
        auto const settleDelay = 3600s;
        auto const channelFunds = XRP(1000);
        {
            auto const chan = channel(alice, bob, env.seq(alice));
            env(create(alice, bob, channelFunds, settleDelay, pk),
                ter(tecDST_TAG_NEEDED));
            BEAST_EXPECT(!channelExists(*env.current(), chan));
        }
        {
            auto const chan = channel(alice, bob, env.seq(alice));
            env(create(
                alice, bob, channelFunds, settleDelay, pk, std::nullopt, 1));
            BEAST_EXPECT(channelExists(*env.current(), chan));
        }
    }

    void
    testICDepositAuth()
    {
        testcase("Deposit Authorization");
        using namespace jtx;
        using namespace std::literals::chrono_literals;

        auto const alice = Account("alice");
        auto const bob = Account("bob");
        auto const carol = Account("carol");
        {
            Env env(*this);
            env.fund(XRP(10000), alice, bob, carol);

            env(fset(bob, asfDepositAuth));
            env.close();

            auto const pk = alice.pk();
            auto const settleDelay = 100s;
            auto const chan = channel(alice, bob, env.seq(alice));
            env(create(alice, bob, XRP(1000), settleDelay, pk));
            env.close();

            BEAST_EXPECT(channelBalance(*env.current(), chan) == XRP(0));
            BEAST_EXPECT(channelAmount(*env.current(), chan) == XRP(1000));

            // alice can add more funds to the channel even though bob has
            // asfDepositAuth set.
            env(fund(alice, chan, XRP(1000)));
            env.close();

            // alice claims. Fails because bob's lsfDepositAuth flag is set.
            env(claim(alice, chan, XRP(500).value(), XRP(500).value()),
                ter(tecNO_PERMISSION));
            env.close();

            // Claim with signature
            auto const baseFee = env.current()->fees().base;
            auto const preBob = env.balance(bob);
            {
                auto const delta = XRP(500).value();
                auto const sig = signClaimICAuth(pk, alice.sk(), chan, delta);

                // alice claims with signature.  Fails since bob has
                // lsfDepositAuth flag set.
                env(claim(alice, chan, delta, delta, Slice(sig), pk),
                    ter(tecNO_PERMISSION));
                env.close();
                BEAST_EXPECT(env.balance(bob) == preBob);

                // bob claims but omits the signature.  Fails because only
                // alice can claim without a signature.
                env(claim(bob, chan, delta, delta), ter(temBAD_SIGNATURE));
                env.close();

                // bob claims with signature.  Succeeds even though bob's
                // lsfDepositAuth flag is set since bob submitted the
                // transaction.
                env(claim(bob, chan, delta, delta, Slice(sig), pk));
                env.close();
                BEAST_EXPECT(env.balance(bob) == preBob + delta - baseFee);
            }
            {
                // Explore the limits of deposit preauthorization.
                auto const delta = XRP(600).value();
                auto const sig = signClaimICAuth(pk, alice.sk(), chan, delta);

                // carol claims and fails.  Only channel participants (bob or
                // alice) may claim.
                env(claim(carol, chan, delta, delta, Slice(sig), pk),
                    ter(tecNO_PERMISSION));
                env.close();

                // bob preauthorizes carol for deposit.  But after that carol
                // still can't claim since only channel participants may claim.
                env(deposit::auth(bob, carol));
                env.close();

                env(claim(carol, chan, delta, delta, Slice(sig), pk),
                    ter(tecNO_PERMISSION));

                // Since alice is not preauthorized she also may not claim
                // for bob.
                env(claim(alice, chan, delta, delta, Slice(sig), pk),
                    ter(tecNO_PERMISSION));
                env.close();

                // However if bob preauthorizes alice for deposit then she can
                // successfully submit a claim.
                env(deposit::auth(bob, alice));
                env.close();

                env(claim(alice, chan, delta, delta, Slice(sig), pk));
                env.close();

                BEAST_EXPECT(
                    env.balance(bob) == preBob + delta - (3 * baseFee));
            }
            {
                // bob removes preauthorization of alice.  Once again she
                // cannot submit a claim.
                auto const delta = XRP(800).value();

                env(deposit::unauth(bob, alice));
                env.close();

                // alice claims and fails since she is no longer preauthorized.
                env(claim(alice, chan, delta, delta), ter(tecNO_PERMISSION));
                env.close();

                // bob clears lsfDepositAuth.  Now alice can claim.
                env(fclear(bob, asfDepositAuth));
                env.close();

                // alice claims successfully.
                env(claim(alice, chan, delta, delta));
                env.close();
                BEAST_EXPECT(
                    env.balance(bob) == preBob + XRP(800) - (5 * baseFee));
            }
        }
    }

    void
    testICMultiple()
    {
        // auth amount defaults to balance if not present
        testcase("Multiple channels to the same account");
        using namespace jtx;
        using namespace std::literals::chrono_literals;
        Env env(*this);
        auto const alice = Account("alice");
        auto const bob = Account("bob");
        env.fund(XRP(10000), alice, bob);
        auto const pk = alice.pk();
        auto const settleDelay = 3600s;
        auto const channelFunds = XRP(1000);
        auto const chan1 = channel(alice, bob, env.seq(alice));
        env(create(alice, bob, channelFunds, settleDelay, pk));
        BEAST_EXPECT(channelExists(*env.current(), chan1));
        auto const chan2 = channel(alice, bob, env.seq(alice));
        env(create(alice, bob, channelFunds, settleDelay, pk));
        BEAST_EXPECT(channelExists(*env.current(), chan2));
        BEAST_EXPECT(chan1 != chan2);
    }

    void
    testICAccountChannelsRPC()
    {
        testcase("AccountChannels RPC");

        using namespace jtx;
        using namespace std::literals::chrono_literals;
        Env env(*this);
        auto const alice = Account("alice");
        auto const bob = Account("bob");
        auto const charlie = Account("charlie", KeyType::ed25519);
        env.fund(XRP(10000), alice, bob, charlie);
        auto const pk = alice.pk();
        auto const settleDelay = 3600s;
        auto const channelFunds = XRP(1000);
        auto const chan1Str = to_string(channel(alice, bob, env.seq(alice)));
        env(create(alice, bob, channelFunds, settleDelay, pk));
        env.close();
        {
            auto const r =
                env.rpc("account_channels", alice.human(), bob.human());
            BEAST_EXPECT(r[jss::result][jss::channels].size() == 1);
            BEAST_EXPECT(
                r[jss::result][jss::channels][0u][jss::channel_id] == chan1Str);
            BEAST_EXPECT(r[jss::result][jss::validated]);
        }
        {
            auto const r = env.rpc("account_channels", alice.human());
            BEAST_EXPECT(r[jss::result][jss::channels].size() == 1);
            BEAST_EXPECT(
                r[jss::result][jss::channels][0u][jss::channel_id] == chan1Str);
            BEAST_EXPECT(r[jss::result][jss::validated]);
        }
        {
            auto const r =
                env.rpc("account_channels", bob.human(), alice.human());
            BEAST_EXPECT(r[jss::result][jss::channels].size() == 0);
            BEAST_EXPECT(r[jss::result][jss::validated]);
        }
        auto const chan2Str = to_string(channel(alice, bob, env.seq(alice)));
        env(create(alice, bob, channelFunds, settleDelay, pk));
        env.close();
        {
            auto const r =
                env.rpc("account_channels", alice.human(), bob.human());
            BEAST_EXPECT(r[jss::result][jss::channels].size() == 2);
            BEAST_EXPECT(r[jss::result][jss::validated]);
            BEAST_EXPECT(chan1Str != chan2Str);
            for (auto const& c : {chan1Str, chan2Str})
                BEAST_EXPECT(
                    r[jss::result][jss::channels][0u][jss::channel_id] == c ||
                    r[jss::result][jss::channels][1u][jss::channel_id] == c);
        }
    }

    void
    testICAccountChannelsRPCMarkers()
    {
        testcase("Account channels RPC markers");

        using namespace test::jtx;
        using namespace std::literals;

        auto const alice = Account("alice");
        auto const bobs = []() -> std::vector<Account> {
            int const n = 10;
            std::vector<Account> r;
            r.reserve(n);
            for (int i = 0; i < n; ++i)
            {
                r.emplace_back("bob"s + std::to_string(i));
            }
            return r;
        }();

        Env env(*this);
        env.fund(XRP(10000), alice);
        for (auto const& a : bobs)
        {
            env.fund(XRP(10000), a);
            env.close();
        }

        {
            // create a channel from alice to every bob account
            auto const settleDelay = 3600s;
            auto const channelFunds = XRP(1);
            for (auto const& b : bobs)
            {
                env(create(alice, b, channelFunds, settleDelay, alice.pk()));
            }
        }

        auto testLimit = [](test::jtx::Env& env,
                            test::jtx::Account const& src,
                            std::optional<int> limit = std::nullopt,
                            Json::Value const& marker = Json::nullValue,
                            std::optional<test::jtx::Account> const& dst =
                                std::nullopt) {
            Json::Value jvc;
            jvc[jss::account] = src.human();
            if (dst)
                jvc[jss::destination_account] = dst->human();
            if (limit)
                jvc[jss::limit] = *limit;
            if (marker)
                jvc[jss::marker] = marker;

            return env.rpc(
                "json", "account_channels", to_string(jvc))[jss::result];
        };

        {
            // No marker
            auto const r = testLimit(env, alice);
            BEAST_EXPECT(r.isMember(jss::channels));
            BEAST_EXPECT(r[jss::channels].size() == bobs.size());
        }

        auto const bobsB58 = [&bobs]() -> std::set<std::string> {
            std::set<std::string> r;
            for (auto const& a : bobs)
                r.insert(a.human());
            return r;
        }();

        for (int limit = 1; limit < bobs.size() + 1; ++limit)
        {
            auto leftToFind = bobsB58;
            auto const numFull = bobs.size() / limit;
            auto const numNonFull = bobs.size() % limit ? 1 : 0;

            Json::Value marker = Json::nullValue;

            auto const testIt = [&](bool expectMarker, int expectedBatchSize) {
                auto const r = testLimit(env, alice, limit, marker);
                BEAST_EXPECT(!expectMarker || r.isMember(jss::marker));
                if (r.isMember(jss::marker))
                    marker = r[jss::marker];
                BEAST_EXPECT(r[jss::channels].size() == expectedBatchSize);
                auto const c = r[jss::channels];
                auto const s = r[jss::channels].size();
                for (int j = 0; j < s; ++j)
                {
                    auto const dstAcc =
                        c[j][jss::destination_account].asString();
                    BEAST_EXPECT(leftToFind.count(dstAcc));
                    leftToFind.erase(dstAcc);
                }
            };

            for (int i = 0; i < numFull; ++i)
            {
                bool const expectMarker = (numNonFull != 0 || i < numFull - 1);
                testIt(expectMarker, limit);
            }

            if (numNonFull)
            {
                testIt(false, bobs.size() % limit);
            }
            BEAST_EXPECT(leftToFind.empty());
        }

        {
            // degenerate case
            auto const r = testLimit(env, alice, 0);
            BEAST_EXPECT(r.isMember(jss::error_message));
        }
    }

    void
    testICAccountChannelsRPCSenderOnly()
    {
        // Check that the account_channels command only returns channels owned
        // by the account
        testcase("Account channels RPC owner only");

        using namespace test::jtx;
        using namespace std::literals;

        auto const alice = Account("alice");
        auto const bob = Account("bob");
        Env env(*this);
        env.fund(XRP(10000), alice, bob);

        // Create a channel from alice to bob and from bob to alice
        // When retrieving alice's channels, it should only retrieve the
        // channels where alice is the source, not the destination
        auto const settleDelay = 3600s;
        auto const channelFunds = XRP(1000);
        env(create(alice, bob, channelFunds, settleDelay, alice.pk()));
        env(create(bob, alice, channelFunds, settleDelay, bob.pk()));

        auto const r = [&] {
            Json::Value jvc;
            jvc[jss::account] = alice.human();

            return env.rpc(
                "json", "account_channels", to_string(jvc))[jss::result];
        }();
        BEAST_EXPECT(r.isMember(jss::channels));
        BEAST_EXPECT(r[jss::channels].size() == 1);
        BEAST_EXPECT(
            r[jss::channels][0u][jss::destination_account].asString() ==
            bob.human());
    }

    void
    testICAuthVerifyRPC()
    {
        testcase("PayChan Auth/Verify RPC");
        using namespace jtx;
        using namespace std::literals::chrono_literals;
        Env env(*this);
        auto const alice = Account("alice");
        auto const bob = Account("bob");
        auto const charlie = Account("charlie", KeyType::ed25519);
        env.fund(XRP(10000), alice, bob, charlie);
        auto const pk = alice.pk();
        auto const settleDelay = 3600s;
        auto const channelFunds = XRP(1000);
        auto const chan1Str = to_string(channel(alice, bob, env.seq(alice)));
        env(create(alice, bob, channelFunds, settleDelay, pk));
        env.close();
        std::string chan1PkStr;
        {
            auto const r =
                env.rpc("account_channels", alice.human(), bob.human());
            BEAST_EXPECT(r[jss::result][jss::channels].size() == 1);
            BEAST_EXPECT(
                r[jss::result][jss::channels][0u][jss::channel_id] == chan1Str);
            BEAST_EXPECT(r[jss::result][jss::validated]);
            chan1PkStr =
                r[jss::result][jss::channels][0u][jss::public_key].asString();
        }
        {
            auto const r = env.rpc("account_channels", alice.human());
            BEAST_EXPECT(r[jss::result][jss::channels].size() == 1);
            BEAST_EXPECT(
                r[jss::result][jss::channels][0u][jss::channel_id] == chan1Str);
            BEAST_EXPECT(r[jss::result][jss::validated]);
            chan1PkStr =
                r[jss::result][jss::channels][0u][jss::public_key].asString();
        }
        {
            auto const r =
                env.rpc("account_channels", bob.human(), alice.human());
            BEAST_EXPECT(r[jss::result][jss::channels].size() == 0);
            BEAST_EXPECT(r[jss::result][jss::validated]);
        }
        auto const chan2Str = to_string(channel(alice, bob, env.seq(alice)));
        env(create(alice, bob, channelFunds, settleDelay, pk));
        env.close();
        {
            auto const r =
                env.rpc("account_channels", alice.human(), bob.human());
            BEAST_EXPECT(r[jss::result][jss::channels].size() == 2);
            BEAST_EXPECT(r[jss::result][jss::validated]);
            BEAST_EXPECT(chan1Str != chan2Str);
            for (auto const& c : {chan1Str, chan2Str})
                BEAST_EXPECT(
                    r[jss::result][jss::channels][0u][jss::channel_id] == c ||
                    r[jss::result][jss::channels][1u][jss::channel_id] == c);
        }

        auto sliceToHex = [](Slice const& slice) {
            std::string s;
            s.reserve(2 * slice.size());
            for (int i = 0; i < slice.size(); ++i)
            {
                s += "0123456789ABCDEF"[((slice[i] & 0xf0) >> 4)];
                s += "0123456789ABCDEF"[((slice[i] & 0x0f) >> 0)];
            }
            return s;
        };

        {
            // Verify chan1 auth
            auto const rs =
                env.rpc("channel_authorize", "alice", chan1Str, "1000");
            auto const sig = rs[jss::result][jss::signature].asString();
            BEAST_EXPECT(!sig.empty());
            {
                auto const rv = env.rpc(
                    "channel_verify", chan1PkStr, chan1Str, "1000", sig);
                BEAST_EXPECT(rv[jss::result][jss::signature_verified].asBool());
            }

            {
                // use pk hex to verify
                auto const pkAsHex = sliceToHex(pk.slice());
                auto const rv =
                    env.rpc("channel_verify", pkAsHex, chan1Str, "1000", sig);
                BEAST_EXPECT(rv[jss::result][jss::signature_verified].asBool());
            }
            {
                // malformed amount
                auto const pkAsHex = sliceToHex(pk.slice());
                auto rv =
                    env.rpc("channel_verify", pkAsHex, chan1Str, "1000x", sig);
                BEAST_EXPECT(rv[jss::error] == "channelAmtMalformed");
                rv = env.rpc("channel_verify", pkAsHex, chan1Str, "1000 ", sig);
                BEAST_EXPECT(rv[jss::error] == "channelAmtMalformed");
                rv = env.rpc("channel_verify", pkAsHex, chan1Str, "x1000", sig);
                BEAST_EXPECT(rv[jss::error] == "channelAmtMalformed");
                rv = env.rpc("channel_verify", pkAsHex, chan1Str, "x", sig);
                BEAST_EXPECT(rv[jss::error] == "channelAmtMalformed");
                rv = env.rpc("channel_verify", pkAsHex, chan1Str, " ", sig);
                BEAST_EXPECT(rv[jss::error] == "channelAmtMalformed");
                rv = env.rpc(
                    "channel_verify", pkAsHex, chan1Str, "1000 1000", sig);
                BEAST_EXPECT(rv[jss::error] == "channelAmtMalformed");
                rv = env.rpc("channel_verify", pkAsHex, chan1Str, "1,000", sig);
                BEAST_EXPECT(rv[jss::error] == "channelAmtMalformed");
                rv = env.rpc("channel_verify", pkAsHex, chan1Str, " 1000", sig);
                BEAST_EXPECT(rv[jss::error] == "channelAmtMalformed");
                rv = env.rpc("channel_verify", pkAsHex, chan1Str, "", sig);
                BEAST_EXPECT(rv[jss::error] == "channelAmtMalformed");
            }
            {
                // malformed channel
                auto const pkAsHex = sliceToHex(pk.slice());
                auto chan1StrBad = chan1Str;
                chan1StrBad.pop_back();
                auto rv = env.rpc(
                    "channel_verify", pkAsHex, chan1StrBad, "1000", sig);
                BEAST_EXPECT(rv[jss::error] == "channelMalformed");
                rv = env.rpc("channel_authorize", "alice", chan1StrBad, "1000");
                BEAST_EXPECT(rv[jss::error] == "channelMalformed");

                chan1StrBad = chan1Str;
                chan1StrBad.push_back('0');
                rv = env.rpc(
                    "channel_verify", pkAsHex, chan1StrBad, "1000", sig);
                BEAST_EXPECT(rv[jss::error] == "channelMalformed");
                rv = env.rpc("channel_authorize", "alice", chan1StrBad, "1000");
                BEAST_EXPECT(rv[jss::error] == "channelMalformed");

                chan1StrBad = chan1Str;
                chan1StrBad.back() = 'x';
                rv = env.rpc(
                    "channel_verify", pkAsHex, chan1StrBad, "1000", sig);
                BEAST_EXPECT(rv[jss::error] == "channelMalformed");
                rv = env.rpc("channel_authorize", "alice", chan1StrBad, "1000");
                BEAST_EXPECT(rv[jss::error] == "channelMalformed");
            }
            {
                // give an ill formed base 58 public key
                auto illFormedPk = chan1PkStr.substr(0, chan1PkStr.size() - 1);
                auto const rv = env.rpc(
                    "channel_verify", illFormedPk, chan1Str, "1000", sig);
                BEAST_EXPECT(
                    !rv[jss::result][jss::signature_verified].asBool());
            }
            {
                // give an ill formed hex public key
                auto const pkAsHex = sliceToHex(pk.slice());
                auto illFormedPk = pkAsHex.substr(0, chan1PkStr.size() - 1);
                auto const rv = env.rpc(
                    "channel_verify", illFormedPk, chan1Str, "1000", sig);
                BEAST_EXPECT(
                    !rv[jss::result][jss::signature_verified].asBool());
            }
        }
        {
            // Try to verify chan2 auth with chan1 key
            auto const rs =
                env.rpc("channel_authorize", "alice", chan2Str, "1000");
            auto const sig = rs[jss::result][jss::signature].asString();
            BEAST_EXPECT(!sig.empty());
            {
                auto const rv = env.rpc(
                    "channel_verify", chan1PkStr, chan1Str, "1000", sig);
                BEAST_EXPECT(
                    !rv[jss::result][jss::signature_verified].asBool());
            }
            {
                // use pk hex to verify
                auto const pkAsHex = sliceToHex(pk.slice());
                auto const rv =
                    env.rpc("channel_verify", pkAsHex, chan1Str, "1000", sig);
                BEAST_EXPECT(
                    !rv[jss::result][jss::signature_verified].asBool());
            }
        }
        {
            // Try to explicitly specify secp256k1 and Ed25519 keys:
            auto const chan =
                to_string(channel(charlie, alice, env.seq(charlie)));
            env(create(
                charlie, alice, channelFunds, settleDelay, charlie.pk()));
            env.close();

            std::string cpk;
            {
                auto const r =
                    env.rpc("account_channels", charlie.human(), alice.human());
                BEAST_EXPECT(r[jss::result][jss::channels].size() == 1);
                BEAST_EXPECT(
                    r[jss::result][jss::channels][0u][jss::channel_id] == chan);
                BEAST_EXPECT(r[jss::result][jss::validated]);
                cpk = r[jss::result][jss::channels][0u][jss::public_key]
                          .asString();
            }

            // Try to authorize without specifying a key type, expect an error:
            auto const rs =
                env.rpc("channel_authorize", "charlie", chan, "1000");
            auto const sig = rs[jss::result][jss::signature].asString();
            BEAST_EXPECT(!sig.empty());
            {
                auto const rv =
                    env.rpc("channel_verify", cpk, chan, "1000", sig);
                BEAST_EXPECT(
                    !rv[jss::result][jss::signature_verified].asBool());
            }

            // Try to authorize using an unknown key type, except an error:
            auto const rs1 =
                env.rpc("channel_authorize", "charlie", "nyx", chan, "1000");
            BEAST_EXPECT(rs1[jss::error] == "badKeyType");

            // Try to authorize using secp256k1; the authorization _should_
            // succeed but the verification should fail:
            auto const rs2 = env.rpc(
                "channel_authorize", "charlie", "secp256k1", chan, "1000");
            auto const sig2 = rs2[jss::result][jss::signature].asString();
            BEAST_EXPECT(!sig2.empty());
            {
                auto const rv =
                    env.rpc("channel_verify", cpk, chan, "1000", sig2);
                BEAST_EXPECT(
                    !rv[jss::result][jss::signature_verified].asBool());
            }

            // Try to authorize using Ed25519; expect success:
            auto const rs3 = env.rpc(
                "channel_authorize", "charlie", "ed25519", chan, "1000");
            auto const sig3 = rs3[jss::result][jss::signature].asString();
            BEAST_EXPECT(!sig3.empty());
            {
                auto const rv =
                    env.rpc("channel_verify", cpk, chan, "1000", sig3);
                BEAST_EXPECT(rv[jss::result][jss::signature_verified].asBool());
            }
        }

        {
            // send malformed amounts rpc requests
            auto rs = env.rpc("channel_authorize", "alice", chan1Str, "1000x");
            BEAST_EXPECT(rs[jss::error] == "channelAmtMalformed");
            rs = env.rpc("channel_authorize", "alice", chan1Str, "x1000");
            BEAST_EXPECT(rs[jss::error] == "channelAmtMalformed");
            rs = env.rpc("channel_authorize", "alice", chan1Str, "x");
            BEAST_EXPECT(rs[jss::error] == "channelAmtMalformed");
            {
                // Missing channel_id
                Json::Value args{Json::objectValue};
                args[jss::amount] = "2000";
                args[jss::key_type] = "secp256k1";
                args[jss::passphrase] = "passphrase_can_be_anything";
                rs = env.rpc(
                    "json",
                    "channel_authorize",
                    args.toStyledString())[jss::result];
                BEAST_EXPECT(rs[jss::error] == "invalidParams");
            }
            {
                // Missing amount
                Json::Value args{Json::objectValue};
                args[jss::channel_id] = chan1Str;
                args[jss::key_type] = "secp256k1";
                args[jss::passphrase] = "passphrase_can_be_anything";
                rs = env.rpc(
                    "json",
                    "channel_authorize",
                    args.toStyledString())[jss::result];
                BEAST_EXPECT(rs[jss::error] == "invalidParams");
            }
            {
                // Missing key_type and no secret.
                Json::Value args{Json::objectValue};
                args[jss::amount] = "2000";
                args[jss::channel_id] = chan1Str;
                args[jss::passphrase] = "passphrase_can_be_anything";
                rs = env.rpc(
                    "json",
                    "channel_authorize",
                    args.toStyledString())[jss::result];
                BEAST_EXPECT(rs[jss::error] == "invalidParams");
            }
            {
                // Both passphrase and seed specified.
                Json::Value args{Json::objectValue};
                args[jss::amount] = "2000";
                args[jss::channel_id] = chan1Str;
                args[jss::key_type] = "secp256k1";
                args[jss::passphrase] = "passphrase_can_be_anything";
                args[jss::seed] = "seed can be anything";
                rs = env.rpc(
                    "json",
                    "channel_authorize",
                    args.toStyledString())[jss::result];
                BEAST_EXPECT(rs[jss::error] == "invalidParams");
            }
            {
                // channel_id is not exact hex.
                Json::Value args{Json::objectValue};
                args[jss::amount] = "2000";
                args[jss::channel_id] = chan1Str + "1";
                args[jss::key_type] = "secp256k1";
                args[jss::passphrase] = "passphrase_can_be_anything";
                rs = env.rpc(
                    "json",
                    "channel_authorize",
                    args.toStyledString())[jss::result];
                BEAST_EXPECT(rs[jss::error] == "channelMalformed");
            }
            {
                // amount is not a string
                Json::Value args{Json::objectValue};
                args[jss::amount] = 2000;
                args[jss::channel_id] = chan1Str;
                args[jss::key_type] = "secp256k1";
                args[jss::passphrase] = "passphrase_can_be_anything";
                rs = env.rpc(
                    "json",
                    "channel_authorize",
                    args.toStyledString())[jss::result];
                BEAST_EXPECT(rs[jss::error] == "channelAmtMalformed");
            }
            {
                // Amount is not a decimal string.
                Json::Value args{Json::objectValue};
                args[jss::amount] = "TwoThousand";
                args[jss::channel_id] = chan1Str;
                args[jss::key_type] = "secp256k1";
                args[jss::passphrase] = "passphrase_can_be_anything";
                rs = env.rpc(
                    "json",
                    "channel_authorize",
                    args.toStyledString())[jss::result];
                BEAST_EXPECT(rs[jss::error] == "channelAmtMalformed");
            }
        }
    }

    void
    testICOptionalFields()
    {
        testcase("Optional Fields");
        using namespace jtx;
        using namespace std::literals::chrono_literals;
        Env env(*this);
        auto const alice = Account("alice");
        auto const bob = Account("bob");
        auto const carol = Account("carol");
        auto const dan = Account("dan");
        env.fund(XRP(10000), alice, bob, carol, dan);
        auto const pk = alice.pk();
        auto const settleDelay = 3600s;
        auto const channelFunds = XRP(1000);

        std::optional<NetClock::time_point> cancelAfter;

        {
            auto const chan = to_string(channel(alice, bob, env.seq(alice)));
            env(create(alice, bob, channelFunds, settleDelay, pk));
            auto const r =
                env.rpc("account_channels", alice.human(), bob.human());
            BEAST_EXPECT(r[jss::result][jss::channels].size() == 1);
            BEAST_EXPECT(
                r[jss::result][jss::channels][0u][jss::channel_id] == chan);
            BEAST_EXPECT(!r[jss::result][jss::channels][0u].isMember(
                jss::destination_tag));
        }
        {
            std::uint32_t dstTag = 42;
            auto const chan = to_string(channel(alice, carol, env.seq(alice)));
            env(create(
                alice,
                carol,
                channelFunds,
                settleDelay,
                pk,
                cancelAfter,
                dstTag));
            auto const r =
                env.rpc("account_channels", alice.human(), carol.human());
            BEAST_EXPECT(r[jss::result][jss::channels].size() == 1);
            BEAST_EXPECT(
                r[jss::result][jss::channels][0u][jss::channel_id] == chan);
            BEAST_EXPECT(
                r[jss::result][jss::channels][0u][jss::destination_tag] ==
                dstTag);
        }
    }

    void
    testICMalformedPK()
    {
        testcase("malformed pk");
        using namespace jtx;
        using namespace std::literals::chrono_literals;
        Env env(*this);
        auto const alice = Account("alice");
        auto const bob = Account("bob");
        env.fund(XRP(10000), alice, bob);
        auto const pk = alice.pk();
        auto const settleDelay = 100s;

        auto const chan = channel(alice, bob, env.seq(alice));
        auto jv = create(alice, bob, XRP(1000), settleDelay, pk);
        auto const pkHex = strHex(pk.slice());
        jv["PublicKey"] = pkHex.substr(2, pkHex.size() - 2);
        env(jv, ter(temMALFORMED));
        jv["PublicKey"] = pkHex.substr(0, pkHex.size() - 2);
        env(jv, ter(temMALFORMED));
        auto badPrefix = pkHex;
        badPrefix[0] = 'f';
        badPrefix[1] = 'f';
        jv["PublicKey"] = badPrefix;
        env(jv, ter(temMALFORMED));

        jv["PublicKey"] = pkHex;
        env(jv);

        auto const authAmt = XRP(100);
        auto const sig = signClaimICAuth(alice.pk(), alice.sk(), chan, authAmt);
        jv = claim(
            bob,
            chan,
            authAmt.value(),
            authAmt.value(),
            Slice(sig),
            alice.pk());
        jv["PublicKey"] = pkHex.substr(2, pkHex.size() - 2);
        env(jv, ter(temMALFORMED));
        jv["PublicKey"] = pkHex.substr(0, pkHex.size() - 2);
        env(jv, ter(temMALFORMED));
        badPrefix = pkHex;
        badPrefix[0] = 'f';
        badPrefix[1] = 'f';
        jv["PublicKey"] = badPrefix;
        env(jv, ter(temMALFORMED));

        // missing public key
        jv.removeMember("PublicKey");
        env(jv, ter(temMALFORMED));

        {
            auto const txn = R"*(
        {

        "channel_id":"5DB01B7FFED6B67E6B0414DED11E051D2EE2B7619CE0EAA6286D67A3A4D5BDB3",
                "signature":
        "304402204EF0AFB78AC23ED1C472E74F4299C0C21F1B21D07EFC0A3838A420F76D783A400220154FB11B6F54320666E4C36CA7F686C16A3A0456800BBC43746F34AF50290064",
                "public_key":
        "aKijDDiC2q2gXjMpM7i4BUS6cmixgsEe18e7CjsUxwihKfuoFgS5",
                "amount": "1000000"
            }
        )*";
            auto const r = env.rpc("json", "channel_verify", txn);
            BEAST_EXPECT(r["result"]["error"] == "publicMalformed");
        }
    }

    void
    testICMetaAndOwnership()
    {
        testcase("Metadata & Ownership");

        using namespace jtx;
        using namespace std::literals::chrono_literals;

        auto const alice = Account("alice");
        auto const bob = Account("bob");
        auto const settleDelay = 100s;
        auto const pk = alice.pk();

        auto inOwnerDir = [](ReadView const& view,
                             Account const& acc,
                             std::shared_ptr<SLE const> const& chan) -> bool {
            ripple::Dir const ownerDir(view, keylet::ownerDir(acc.id()));
            return std::find(ownerDir.begin(), ownerDir.end(), chan) !=
                ownerDir.end();
        };

        auto ownerDirCount = [](ReadView const& view,
                                Account const& acc) -> std::size_t {
            ripple::Dir const ownerDir(view, keylet::ownerDir(acc.id()));
            return std::distance(ownerDir.begin(), ownerDir.end());
        };

        {
            // Test without adding the paychan to the recipient's owner
            // directory
            Env env(
                *this, supported_amendments() - fixPayChanRecipientOwnerDir);
            env.fund(XRP(10000), alice, bob);
            env(create(alice, bob, XRP(1000), settleDelay, pk));
            env.close();
            auto const [chan, chanSle] =
                channelKeyAndSle(*env.current(), alice, bob);
            BEAST_EXPECT(inOwnerDir(*env.current(), alice, chanSle));
            BEAST_EXPECT(ownerDirCount(*env.current(), alice) == 1);
            BEAST_EXPECT(!inOwnerDir(*env.current(), bob, chanSle));
            BEAST_EXPECT(ownerDirCount(*env.current(), bob) == 0);
            // close the channel
            env(claim(bob, chan), txflags(tfClose));
            BEAST_EXPECT(!channelExists(*env.current(), chan));
            BEAST_EXPECT(!inOwnerDir(*env.current(), alice, chanSle));
            BEAST_EXPECT(ownerDirCount(*env.current(), alice) == 0);
            BEAST_EXPECT(!inOwnerDir(*env.current(), bob, chanSle));
            BEAST_EXPECT(ownerDirCount(*env.current(), bob) == 0);
        }

        {
            // Test with adding the paychan to the recipient's owner directory
            Env env(*this);
            env.fund(XRP(10000), alice, bob);
            env(create(alice, bob, XRP(1000), settleDelay, pk));
            env.close();
            auto const [chan, chanSle] =
                channelKeyAndSle(*env.current(), alice, bob);
            BEAST_EXPECT(inOwnerDir(*env.current(), alice, chanSle));
            BEAST_EXPECT(ownerDirCount(*env.current(), alice) == 1);
            BEAST_EXPECT(inOwnerDir(*env.current(), bob, chanSle));
            BEAST_EXPECT(ownerDirCount(*env.current(), bob) == 1);
            // close the channel
            env(claim(bob, chan), txflags(tfClose));
            BEAST_EXPECT(!channelExists(*env.current(), chan));
            BEAST_EXPECT(!inOwnerDir(*env.current(), alice, chanSle));
            BEAST_EXPECT(ownerDirCount(*env.current(), alice) == 0);
            BEAST_EXPECT(!inOwnerDir(*env.current(), bob, chanSle));
            BEAST_EXPECT(ownerDirCount(*env.current(), bob) == 0);
        }

        {
            // Test removing paychans created before adding to the recipient's
            // owner directory
            Env env(
                *this, supported_amendments() - fixPayChanRecipientOwnerDir);
            env.fund(XRP(10000), alice, bob);
            // create the channel before the amendment activates
            env(create(alice, bob, XRP(1000), settleDelay, pk));
            env.close();
            auto const [chan, chanSle] =
                channelKeyAndSle(*env.current(), alice, bob);
            BEAST_EXPECT(inOwnerDir(*env.current(), alice, chanSle));
            BEAST_EXPECT(ownerDirCount(*env.current(), alice) == 1);
            BEAST_EXPECT(!inOwnerDir(*env.current(), bob, chanSle));
            BEAST_EXPECT(ownerDirCount(*env.current(), bob) == 0);
            env.enableFeature(fixPayChanRecipientOwnerDir);
            env.close();
            BEAST_EXPECT(
                env.current()->rules().enabled(fixPayChanRecipientOwnerDir));
            // These checks look redundant, but if you don't `close` after the
            // `create` these checks will fail. I believe this is due to the
            // create running with one set of amendments initially, then with a
            // different set with the ledger closes (tho I haven't dug into it)
            BEAST_EXPECT(inOwnerDir(*env.current(), alice, chanSle));
            BEAST_EXPECT(!inOwnerDir(*env.current(), bob, chanSle));
            BEAST_EXPECT(ownerDirCount(*env.current(), bob) == 0);

            // close the channel after the amendment activates
            env(claim(bob, chan), txflags(tfClose));
            BEAST_EXPECT(!channelExists(*env.current(), chan));
            BEAST_EXPECT(!inOwnerDir(*env.current(), alice, chanSle));
            BEAST_EXPECT(ownerDirCount(*env.current(), alice) == 0);
            BEAST_EXPECT(!inOwnerDir(*env.current(), bob, chanSle));
            BEAST_EXPECT(ownerDirCount(*env.current(), bob) == 0);
        }
    }

    void
    testICAccountDelete()
    {
        testcase("Account Delete");
        using namespace test::jtx;
        using namespace std::literals::chrono_literals;
        auto rmAccount = [this](
                             Env& env,
                             Account const& toRm,
                             Account const& dst,
                             TER expectedTer = tesSUCCESS) {
            // only allow an account to be deleted if the account's sequence
            // number is at least 256 less than the current ledger sequence
            for (auto minRmSeq = env.seq(toRm) + 257;
                 env.current()->seq() < minRmSeq;
                 env.close())
            {
            }

            env(acctdelete(toRm, dst),
                fee(drops(env.current()->fees().increment)),
                ter(expectedTer));
            env.close();
            this->BEAST_EXPECT(
                isTesSuccess(expectedTer) ==
                !env.closed()->exists(keylet::account(toRm.id())));
        };

        auto const alice = Account("alice");
        auto const bob = Account("bob");
        auto const carol = Account("carol");

        for (bool const withOwnerDirFix : {false, true})
        {
            auto const amd = withOwnerDirFix
                ? supported_amendments()
                : supported_amendments() - fixPayChanRecipientOwnerDir;
            Env env{*this, amd};
            env.fund(XRP(10000), alice, bob, carol);
            env.close();
            auto const feeDrops = env.current()->fees().base;

            // Create a channel from alice to bob
            auto const pk = alice.pk();
            auto const settleDelay = 100s;
            auto const chan = channel(alice, bob, env.seq(alice));
            env(create(alice, bob, XRP(1000), settleDelay, pk));
            env.close();
            BEAST_EXPECT(channelBalance(*env.current(), chan) == XRP(0));
            BEAST_EXPECT(channelAmount(*env.current(), chan) == XRP(1000));

            rmAccount(env, alice, carol, tecHAS_OBLIGATIONS);
            // can only remove bob if the channel isn't in their owner direcotry
            rmAccount(
                env,
                bob,
                carol,
                withOwnerDirFix ? TER(tecHAS_OBLIGATIONS) : TER(tesSUCCESS));

            auto chanBal = channelBalance(*env.current(), chan);
            auto chanAmt = channelAmount(*env.current(), chan);
            BEAST_EXPECT(chanBal == XRP(0));
            BEAST_EXPECT(chanAmt == XRP(1000));

            auto preBob = env.balance(bob);
            auto const delta = XRP(50);
            auto reqBal = chanBal + delta;
            auto authAmt = reqBal + XRP(100);
            assert(reqBal <= chanAmt);

            // claim should fail if the dst was removed
            if (withOwnerDirFix)
            {
                env(claim(alice, chan, reqBal, authAmt));
                env.close();
                BEAST_EXPECT(channelBalance(*env.current(), chan) == reqBal);
                BEAST_EXPECT(channelAmount(*env.current(), chan) == chanAmt);
                BEAST_EXPECT(env.balance(bob) == preBob + delta);
                chanBal = reqBal;
            }
            else
            {
                auto const preAlice = env.balance(alice);
                env(claim(alice, chan, reqBal, authAmt), ter(tecNO_DST));
                env.close();
                BEAST_EXPECT(channelBalance(*env.current(), chan) == chanBal);
                BEAST_EXPECT(channelAmount(*env.current(), chan) == chanAmt);
                BEAST_EXPECT(env.balance(bob) == preBob);
                BEAST_EXPECT(env.balance(alice) == preAlice - feeDrops);
            }

            // fund should fail if the dst was removed
            if (withOwnerDirFix)
            {
                auto const preAlice = env.balance(alice);
                env(fund(alice, chan, XRP(1000)));
                env.close();
                BEAST_EXPECT(
                    env.balance(alice) == preAlice - XRP(1000) - feeDrops);
                BEAST_EXPECT(
                    channelAmount(*env.current(), chan) == chanAmt + XRP(1000));
                chanAmt = chanAmt + XRP(1000);
            }
            else
            {
                auto const preAlice = env.balance(alice);
                env(fund(alice, chan, XRP(1000)), ter(tecNO_DST));
                env.close();
                BEAST_EXPECT(env.balance(alice) == preAlice - feeDrops);
                BEAST_EXPECT(channelAmount(*env.current(), chan) == chanAmt);
            }

            {
                // Owner closes, will close after settleDelay
                env(claim(alice, chan), txflags(tfClose));
                env.close();
                // settle delay hasn't ellapsed. Channels should exist.
                BEAST_EXPECT(channelExists(*env.current(), chan));
                auto const closeTime = env.current()->info().parentCloseTime;
                auto const minExpiration = closeTime + settleDelay;
                env.close(minExpiration);
                env(claim(alice, chan), txflags(tfClose));
                BEAST_EXPECT(!channelExists(*env.current(), chan));
            }
        }

        {
            // test resurrected account
            Env env{
                *this, supported_amendments() - fixPayChanRecipientOwnerDir};
            env.fund(XRP(10000), alice, bob, carol);
            env.close();
            auto const feeDrops = env.current()->fees().base;

            // Create a channel from alice to bob
            auto const pk = alice.pk();
            auto const settleDelay = 100s;
            auto const chan = channel(alice, bob, env.seq(alice));
            env(create(alice, bob, XRP(1000), settleDelay, pk));
            env.close();
            BEAST_EXPECT(channelBalance(*env.current(), chan) == XRP(0));
            BEAST_EXPECT(channelAmount(*env.current(), chan) == XRP(1000));

            // Since `fixPayChanRecipientOwnerDir` is not active, can remove bob
            rmAccount(env, bob, carol);
            BEAST_EXPECT(!env.closed()->exists(keylet::account(bob.id())));

            auto chanBal = channelBalance(*env.current(), chan);
            auto chanAmt = channelAmount(*env.current(), chan);
            BEAST_EXPECT(chanBal == XRP(0));
            BEAST_EXPECT(chanAmt == XRP(1000));
            auto preBob = env.balance(bob);
            auto const delta = XRP(50);
            auto reqBal = chanBal + delta;
            auto authAmt = reqBal + XRP(100);
            assert(reqBal <= chanAmt);

            {
                // claim should fail, since bob doesn't exist
                auto const preAlice = env.balance(alice);
                env(claim(alice, chan, reqBal, authAmt), ter(tecNO_DST));
                env.close();
                BEAST_EXPECT(channelBalance(*env.current(), chan) == chanBal);
                BEAST_EXPECT(channelAmount(*env.current(), chan) == chanAmt);
                BEAST_EXPECT(env.balance(bob) == preBob);
                BEAST_EXPECT(env.balance(alice) == preAlice - feeDrops);
            }

            {
                // fund should fail, sincebob doesn't exist
                auto const preAlice = env.balance(alice);
                env(fund(alice, chan, XRP(1000)), ter(tecNO_DST));
                env.close();
                BEAST_EXPECT(env.balance(alice) == preAlice - feeDrops);
                BEAST_EXPECT(channelAmount(*env.current(), chan) == chanAmt);
            }

            // resurrect bob
            env(pay(alice, bob, XRP(20)));
            env.close();
            BEAST_EXPECT(env.closed()->exists(keylet::account(bob.id())));

            {
                // alice should be able to claim
                preBob = env.balance(bob);
                reqBal = chanBal + delta;
                authAmt = reqBal + XRP(100);
                env(claim(alice, chan, reqBal, authAmt));
                BEAST_EXPECT(channelBalance(*env.current(), chan) == reqBal);
                BEAST_EXPECT(channelAmount(*env.current(), chan) == chanAmt);
                BEAST_EXPECT(env.balance(bob) == preBob + delta);
                chanBal = reqBal;
            }

            {
                // bob should be able to claim
                preBob = env.balance(bob);
                reqBal = chanBal + delta;
                authAmt = reqBal + XRP(100);
                auto const sig =
                    signClaimICAuth(alice.pk(), alice.sk(), chan, authAmt);
                env(claim(bob, chan, reqBal, authAmt, Slice(sig), alice.pk()));
                BEAST_EXPECT(channelBalance(*env.current(), chan) == reqBal);
                BEAST_EXPECT(channelAmount(*env.current(), chan) == chanAmt);
                BEAST_EXPECT(env.balance(bob) == preBob + delta - feeDrops);
                chanBal = reqBal;
            }

            {
                // alice should be able to fund
                auto const preAlice = env.balance(alice);
                env(fund(alice, chan, XRP(1000)));
                BEAST_EXPECT(
                    env.balance(alice) == preAlice - XRP(1000) - feeDrops);
                BEAST_EXPECT(
                    channelAmount(*env.current(), chan) == chanAmt + XRP(1000));
                chanAmt = chanAmt + XRP(1000);
            }

            {
                // Owner closes, will close after settleDelay
                env(claim(alice, chan), txflags(tfClose));
                env.close();
                // settle delay hasn't ellapsed. Channels should exist.
                BEAST_EXPECT(channelExists(*env.current(), chan));
                auto const closeTime = env.current()->info().parentCloseTime;
                auto const minExpiration = closeTime + settleDelay;
                env.close(minExpiration);
                env(claim(alice, chan), txflags(tfClose));
                BEAST_EXPECT(!channelExists(*env.current(), chan));
            }
        }
    }

    void
    testICUsingTickets()
    {
        testcase("using tickets");
        using namespace jtx;
        using namespace std::literals::chrono_literals;
        Env env(*this);
        auto const alice = Account("alice");
        auto const bob = Account("bob");
        env.fund(XRP(10000), alice, bob);

        // alice and bob grab enough tickets for all of the following
        // transactions.  Note that once the tickets are acquired alice's
        // and bob's account sequence numbers should not advance.
        std::uint32_t aliceTicketSeq{env.seq(alice) + 1};
        env(ticket::create(alice, 10));
        std::uint32_t const aliceSeq{env.seq(alice)};

        std::uint32_t bobTicketSeq{env.seq(bob) + 1};
        env(ticket::create(bob, 10));
        std::uint32_t const bobSeq{env.seq(bob)};

        auto const pk = alice.pk();
        auto const settleDelay = 100s;
        auto const chan = channel(alice, bob, aliceTicketSeq);

        env(create(alice, bob, XRP(1000), settleDelay, pk),
            ticket::use(aliceTicketSeq++));

        env.require(tickets(alice, env.seq(alice) - aliceTicketSeq));
        BEAST_EXPECT(env.seq(alice) == aliceSeq);

        BEAST_EXPECT(channelBalance(*env.current(), chan) == XRP(0));
        BEAST_EXPECT(channelAmount(*env.current(), chan) == XRP(1000));

        {
            auto const preAlice = env.balance(alice);
            env(fund(alice, chan, XRP(1000)), ticket::use(aliceTicketSeq++));

            env.require(tickets(alice, env.seq(alice) - aliceTicketSeq));
            BEAST_EXPECT(env.seq(alice) == aliceSeq);

            auto const feeDrops = env.current()->fees().base;
            BEAST_EXPECT(env.balance(alice) == preAlice - XRP(1000) - feeDrops);
        }

        auto chanBal = channelBalance(*env.current(), chan);
        auto chanAmt = channelAmount(*env.current(), chan);
        BEAST_EXPECT(chanBal == XRP(0));
        BEAST_EXPECT(chanAmt == XRP(2000));

        {
            // No signature needed since the owner is claiming
            auto const preBob = env.balance(bob);
            auto const delta = XRP(500);
            auto const reqBal = chanBal + delta;
            auto const authAmt = reqBal + XRP(100);
            assert(reqBal <= chanAmt);
            env(claim(alice, chan, reqBal, authAmt),
                ticket::use(aliceTicketSeq++));

            env.require(tickets(alice, env.seq(alice) - aliceTicketSeq));
            BEAST_EXPECT(env.seq(alice) == aliceSeq);

            BEAST_EXPECT(channelBalance(*env.current(), chan) == reqBal);
            BEAST_EXPECT(channelAmount(*env.current(), chan) == chanAmt);
            BEAST_EXPECT(env.balance(bob) == preBob + delta);
            chanBal = reqBal;
        }
        {
            // Claim with signature
            auto preBob = env.balance(bob);
            auto const delta = XRP(500);
            auto const reqBal = chanBal + delta;
            auto const authAmt = reqBal + XRP(100);
            assert(reqBal <= chanAmt);
            auto const sig =
                signClaimAuth(alice.pk(), alice.sk(), chan, authAmt);
            env(claim(bob, chan, reqBal, authAmt, Slice(sig), alice.pk()),
                ticket::use(bobTicketSeq++));

            env.require(tickets(bob, env.seq(bob) - bobTicketSeq));
            BEAST_EXPECT(env.seq(bob) == bobSeq);

            BEAST_EXPECT(channelBalance(*env.current(), chan) == reqBal);
            BEAST_EXPECT(channelAmount(*env.current(), chan) == chanAmt);
            auto const feeDrops = env.current()->fees().base;
            BEAST_EXPECT(env.balance(bob) == preBob + delta - feeDrops);
            chanBal = reqBal;

            // claim again
            preBob = env.balance(bob);
            // A transaction that generates a tec still consumes its ticket.
            env(claim(bob, chan, reqBal, authAmt, Slice(sig), alice.pk()),
                ticket::use(bobTicketSeq++),
                ter(tecUNFUNDED_PAYMENT));

            env.require(tickets(bob, env.seq(bob) - bobTicketSeq));
            BEAST_EXPECT(env.seq(bob) == bobSeq);

            BEAST_EXPECT(channelBalance(*env.current(), chan) == chanBal);
            BEAST_EXPECT(channelAmount(*env.current(), chan) == chanAmt);
            BEAST_EXPECT(env.balance(bob) == preBob - feeDrops);
        }
        {
            // Try to claim more than authorized
            auto const preBob = env.balance(bob);
            STAmount const authAmt = chanBal + XRP(500);
            STAmount const reqAmt = authAmt + drops(1);
            assert(reqAmt <= chanAmt);
            // Note that since claim() returns a tem (neither tec nor tes),
            // the ticket is not consumed.  So we don't increment bobTicket.
            auto const sig =
                signClaimICAuth(alice.pk(), alice.sk(), chan, authAmt);
            env(claim(bob, chan, reqAmt, authAmt, Slice(sig), alice.pk()),
                ticket::use(bobTicketSeq),
                ter(temBAD_AMOUNT));

            env.require(tickets(bob, env.seq(bob) - bobTicketSeq));
            BEAST_EXPECT(env.seq(bob) == bobSeq);

            BEAST_EXPECT(channelBalance(*env.current(), chan) == chanBal);
            BEAST_EXPECT(channelAmount(*env.current(), chan) == chanAmt);
            BEAST_EXPECT(env.balance(bob) == preBob);
        }

        // Dst tries to fund the channel
        env(fund(bob, chan, XRP(1000)),
            ticket::use(bobTicketSeq++),
            ter(tecNO_PERMISSION));

        env.require(tickets(bob, env.seq(bob) - bobTicketSeq));
        BEAST_EXPECT(env.seq(bob) == bobSeq);

        BEAST_EXPECT(channelBalance(*env.current(), chan) == chanBal);
        BEAST_EXPECT(channelAmount(*env.current(), chan) == chanAmt);

        {
            // Dst closes channel
            auto const preAlice = env.balance(alice);
            auto const preBob = env.balance(bob);
            env(claim(bob, chan),
                txflags(tfClose),
                ticket::use(bobTicketSeq++));

            env.require(tickets(bob, env.seq(bob) - bobTicketSeq));
            BEAST_EXPECT(env.seq(bob) == bobSeq);

            BEAST_EXPECT(!channelExists(*env.current(), chan));
            auto const feeDrops = env.current()->fees().base;
            auto const delta = chanAmt - chanBal;
            assert(delta > beast::zero);
            BEAST_EXPECT(env.balance(alice) == preAlice + delta);
            BEAST_EXPECT(env.balance(bob) == preBob - feeDrops);
        }
        env.require(tickets(alice, env.seq(alice) - aliceTicketSeq));
        BEAST_EXPECT(env.seq(alice) == aliceSeq);
        env.require(tickets(bob, env.seq(bob) - bobTicketSeq));
        BEAST_EXPECT(env.seq(bob) == bobSeq);
    }

    void
    run() override
    {
        testSimple();
        testCancelAfter();
        testSettleDelay();
        testExpiration();
        testCloseDry();
        testDefaultAmount();
        testDisallowXRP();
        testDstTag();
        testDepositAuth();
        testMultiple();
        testAccountChannelsRPC();
        testAccountChannelsRPCMarkers();
        testAccountChannelsRPCSenderOnly();
        testAuthVerifyRPC();
        testOptionalFields();
        testMalformedPK();
        testMetaAndOwnership();
        testAccountDelete();
        testUsingTickets();
        
        // testICSimple();
        // testICCancelAfter();
        // testICSettleDelay();
        // testICExpiration();
        // testICCloseDry();
        // testICDefaultAmount();
        // testICDisallowXRP();
        // testICDstTag();
        // testICDepositAuth();
        // testICMultiple();
        // testICAccountChannelsRPC();
        // testICAccountChannelsRPCMarkers();
        // testICAccountChannelsRPCSenderOnly();
        // testICAuthVerifyRPC();
        // testICOptionalFields();
        // testICMalformedPK();
        // testICMetaAndOwnership();
        // testICAccountDelete();
        // testICUsingTickets();
>>>>>>> 87fe4114
    }
};

BEAST_DEFINE_TESTSUITE(PayChan, app, ripple);
}  // namespace test
}  // namespace ripple<|MERGE_RESOLUTION|>--- conflicted
+++ resolved
@@ -2136,40 +2136,6 @@
     }
 
     void
-<<<<<<< HEAD
-    testWithFeats(FeatureBitset features)
-    {
-        testSimple(features);
-        testDisallowIncoming(features);
-        testCancelAfter(features);
-        testSettleDelay(features);
-        testExpiration(features);
-        testCloseDry(features);
-        testDefaultAmount(features);
-        testDisallowXRP(features);
-        testDstTag(features);
-        testDepositAuth(features);
-        testMultiple(features);
-        testAccountChannelsRPC(features);
-        testAccountChannelsRPCMarkers(features);
-        testAccountChannelsRPCSenderOnly(features);
-        testAuthVerifyRPC(features);
-        testOptionalFields(features);
-        testMalformedPK(features);
-        testMetaAndOwnership(features);
-        testAccountDelete(features);
-        testUsingTickets(features);
-    }
-
-public:
-    void
-    run() override
-    {
-        using namespace test::jtx;
-        FeatureBitset const all{supported_amendments()};
-        testWithFeats(all - disallowIncoming);
-        testWithFeats(all);
-=======
     testICSimple()
     {
         testcase("ic simple");
@@ -4119,7 +4085,6 @@
         // testICMetaAndOwnership();
         // testICAccountDelete();
         // testICUsingTickets();
->>>>>>> 87fe4114
     }
 };
 
