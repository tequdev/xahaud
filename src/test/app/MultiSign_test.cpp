//------------------------------------------------------------------------------
/*
    This file is part of rippled: https://github.com/ripple/rippled
    Copyright (c) 2012, 2013 Ripple Labs Inc.
    Permission to use, copy, modify, and/or distribute this software for any
    purpose  with  or without fee is hereby granted, provided that the above
    copyright notice and this permission notice appear in all copies.
    THE  SOFTWARE IS PROVIDED "AS IS" AND THE AUTHOR DISCLAIMS ALL WARRANTIES
    WITH  REGARD  TO  THIS  SOFTWARE  INCLUDING  ALL  IMPLIED  WARRANTIES  OF
    MERCHANTABILITY  AND  FITNESS. IN NO EVENT SHALL THE AUTHOR BE LIABLE FOR
    ANY  SPECIAL ,  DIRECT, INDIRECT, OR CONSEQUENTIAL DAMAGES OR ANY DAMAGES
    WHATSOEVER  RESULTING  FROM  LOSS  OF USE, DATA OR PROFITS, WHETHER IN AN
    ACTION  OF  CONTRACT, NEGLIGENCE OR OTHER TORTIOUS ACTION, ARISING OUT OF
    OR IN CONNECTION WITH THE USE OR PERFORMANCE OF THIS SOFTWARE.
*/
//==============================================================================

#include <ripple/core/ConfigSections.h>
#include <ripple/protocol/Feature.h>
#include <ripple/protocol/jss.h>
#include <test/jtx.h>

namespace ripple {
namespace test {

class MultiSign_test : public beast::unit_test::suite
{
    // Unfunded accounts to use for phantom signing.
    jtx::Account const bogie{"bogie", KeyType::secp256k1};
    jtx::Account const demon{"demon", KeyType::ed25519};
    jtx::Account const ghost{"ghost", KeyType::secp256k1};
    jtx::Account const haunt{"haunt", KeyType::ed25519};
    jtx::Account const jinni{"jinni", KeyType::secp256k1};
    jtx::Account const phase{"phase", KeyType::ed25519};
    jtx::Account const shade{"shade", KeyType::secp256k1};
    jtx::Account const spook{"spook", KeyType::ed25519};
    jtx::Account const acc10{"acc10", KeyType::ed25519};
    jtx::Account const acc11{"acc11", KeyType::ed25519};
    jtx::Account const acc12{"acc12", KeyType::ed25519};
    jtx::Account const acc13{"acc13", KeyType::ed25519};
    jtx::Account const acc14{"acc14", KeyType::ed25519};
    jtx::Account const acc15{"acc15", KeyType::ed25519};
    jtx::Account const acc16{"acc16", KeyType::ed25519};
    jtx::Account const acc17{"acc17", KeyType::ed25519};
    jtx::Account const acc18{"acc18", KeyType::ed25519};
    jtx::Account const acc19{"acc19", KeyType::ed25519};
    jtx::Account const acc20{"acc20", KeyType::ed25519};
    jtx::Account const acc21{"acc21", KeyType::ed25519};
    jtx::Account const acc22{"acc22", KeyType::ed25519};
    jtx::Account const acc23{"acc23", KeyType::ed25519};
    jtx::Account const acc24{"acc24", KeyType::ed25519};
    jtx::Account const acc25{"acc25", KeyType::ed25519};
    jtx::Account const acc26{"acc26", KeyType::ed25519};
    jtx::Account const acc27{"acc27", KeyType::ed25519};
    jtx::Account const acc28{"acc28", KeyType::ed25519};
    jtx::Account const acc29{"acc29", KeyType::ed25519};
    jtx::Account const acc30{"acc30", KeyType::ed25519};
    jtx::Account const acc31{"acc31", KeyType::ed25519};
    jtx::Account const acc32{"acc32", KeyType::ed25519};
    jtx::Account const acc33{"acc33", KeyType::ed25519};

public:
    void
    test_noReserve(FeatureBitset features)
    {
        testcase("No Reserve");

        using namespace jtx;
        Env env{*this, features};
        Account const alice{"alice", KeyType::secp256k1};

        // The reserve required for a signer list changes with the passage
        // of featureMultiSignReserve.  Make the required adjustments.
        bool const reserve1{features[featureMultiSignReserve]};

        // Pay alice enough to meet the initial reserve, but not enough to
        // meet the reserve for a SignerListSet.
        auto const fee = env.current()->fees().base;
        auto const smallSignersReserve = reserve1 ? XRP(250) : XRP(350);
        env.fund(smallSignersReserve - drops(1), alice);
        env.close();
        env.require(owners(alice, 0));

        {
            // Attach a signer list to alice.  Should fail.
            Json::Value smallSigners = signers(alice, 1, {{bogie, 1}});
            env(smallSigners, ter(tecINSUFFICIENT_RESERVE));
            env.close();
            env.require(owners(alice, 0));

            // Fund alice enough to set the signer list, then attach signers.
            env(pay(env.master, alice, fee + drops(1)));
            env.close();
            env(smallSigners);
            env.close();
            env.require(owners(alice, reserve1 ? 1 : 3));
        }
        {
            // Pay alice enough to almost make the reserve for the biggest
            // possible list.
            auto const addReserveBigSigners = reserve1 ? XRP(0) : XRP(350);
            env(pay(env.master, alice, addReserveBigSigners + fee - drops(1)));

            // Replace with the biggest possible signer list.  Should fail.
            Json::Value bigSigners = signers(
                alice,
                1,
                {{bogie, 1},
                 {demon, 1},
                 {ghost, 1},
                 {haunt, 1},
                 {jinni, 1},
                 {phase, 1},
                 {shade, 1},
                 {spook, 1}});
            env(bigSigners, ter(tecINSUFFICIENT_RESERVE));
            env.close();
            env.require(owners(alice, reserve1 ? 1 : 3));

            // Fund alice one more drop (plus the fee) and succeed.
            env(pay(env.master, alice, fee + drops(1)));
            env.close();
            env(bigSigners);
            env.close();
            env.require(owners(alice, reserve1 ? 1 : 10));
        }
        // Remove alice's signer list and get the owner count back.
        env(signers(alice, jtx::none));
        env.close();
        env.require(owners(alice, 0));
    }

    void
    test_signerListSet(FeatureBitset features)
    {
        testcase("SignerListSet");

        using namespace jtx;
        Env env{*this, features};
        Account const alice{"alice", KeyType::ed25519};
        env.fund(XRP(1000), alice);

        // Add alice as a multisigner for herself.  Should fail.
        env(signers(alice, 1, {{alice, 1}}), ter(temBAD_SIGNER));

        // Add a signer with a weight of zero.  Should fail.
        env(signers(alice, 1, {{bogie, 0}}), ter(temBAD_WEIGHT));

        // Add a signer where the weight is too big.  Should fail since
        // the weight field is only 16 bits.  The jtx framework can't do
        // this kind of test, so it's commented out.
        //      env(signers(alice, 1, { { bogie, 0x10000} }), ter
        //      (temBAD_WEIGHT));

        // Add the same signer twice.  Should fail.
        env(signers(
                alice,
                1,
                {{bogie, 1},
                 {demon, 1},
                 {ghost, 1},
                 {haunt, 1},
                 {jinni, 1},
                 {phase, 1},
                 {demon, 1},
                 {spook, 1}}),
            ter(temBAD_SIGNER));

        // Set a quorum of zero.  Should fail.
        env(signers(alice, 0, {{bogie, 1}}), ter(temMALFORMED));

        // Make a signer list where the quorum can't be met.  Should fail.
        env(signers(
                alice,
                9,
                {{bogie, 1},
                 {demon, 1},
                 {ghost, 1},
                 {haunt, 1},
                 {jinni, 1},
                 {phase, 1},
                 {shade, 1},
                 {spook, 1}}),
            ter(temBAD_QUORUM));

<<<<<<< HEAD
=======
        // clang-format off
>>>>>>> 25474343
        // Make a signer list that's too big.  Should fail. (Even with
        // ExpandedSignerList)
        Account const spare("spare", KeyType::secp256k1);
        env(signers(
                alice,
                1,
<<<<<<< HEAD

=======
>>>>>>> 25474343
                features[featureExpandedSignerList]
                    ? std::vector<signer>{{bogie, 1}, {demon, 1}, {ghost, 1},
                                          {haunt, 1}, {jinni, 1}, {phase, 1},
                                          {shade, 1}, {spook, 1}, {spare, 1},
                                          {acc10, 1}, {acc11, 1}, {acc12, 1},
                                          {acc13, 1}, {acc14, 1}, {acc15, 1},
                                          {acc16, 1}, {acc17, 1}, {acc18, 1},
                                          {acc19, 1}, {acc20, 1}, {acc21, 1},
                                          {acc22, 1}, {acc23, 1}, {acc24, 1},
                                          {acc25, 1}, {acc26, 1}, {acc27, 1},
                                          {acc28, 1}, {acc29, 1}, {acc30, 1},
                                          {acc31, 1}, {acc32, 1}, {acc33, 1}}
<<<<<<< HEAD
                    : std::vector<
                          signer>{{bogie, 1}, {demon, 1}, {ghost, 1}, {haunt, 1}, {jinni, 1}, {phase, 1}, {shade, 1}, {spook, 1}, {spare, 1}}),
            ter(temMALFORMED));
=======
                    : std::vector<signer>{{bogie, 1}, {demon, 1}, {ghost, 1},
                                          {haunt, 1}, {jinni, 1}, {phase, 1},
                                          {shade, 1}, {spook, 1}, {spare, 1}}),
            ter(temMALFORMED));
        // clang-format on
>>>>>>> 25474343
        env.close();
        env.require(owners(alice, 0));
    }

    void
    test_phantomSigners(FeatureBitset features)
    {
        testcase("Phantom Signers");

        using namespace jtx;
        Env env{*this, features};
        Account const alice{"alice", KeyType::ed25519};
        env.fund(XRP(1000), alice);
        env.close();

        // Attach phantom signers to alice and use them for a transaction.
        env(signers(alice, 1, {{bogie, 1}, {demon, 1}}));
        env.close();
        env.require(owners(alice, features[featureMultiSignReserve] ? 1 : 4));

        // This should work.
        auto const baseFee = env.current()->fees().base;
        std::uint32_t aliceSeq = env.seq(alice);
        env(noop(alice), msig(bogie, demon), fee(3 * baseFee));
        env.close();
        BEAST_EXPECT(env.seq(alice) == aliceSeq + 1);

        // Either signer alone should work.
        aliceSeq = env.seq(alice);
        env(noop(alice), msig(bogie), fee(2 * baseFee));
        env.close();
        BEAST_EXPECT(env.seq(alice) == aliceSeq + 1);

        aliceSeq = env.seq(alice);
        env(noop(alice), msig(demon), fee(2 * baseFee));
        env.close();
        BEAST_EXPECT(env.seq(alice) == aliceSeq + 1);

        // Duplicate signers should fail.
        aliceSeq = env.seq(alice);
        env(noop(alice), msig(demon, demon), fee(3 * baseFee), ter(temINVALID));
        env.close();
        BEAST_EXPECT(env.seq(alice) == aliceSeq);

        // A non-signer should fail.
        aliceSeq = env.seq(alice);
        env(noop(alice),
            msig(bogie, spook),
            fee(3 * baseFee),
            ter(tefBAD_SIGNATURE));
        env.close();
        BEAST_EXPECT(env.seq(alice) == aliceSeq);

        // Don't meet the quorum.  Should fail.
        env(signers(alice, 2, {{bogie, 1}, {demon, 1}}));
        aliceSeq = env.seq(alice);
        env(noop(alice), msig(bogie), fee(2 * baseFee), ter(tefBAD_QUORUM));
        env.close();
        BEAST_EXPECT(env.seq(alice) == aliceSeq);

        // Meet the quorum.  Should succeed.
        aliceSeq = env.seq(alice);
        env(noop(alice), msig(bogie, demon), fee(3 * baseFee));
        env.close();
        BEAST_EXPECT(env.seq(alice) == aliceSeq + 1);
    }

    void
    test_fee(FeatureBitset features)
    {
        testcase("Fee");

        using namespace jtx;
        Env env{*this, features};
        Account const alice{"alice", KeyType::ed25519};
        env.fund(XRP(1000), alice);
        env.close();

        // Attach maximum possible number of signers to alice.
        env(signers(
            alice,
            1,
            {{bogie, 1},
             {demon, 1},
             {ghost, 1},
             {haunt, 1},
             {jinni, 1},
             {phase, 1},
             {shade, 1},
             {spook, 1}}));
        env.close();
        env.require(owners(alice, features[featureMultiSignReserve] ? 1 : 10));

        // This should work.
        auto const baseFee = env.current()->fees().base;
        std::uint32_t aliceSeq = env.seq(alice);
        env(noop(alice), msig(bogie), fee(2 * baseFee));
        env.close();

        BEAST_EXPECT(env.seq(alice) == aliceSeq + 1);

        // This should fail because the fee is too small.
        aliceSeq = env.seq(alice);
        env(noop(alice),
            msig(bogie),
            fee((2 * baseFee) - 1),
            ter(telINSUF_FEE_P));
        env.close();

        BEAST_EXPECT(env.seq(alice) == aliceSeq);

        // This should work.
        aliceSeq = env.seq(alice);
        env(noop(alice),
            msig(bogie, demon, ghost, haunt, jinni, phase, shade, spook),
            fee(9 * baseFee));
        env.close();

        BEAST_EXPECT(env.seq(alice) == aliceSeq + 1);

        // This should fail because the fee is too small.
        aliceSeq = env.seq(alice);
        env(noop(alice),
            msig(bogie, demon, ghost, haunt, jinni, phase, shade, spook),
            fee((9 * baseFee) - 1),
            ter(telINSUF_FEE_P));
        env.close();

        BEAST_EXPECT(env.seq(alice) == aliceSeq);
    }

    void
    test_misorderedSigners(FeatureBitset features)
    {
        testcase("Misordered Signers");

        using namespace jtx;
        Env env{*this, features};
        Account const alice{"alice", KeyType::ed25519};
        env.fund(XRP(1000), alice);
        env.close();

        // The signatures in a transaction must be submitted in sorted order.
        // Make sure the transaction fails if they are not.
        env(signers(alice, 1, {{bogie, 1}, {demon, 1}}));
        env.close();
        env.require(owners(alice, features[featureMultiSignReserve] ? 1 : 4));

        msig phantoms{bogie, demon};
        std::reverse(phantoms.signers.begin(), phantoms.signers.end());
        std::uint32_t const aliceSeq = env.seq(alice);
        env(noop(alice), phantoms, ter(temINVALID));
        env.close();
        BEAST_EXPECT(env.seq(alice) == aliceSeq);
    }

    void
    test_masterSigners(FeatureBitset features)
    {
        testcase("Master Signers");

        using namespace jtx;
        Env env{*this, features};
        Account const alice{"alice", KeyType::ed25519};
        Account const becky{"becky", KeyType::secp256k1};
        Account const cheri{"cheri", KeyType::ed25519};
        env.fund(XRP(1000), alice, becky, cheri);
        env.close();

        // For a different situation, give alice a regular key but don't use it.
        Account const alie{"alie", KeyType::secp256k1};
        env(regkey(alice, alie));
        env.close();
        std::uint32_t aliceSeq = env.seq(alice);
        env(noop(alice), sig(alice));
        env(noop(alice), sig(alie));
        env.close();
        BEAST_EXPECT(env.seq(alice) == aliceSeq + 2);

        // Attach signers to alice
        env(signers(alice, 4, {{becky, 3}, {cheri, 4}}), sig(alice));
        env.close();
        env.require(owners(alice, features[featureMultiSignReserve] ? 1 : 4));

        // Attempt a multisigned transaction that meets the quorum.
        auto const baseFee = env.current()->fees().base;
        aliceSeq = env.seq(alice);
        env(noop(alice), msig(cheri), fee(2 * baseFee));
        env.close();
        BEAST_EXPECT(env.seq(alice) == aliceSeq + 1);

        // If we don't meet the quorum the transaction should fail.
        aliceSeq = env.seq(alice);
        env(noop(alice), msig(becky), fee(2 * baseFee), ter(tefBAD_QUORUM));
        env.close();
        BEAST_EXPECT(env.seq(alice) == aliceSeq);

        // Give becky and cheri regular keys.
        Account const beck{"beck", KeyType::ed25519};
        env(regkey(becky, beck));
        Account const cher{"cher", KeyType::ed25519};
        env(regkey(cheri, cher));
        env.close();

        // becky's and cheri's master keys should still work.
        aliceSeq = env.seq(alice);
        env(noop(alice), msig(becky, cheri), fee(3 * baseFee));
        env.close();
        BEAST_EXPECT(env.seq(alice) == aliceSeq + 1);
    }

    void
    test_regularSigners(FeatureBitset features)
    {
        testcase("Regular Signers");

        using namespace jtx;
        Env env{*this, features};
        Account const alice{"alice", KeyType::secp256k1};
        Account const becky{"becky", KeyType::ed25519};
        Account const cheri{"cheri", KeyType::secp256k1};
        env.fund(XRP(1000), alice, becky, cheri);
        env.close();

        // Attach signers to alice.
        env(signers(alice, 1, {{becky, 1}, {cheri, 1}}), sig(alice));

        // Give everyone regular keys.
        Account const alie{"alie", KeyType::ed25519};
        env(regkey(alice, alie));
        Account const beck{"beck", KeyType::secp256k1};
        env(regkey(becky, beck));
        Account const cher{"cher", KeyType::ed25519};
        env(regkey(cheri, cher));
        env.close();

        // Disable cheri's master key to mix things up.
        env(fset(cheri, asfDisableMaster), sig(cheri));
        env.close();

        // Attempt a multisigned transaction that meets the quorum.
        auto const baseFee = env.current()->fees().base;
        std::uint32_t aliceSeq = env.seq(alice);
        env(noop(alice), msig(msig::Reg{cheri, cher}), fee(2 * baseFee));
        env.close();
        BEAST_EXPECT(env.seq(alice) == aliceSeq + 1);

        // cheri should not be able to multisign using her master key.
        aliceSeq = env.seq(alice);
        env(noop(alice),
            msig(cheri),
            fee(2 * baseFee),
            ter(tefMASTER_DISABLED));
        env.close();
        BEAST_EXPECT(env.seq(alice) == aliceSeq);

        // becky should be able to multisign using either of her keys.
        aliceSeq = env.seq(alice);
        env(noop(alice), msig(becky), fee(2 * baseFee));
        env.close();
        BEAST_EXPECT(env.seq(alice) == aliceSeq + 1);

        aliceSeq = env.seq(alice);
        env(noop(alice), msig(msig::Reg{becky, beck}), fee(2 * baseFee));
        env.close();
        BEAST_EXPECT(env.seq(alice) == aliceSeq + 1);

        // Both becky and cheri should be able to sign using regular keys.
        aliceSeq = env.seq(alice);
        env(noop(alice),
            fee(3 * baseFee),
            msig(msig::Reg{becky, beck}, msig::Reg{cheri, cher}));
        env.close();
        BEAST_EXPECT(env.seq(alice) == aliceSeq + 1);
    }

    void
    test_regularSignersUsingSubmitMulti(FeatureBitset features)
    {
        testcase("Regular Signers Using submit_multisigned");

        using namespace jtx;
        Env env(
            *this,
            envconfig([](std::unique_ptr<Config> cfg) {
                cfg->loadFromString("[" SECTION_SIGNING_SUPPORT "]\ntrue");
                return cfg;
            }),
            features);
        Account const alice{"alice", KeyType::secp256k1};
        Account const becky{"becky", KeyType::ed25519};
        Account const cheri{"cheri", KeyType::secp256k1};
        env.fund(XRP(1000), alice, becky, cheri);
        env.close();

        // Attach signers to alice.
        env(signers(alice, 2, {{becky, 1}, {cheri, 1}}), sig(alice));

        // Give everyone regular keys.
        Account const beck{"beck", KeyType::secp256k1};
        env(regkey(becky, beck));
        Account const cher{"cher", KeyType::ed25519};
        env(regkey(cheri, cher));
        env.close();

        // Disable cheri's master key to mix things up.
        env(fset(cheri, asfDisableMaster), sig(cheri));
        env.close();

        auto const baseFee = env.current()->fees().base;
        std::uint32_t aliceSeq;

        // these represent oft-repeated setup for input json below
        auto setup_tx = [&]() -> Json::Value {
            Json::Value jv;
            jv[jss::tx_json][jss::Account] = alice.human();
            jv[jss::tx_json][jss::TransactionType] = jss::AccountSet;
            jv[jss::tx_json][jss::Fee] = (8 * baseFee).jsonClipped();
            jv[jss::tx_json][jss::Sequence] = env.seq(alice);
            jv[jss::tx_json][jss::SigningPubKey] = "";
            return jv;
        };
        auto cheri_sign = [&](Json::Value& jv) {
            jv[jss::account] = cheri.human();
            jv[jss::key_type] = "ed25519";
            jv[jss::passphrase] = cher.name();
        };
        auto becky_sign = [&](Json::Value& jv) {
            jv[jss::account] = becky.human();
            jv[jss::secret] = beck.name();
        };

        {
            // Attempt a multisigned transaction that meets the quorum.
            // using sign_for and submit_multisigned
            aliceSeq = env.seq(alice);
            Json::Value jv_one = setup_tx();
            cheri_sign(jv_one);
            auto jrr =
                env.rpc("json", "sign_for", to_string(jv_one))[jss::result];
            BEAST_EXPECT(jrr[jss::status] == "success");

            // for the second sign_for, use the returned tx_json with
            // first signer info
            Json::Value jv_two;
            jv_two[jss::tx_json] = jrr[jss::tx_json];
            becky_sign(jv_two);
            jrr = env.rpc("json", "sign_for", to_string(jv_two))[jss::result];
            BEAST_EXPECT(jrr[jss::status] == "success");

            Json::Value jv_submit;
            jv_submit[jss::tx_json] = jrr[jss::tx_json];
            jrr = env.rpc(
                "json",
                "submit_multisigned",
                to_string(jv_submit))[jss::result];
            BEAST_EXPECT(jrr[jss::status] == "success");
            env.close();
            BEAST_EXPECT(env.seq(alice) == aliceSeq + 1);
        }

        {
            // failure case -- SigningPubKey not empty
            aliceSeq = env.seq(alice);
            Json::Value jv_one = setup_tx();
            jv_one[jss::tx_json][jss::SigningPubKey] =
                strHex(alice.pk().slice());
            cheri_sign(jv_one);
            auto jrr =
                env.rpc("json", "sign_for", to_string(jv_one))[jss::result];
            BEAST_EXPECT(jrr[jss::status] == "error");
            BEAST_EXPECT(jrr[jss::error] == "invalidParams");
            BEAST_EXPECT(
                jrr[jss::error_message] ==
                "When multi-signing 'tx_json.SigningPubKey' must be empty.");
        }

        {
            // failure case - bad fee
            aliceSeq = env.seq(alice);
            Json::Value jv_one = setup_tx();
            jv_one[jss::tx_json][jss::Fee] = -1;
            cheri_sign(jv_one);
            auto jrr =
                env.rpc("json", "sign_for", to_string(jv_one))[jss::result];
            BEAST_EXPECT(jrr[jss::status] == "success");

            // for the second sign_for, use the returned tx_json with
            // first signer info
            Json::Value jv_two;
            jv_two[jss::tx_json] = jrr[jss::tx_json];
            becky_sign(jv_two);
            jrr = env.rpc("json", "sign_for", to_string(jv_two))[jss::result];
            BEAST_EXPECT(jrr[jss::status] == "success");

            Json::Value jv_submit;
            jv_submit[jss::tx_json] = jrr[jss::tx_json];
            jrr = env.rpc(
                "json",
                "submit_multisigned",
                to_string(jv_submit))[jss::result];
            BEAST_EXPECT(jrr[jss::status] == "error");
            BEAST_EXPECT(jrr[jss::error] == "invalidParams");
            BEAST_EXPECT(
                jrr[jss::error_message] ==
                "Invalid Fee field.  Fees must be greater than zero.");
        }

        {
            // failure case - bad fee v2
            aliceSeq = env.seq(alice);
            Json::Value jv_one = setup_tx();
            jv_one[jss::tx_json][jss::Fee] =
                alice["USD"](10).value().getFullText();
            cheri_sign(jv_one);
            auto jrr =
                env.rpc("json", "sign_for", to_string(jv_one))[jss::result];
            BEAST_EXPECT(jrr[jss::status] == "success");

            // for the second sign_for, use the returned tx_json with
            // first signer info
            Json::Value jv_two;
            jv_two[jss::tx_json] = jrr[jss::tx_json];
            becky_sign(jv_two);
            jrr = env.rpc("json", "sign_for", to_string(jv_two))[jss::result];
            BEAST_EXPECT(jrr[jss::status] == "success");

            Json::Value jv_submit;
            jv_submit[jss::tx_json] = jrr[jss::tx_json];
            jrr = env.rpc(
                "json",
                "submit_multisigned",
                to_string(jv_submit))[jss::result];
            BEAST_EXPECT(jrr[jss::status] == "error");
            BEAST_EXPECT(jrr[jss::error] == "internal");
            BEAST_EXPECT(jrr[jss::error_message] == "Internal error.");
        }

        {
            // cheri should not be able to multisign using her master key.
            aliceSeq = env.seq(alice);
            Json::Value jv = setup_tx();
            jv[jss::account] = cheri.human();
            jv[jss::secret] = cheri.name();
            auto jrr = env.rpc("json", "sign_for", to_string(jv))[jss::result];
            BEAST_EXPECT(jrr[jss::status] == "error");
            BEAST_EXPECT(jrr[jss::error] == "masterDisabled");
            env.close();
            BEAST_EXPECT(env.seq(alice) == aliceSeq);
        }

        {
            // Unlike cheri, becky should also be able to sign using her master
            // key
            aliceSeq = env.seq(alice);
            Json::Value jv_one = setup_tx();
            cheri_sign(jv_one);
            auto jrr =
                env.rpc("json", "sign_for", to_string(jv_one))[jss::result];
            BEAST_EXPECT(jrr[jss::status] == "success");

            // for the second sign_for, use the returned tx_json with
            // first signer info
            Json::Value jv_two;
            jv_two[jss::tx_json] = jrr[jss::tx_json];
            jv_two[jss::account] = becky.human();
            jv_two[jss::key_type] = "ed25519";
            jv_two[jss::passphrase] = becky.name();
            jrr = env.rpc("json", "sign_for", to_string(jv_two))[jss::result];
            BEAST_EXPECT(jrr[jss::status] == "success");

            Json::Value jv_submit;
            jv_submit[jss::tx_json] = jrr[jss::tx_json];
            jrr = env.rpc(
                "json",
                "submit_multisigned",
                to_string(jv_submit))[jss::result];
            BEAST_EXPECT(jrr[jss::status] == "success");
            env.close();
            BEAST_EXPECT(env.seq(alice) == aliceSeq + 1);
        }

        {
            // check for bad or bogus accounts in the tx
            Json::Value jv = setup_tx();
            jv[jss::tx_json][jss::Account] = "DEADBEEF";
            cheri_sign(jv);
            auto jrr = env.rpc("json", "sign_for", to_string(jv))[jss::result];
            BEAST_EXPECT(jrr[jss::status] == "error");
            BEAST_EXPECT(jrr[jss::error] == "srcActMalformed");

            Account const jimmy{"jimmy"};
            jv[jss::tx_json][jss::Account] = jimmy.human();
            jrr = env.rpc("json", "sign_for", to_string(jv))[jss::result];
            BEAST_EXPECT(jrr[jss::status] == "error");
            BEAST_EXPECT(jrr[jss::error] == "srcActNotFound");
        }

        {
            aliceSeq = env.seq(alice);
            Json::Value jv = setup_tx();
            jv[jss::tx_json][sfSigners.fieldName] =
                Json::Value{Json::arrayValue};
            becky_sign(jv);
            auto jrr = env.rpc(
                "json", "submit_multisigned", to_string(jv))[jss::result];
            BEAST_EXPECT(jrr[jss::status] == "error");
            BEAST_EXPECT(jrr[jss::error] == "invalidParams");
            BEAST_EXPECT(
                jrr[jss::error_message] ==
                "tx_json.Signers array may not be empty.");
            env.close();
            BEAST_EXPECT(env.seq(alice) == aliceSeq);
        }
    }

    void
    test_heterogeneousSigners(FeatureBitset features)
    {
        testcase("Heterogenious Signers");

        using namespace jtx;
        Env env{*this, features};
        Account const alice{"alice", KeyType::secp256k1};
        Account const becky{"becky", KeyType::ed25519};
        Account const cheri{"cheri", KeyType::secp256k1};
        Account const daria{"daria", KeyType::ed25519};
        env.fund(XRP(1000), alice, becky, cheri, daria);
        env.close();

        // alice uses a regular key with the master disabled.
        Account const alie{"alie", KeyType::secp256k1};
        env(regkey(alice, alie));
        env(fset(alice, asfDisableMaster), sig(alice));

        // becky is master only without a regular key.

        // cheri has a regular key, but leaves the master key enabled.
        Account const cher{"cher", KeyType::secp256k1};
        env(regkey(cheri, cher));

        // daria has a regular key and disables her master key.
        Account const dari{"dari", KeyType::ed25519};
        env(regkey(daria, dari));
        env(fset(daria, asfDisableMaster), sig(daria));
        env.close();

        // Attach signers to alice.
        env(signers(alice, 1, {{becky, 1}, {cheri, 1}, {daria, 1}, {jinni, 1}}),
            sig(alie));
        env.close();
        env.require(owners(alice, features[featureMultiSignReserve] ? 1 : 6));

        // Each type of signer should succeed individually.
        auto const baseFee = env.current()->fees().base;
        std::uint32_t aliceSeq = env.seq(alice);
        env(noop(alice), msig(becky), fee(2 * baseFee));
        env.close();
        BEAST_EXPECT(env.seq(alice) == aliceSeq + 1);

        aliceSeq = env.seq(alice);
        env(noop(alice), msig(cheri), fee(2 * baseFee));
        env.close();
        BEAST_EXPECT(env.seq(alice) == aliceSeq + 1);

        aliceSeq = env.seq(alice);
        env(noop(alice), msig(msig::Reg{cheri, cher}), fee(2 * baseFee));
        env.close();
        BEAST_EXPECT(env.seq(alice) == aliceSeq + 1);

        aliceSeq = env.seq(alice);
        env(noop(alice), msig(msig::Reg{daria, dari}), fee(2 * baseFee));
        env.close();
        BEAST_EXPECT(env.seq(alice) == aliceSeq + 1);

        aliceSeq = env.seq(alice);
        env(noop(alice), msig(jinni), fee(2 * baseFee));
        env.close();
        BEAST_EXPECT(env.seq(alice) == aliceSeq + 1);

        //  Should also work if all signers sign.
        aliceSeq = env.seq(alice);
        env(noop(alice),
            fee(5 * baseFee),
            msig(becky, msig::Reg{cheri, cher}, msig::Reg{daria, dari}, jinni));
        env.close();
        BEAST_EXPECT(env.seq(alice) == aliceSeq + 1);

        // Require all signers to sign.
        env(signers(
                alice,
                0x3FFFC,
                {{becky, 0xFFFF},
                 {cheri, 0xFFFF},
                 {daria, 0xFFFF},
                 {jinni, 0xFFFF}}),
            sig(alie));
        env.close();
        env.require(owners(alice, features[featureMultiSignReserve] ? 1 : 6));

        aliceSeq = env.seq(alice);
        env(noop(alice),
            fee(9 * baseFee),
            msig(becky, msig::Reg{cheri, cher}, msig::Reg{daria, dari}, jinni));
        env.close();
        BEAST_EXPECT(env.seq(alice) == aliceSeq + 1);

        // Try cheri with both key types.
        aliceSeq = env.seq(alice);
        env(noop(alice),
            fee(5 * baseFee),
            msig(becky, cheri, msig::Reg{daria, dari}, jinni));
        env.close();
        BEAST_EXPECT(env.seq(alice) == aliceSeq + 1);

        // Makes sure the maximum allowed number of signers works.
        env(signers(
                alice,
                0x7FFF8,
                {{becky, 0xFFFF},
                 {cheri, 0xFFFF},
                 {daria, 0xFFFF},
                 {haunt, 0xFFFF},
                 {jinni, 0xFFFF},
                 {phase, 0xFFFF},
                 {shade, 0xFFFF},
                 {spook, 0xFFFF}}),
            sig(alie));
        env.close();
        env.require(owners(alice, features[featureMultiSignReserve] ? 1 : 10));

        aliceSeq = env.seq(alice);
        env(noop(alice),
            fee(9 * baseFee),
            msig(
                becky,
                msig::Reg{cheri, cher},
                msig::Reg{daria, dari},
                haunt,
                jinni,
                phase,
                shade,
                spook));
        env.close();
        BEAST_EXPECT(env.seq(alice) == aliceSeq + 1);

        // One signer short should fail.
        aliceSeq = env.seq(alice);
        env(noop(alice),
            msig(becky, cheri, haunt, jinni, phase, shade, spook),
            fee(8 * baseFee),
            ter(tefBAD_QUORUM));
        env.close();
        BEAST_EXPECT(env.seq(alice) == aliceSeq);

        // Remove alice's signer list and get the owner count back.
        env(signers(alice, jtx::none), sig(alie));
        env.close();
        env.require(owners(alice, 0));
    }

    // We want to always leave an account signable.  Make sure the that we
    // disallow removing the last way a transaction may be signed.
    void
    test_keyDisable(FeatureBitset features)
    {
        testcase("Key Disable");

        using namespace jtx;
        Env env{*this, features};
        Account const alice{"alice", KeyType::ed25519};
        env.fund(XRP(1000), alice);

        // There are three negative tests we need to make:
        //  M0. A lone master key cannot be disabled.
        //  R0. A lone regular key cannot be removed.
        //  L0. A lone signer list cannot be removed.
        //
        // Additionally, there are 6 positive tests we need to make:
        //  M1. The master key can be disabled if there's a regular key.
        //  M2. The master key can be disabled if there's a signer list.
        //
        //  R1. The regular key can be removed if there's a signer list.
        //  R2. The regular key can be removed if the master key is enabled.
        //
        //  L1. The signer list can be removed if the master key is enabled.
        //  L2. The signer list can be removed if there's a regular key.

        // Master key tests.
        // M0: A lone master key cannot be disabled.
        env(fset(alice, asfDisableMaster),
            sig(alice),
            ter(tecNO_ALTERNATIVE_KEY));

        // Add a regular key.
        Account const alie{"alie", KeyType::ed25519};
        env(regkey(alice, alie));

        // M1: The master key can be disabled if there's a regular key.
        env(fset(alice, asfDisableMaster), sig(alice));

        // R0: A lone regular key cannot be removed.
        env(regkey(alice, disabled), sig(alie), ter(tecNO_ALTERNATIVE_KEY));

        // Add a signer list.
        env(signers(alice, 1, {{bogie, 1}}), sig(alie));

        // R1: The regular key can be removed if there's a signer list.
        env(regkey(alice, disabled), sig(alie));

        // L0: A lone signer list cannot be removed.
        auto const baseFee = env.current()->fees().base;
        env(signers(alice, jtx::none),
            msig(bogie),
            fee(2 * baseFee),
            ter(tecNO_ALTERNATIVE_KEY));

        // Enable the master key.
        env(fclear(alice, asfDisableMaster), msig(bogie), fee(2 * baseFee));

        // L1: The signer list can be removed if the master key is enabled.
        env(signers(alice, jtx::none), msig(bogie), fee(2 * baseFee));

        // Add a signer list.
        env(signers(alice, 1, {{bogie, 1}}), sig(alice));

        // M2: The master key can be disabled if there's a signer list.
        env(fset(alice, asfDisableMaster), sig(alice));

        // Add a regular key.
        env(regkey(alice, alie), msig(bogie), fee(2 * baseFee));

        // L2: The signer list can be removed if there's a regular key.
        env(signers(alice, jtx::none), sig(alie));

        // Enable the master key.
        env(fclear(alice, asfDisableMaster), sig(alie));

        // R2: The regular key can be removed if the master key is enabled.
        env(regkey(alice, disabled), sig(alie));
    }

    // Verify that the first regular key can be made for free using the
    // master key, but not when multisigning.
    void
    test_regKey(FeatureBitset features)
    {
        testcase("Regular Key");

        using namespace jtx;
        Env env{*this, features};
        Account const alice{"alice", KeyType::secp256k1};
        env.fund(XRP(1000), alice);

        // Give alice a regular key with a zero fee.  Should succeed.  Once.
        Account const alie{"alie", KeyType::ed25519};
        env(regkey(alice, alie), sig(alice), fee(0));

        // Try it again and creating the regular key for free should fail.
        Account const liss{"liss", KeyType::secp256k1};
        env(regkey(alice, liss), sig(alice), fee(0), ter(telINSUF_FEE_P));

        // But paying to create a regular key should succeed.
        env(regkey(alice, liss), sig(alice));

        // In contrast, trying to multisign for a regular key with a zero
        // fee should always fail.  Even the first time.
        Account const becky{"becky", KeyType::ed25519};
        env.fund(XRP(1000), becky);

        env(signers(becky, 1, {{alice, 1}}), sig(becky));
        env(regkey(becky, alie), msig(alice), fee(0), ter(telINSUF_FEE_P));

        // Using the master key to sign for a regular key for free should
        // still work.
        env(regkey(becky, alie), sig(becky), fee(0));
    }

    // See if every kind of transaction can be successfully multi-signed.
    void
    test_txTypes(FeatureBitset features)
    {
        testcase("Transaction Types");

        using namespace jtx;
        Env env{*this, features};
        Account const alice{"alice", KeyType::secp256k1};
        Account const becky{"becky", KeyType::ed25519};
        Account const zelda{"zelda", KeyType::secp256k1};
        Account const gw{"gw"};
        auto const USD = gw["USD"];
        env.fund(XRP(1000), alice, becky, zelda, gw);
        env.close();

        // alice uses a regular key with the master disabled.
        Account const alie{"alie", KeyType::secp256k1};
        env(regkey(alice, alie));
        env(fset(alice, asfDisableMaster), sig(alice));

        // Attach signers to alice.
        env(signers(alice, 2, {{becky, 1}, {bogie, 1}}), sig(alie));
        env.close();
        int const signerListOwners{features[featureMultiSignReserve] ? 1 : 4};
        env.require(owners(alice, signerListOwners + 0));

        // Multisign a ttPAYMENT.
        auto const baseFee = env.current()->fees().base;
        std::uint32_t aliceSeq = env.seq(alice);
        env(pay(alice, env.master, XRP(1)),
            msig(becky, bogie),
            fee(3 * baseFee));
        env.close();
        BEAST_EXPECT(env.seq(alice) == aliceSeq + 1);

        // Multisign a ttACCOUNT_SET.
        aliceSeq = env.seq(alice);
        env(noop(alice), msig(becky, bogie), fee(3 * baseFee));
        env.close();
        BEAST_EXPECT(env.seq(alice) == aliceSeq + 1);

        // Multisign a ttREGULAR_KEY_SET.
        aliceSeq = env.seq(alice);
        Account const ace{"ace", KeyType::secp256k1};
        env(regkey(alice, ace), msig(becky, bogie), fee(3 * baseFee));
        env.close();
        BEAST_EXPECT(env.seq(alice) == aliceSeq + 1);

        // Multisign a ttTRUST_SET
        env(trust("alice", USD(100)),
            msig(becky, bogie),
            fee(3 * baseFee),
            require(lines("alice", 1)));
        env.close();
        env.require(owners(alice, signerListOwners + 1));

        // Multisign a ttOFFER_CREATE transaction.
        env(pay(gw, alice, USD(50)));
        env.close();
        env.require(balance(alice, USD(50)));
        env.require(balance(gw, alice["USD"](-50)));

        std::uint32_t const offerSeq = env.seq(alice);
        env(offer(alice, XRP(50), USD(50)),
            msig(becky, bogie),
            fee(3 * baseFee));
        env.close();
        env.require(owners(alice, signerListOwners + 2));

        // Now multisign a ttOFFER_CANCEL canceling the offer we just created.
        {
            aliceSeq = env.seq(alice);
            env(offer_cancel(alice, offerSeq),
                seq(aliceSeq),
                msig(becky, bogie),
                fee(3 * baseFee));
            env.close();
            BEAST_EXPECT(env.seq(alice) == aliceSeq + 1);
            env.require(owners(alice, signerListOwners + 1));
        }

        // Multisign a ttSIGNER_LIST_SET.
        env(signers(alice, 3, {{becky, 1}, {bogie, 1}, {demon, 1}}),
            msig(becky, bogie),
            fee(3 * baseFee));
        env.close();
        env.require(owners(alice, features[featureMultiSignReserve] ? 2 : 6));
    }

    void
    test_badSignatureText(FeatureBitset features)
    {
        testcase("Bad Signature Text");

        // Verify that the text returned for signature failures is correct.
        using namespace jtx;

        Env env{*this, features};

        // lambda that submits an STTx and returns the resulting JSON.
        auto submitSTTx = [&env](STTx const& stx) {
            Json::Value jvResult;
            jvResult[jss::tx_blob] = strHex(stx.getSerializer().slice());
            return env.rpc("json", "submit", to_string(jvResult));
        };

        Account const alice{"alice"};
        env.fund(XRP(1000), alice);
        env(signers(alice, 1, {{bogie, 1}, {demon, 1}}), sig(alice));

        auto const baseFee = env.current()->fees().base;
        {
            // Single-sign, but leave an empty SigningPubKey.
            JTx tx = env.jt(noop(alice), sig(alice));
            STTx local = *(tx.stx);
            local.setFieldVL(sfSigningPubKey, Blob());  // Empty SigningPubKey
            auto const info = submitSTTx(local);
            BEAST_EXPECT(
                info[jss::result][jss::error_exception] ==
                "fails local checks: Empty SigningPubKey.");
        }
        {
            // Single-sign, but invalidate the signature.
            JTx tx = env.jt(noop(alice), sig(alice));
            STTx local = *(tx.stx);
            // Flip some bits in the signature.
            auto badSig = local.getFieldVL(sfTxnSignature);
            badSig[20] ^= 0xAA;
            local.setFieldVL(sfTxnSignature, badSig);
            // Signature should fail.
            auto const info = submitSTTx(local);
            BEAST_EXPECT(
                info[jss::result][jss::error_exception] ==
                "fails local checks: Invalid signature.");
        }
        {
            // Single-sign, but invalidate the sequence number.
            JTx tx = env.jt(noop(alice), sig(alice));
            STTx local = *(tx.stx);
            // Flip some bits in the signature.
            auto seq = local.getFieldU32(sfSequence);
            local.setFieldU32(sfSequence, seq + 1);
            // Signature should fail.
            auto const info = submitSTTx(local);
            BEAST_EXPECT(
                info[jss::result][jss::error_exception] ==
                "fails local checks: Invalid signature.");
        }
        {
            // Multisign, but leave a nonempty sfSigningPubKey.
            JTx tx = env.jt(noop(alice), fee(2 * baseFee), msig(bogie));
            STTx local = *(tx.stx);
            local[sfSigningPubKey] = alice.pk();  // Insert sfSigningPubKey
            auto const info = submitSTTx(local);
            BEAST_EXPECT(
                info[jss::result][jss::error_exception] ==
                "fails local checks: Cannot both single- and multi-sign.");
        }
        {
            // Both multi- and single-sign with an empty SigningPubKey.
            JTx tx = env.jt(noop(alice), fee(2 * baseFee), msig(bogie));
            STTx local = *(tx.stx);
            local.sign(alice.pk(), alice.sk());
            local.setFieldVL(sfSigningPubKey, Blob());  // Empty SigningPubKey
            auto const info = submitSTTx(local);
            BEAST_EXPECT(
                info[jss::result][jss::error_exception] ==
                "fails local checks: Cannot both single- and multi-sign.");
        }
        {
            // Multisign but invalidate one of the signatures.
            JTx tx = env.jt(noop(alice), fee(2 * baseFee), msig(bogie));
            STTx local = *(tx.stx);
            // Flip some bits in the signature.
            auto& signer = local.peekFieldArray(sfSigners).back();
            auto badSig = signer.getFieldVL(sfTxnSignature);
            badSig[20] ^= 0xAA;
            signer.setFieldVL(sfTxnSignature, badSig);
            // Signature should fail.
            auto const info = submitSTTx(local);
            BEAST_EXPECT(
                info[jss::result][jss::error_exception].asString().find(
                    "Invalid signature on account r") != std::string::npos);
        }
        {
            // Multisign with an empty signers array should fail.
            JTx tx = env.jt(noop(alice), fee(2 * baseFee), msig(bogie));
            STTx local = *(tx.stx);
            local.peekFieldArray(sfSigners).clear();  // Empty Signers array.
            auto const info = submitSTTx(local);
            BEAST_EXPECT(
                info[jss::result][jss::error_exception] ==
                "fails local checks: Invalid Signers array size.");
        }
        {
            // Multisign 9 (!ExpandedSignerList) | 33 (ExpandedSignerList) times
            // should fail.
            JTx tx = env.jt(
                noop(alice),
                fee(2 * baseFee),

                features[featureExpandedSignerList] ? msig(
                                                          bogie,
                                                          bogie,
                                                          bogie,
                                                          bogie,
                                                          bogie,
                                                          bogie,
                                                          bogie,
                                                          bogie,
                                                          bogie,
                                                          bogie,
                                                          bogie,
                                                          bogie,
                                                          bogie,
                                                          bogie,
                                                          bogie,
                                                          bogie,
                                                          bogie,
                                                          bogie,
                                                          bogie,
                                                          bogie,
                                                          bogie,
                                                          bogie,
                                                          bogie,
                                                          bogie,
                                                          bogie,
                                                          bogie,
                                                          bogie,
                                                          bogie,
                                                          bogie,
                                                          bogie,
                                                          bogie,
                                                          bogie,
                                                          bogie)
                                                    : msig(
                                                          bogie,
                                                          bogie,
                                                          bogie,
                                                          bogie,
                                                          bogie,
                                                          bogie,
                                                          bogie,
                                                          bogie,
                                                          bogie));
            STTx local = *(tx.stx);
            auto const info = submitSTTx(local);
            BEAST_EXPECT(
                info[jss::result][jss::error_exception] ==
                "fails local checks: Invalid Signers array size.");
        }
        {
            // The account owner may not multisign for themselves.
            JTx tx = env.jt(noop(alice), fee(2 * baseFee), msig(alice));
            STTx local = *(tx.stx);
            auto const info = submitSTTx(local);
            BEAST_EXPECT(
                info[jss::result][jss::error_exception] ==
                "fails local checks: Invalid multisigner.");
        }
        {
            // No duplicate multisignatures allowed.
            JTx tx = env.jt(noop(alice), fee(2 * baseFee), msig(bogie, bogie));
            STTx local = *(tx.stx);
            auto const info = submitSTTx(local);
            BEAST_EXPECT(
                info[jss::result][jss::error_exception] ==
                "fails local checks: Duplicate Signers not allowed.");
        }
        {
            // Multisignatures must be submitted in sorted order.
            JTx tx = env.jt(noop(alice), fee(2 * baseFee), msig(bogie, demon));
            STTx local = *(tx.stx);
            // Unsort the Signers array.
            auto& signers = local.peekFieldArray(sfSigners);
            std::reverse(signers.begin(), signers.end());
            // Signature should fail.
            auto const info = submitSTTx(local);
            BEAST_EXPECT(
                info[jss::result][jss::error_exception] ==
                "fails local checks: Unsorted Signers array.");
        }
    }

    void
    test_noMultiSigners(FeatureBitset features)
    {
        testcase("No Multisigners");

        using namespace jtx;
        Env env{*this, features};
        Account const alice{"alice", KeyType::ed25519};
        Account const becky{"becky", KeyType::secp256k1};
        env.fund(XRP(1000), alice, becky);
        env.close();

        auto const baseFee = env.current()->fees().base;
        env(noop(alice),
            msig(becky, demon),
            fee(3 * baseFee),
            ter(tefNOT_MULTI_SIGNING));
    }

    void
    test_multisigningMultisigner(FeatureBitset features)
    {
        testcase("Multisigning multisigner");

        // Set up a signer list where one of the signers has both the
        // master disabled and no regular key (because that signer is
        // exclusively multisigning).  That signer should no longer be
        // able to successfully sign the signer list.

        using namespace jtx;
        Env env{*this, features};
        Account const alice{"alice", KeyType::ed25519};
        Account const becky{"becky", KeyType::secp256k1};
        env.fund(XRP(1000), alice, becky);
        env.close();

        // alice sets up a signer list with becky as a signer.
        env(signers(alice, 1, {{becky, 1}}));
        env.close();

        // becky sets up her signer list.
        env(signers(becky, 1, {{bogie, 1}, {demon, 1}}));
        env.close();

        // Because becky has not (yet) disabled her master key, she can
        // multisign a transaction for alice.
        auto const baseFee = env.current()->fees().base;
        env(noop(alice), msig(becky), fee(2 * baseFee));
        env.close();

        // Now becky disables her master key.
        env(fset(becky, asfDisableMaster));
        env.close();

        // Since becky's master key is disabled she can no longer
        // multisign for alice.
        env(noop(alice),
            msig(becky),
            fee(2 * baseFee),
            ter(tefMASTER_DISABLED));
        env.close();

        // Becky cannot 2-level multisign for alice.  2-level multisigning
        // is not supported.
        env(noop(alice),
            msig(msig::Reg{becky, bogie}),
            fee(2 * baseFee),
            ter(tefBAD_SIGNATURE));
        env.close();

        // Verify that becky cannot sign with a regular key that she has
        // not yet enabled.
        Account const beck{"beck", KeyType::ed25519};
        env(noop(alice),
            msig(msig::Reg{becky, beck}),
            fee(2 * baseFee),
            ter(tefBAD_SIGNATURE));
        env.close();

        // Once becky gives herself the regular key, she can sign for alice
        // using that regular key.
        env(regkey(becky, beck), msig(demon), fee(2 * baseFee));
        env.close();

        env(noop(alice), msig(msig::Reg{becky, beck}), fee(2 * baseFee));
        env.close();

        // The presence of becky's regular key does not influence whether she
        // can 2-level multisign; it still won't work.
        env(noop(alice),
            msig(msig::Reg{becky, demon}),
            fee(2 * baseFee),
            ter(tefBAD_SIGNATURE));
        env.close();
    }

    void
    test_signForHash(FeatureBitset features)
    {
        testcase("sign_for Hash");

        // Make sure that the "hash" field returned by the "sign_for" RPC
        // command matches the hash returned when that command is sent
        // through "submit_multisigned".  Make sure that hash also locates
        // the transaction in the ledger.
        using namespace jtx;
        Account const alice{"alice", KeyType::ed25519};

        Env env(
            *this,
            envconfig([](std::unique_ptr<Config> cfg) {
                cfg->loadFromString("[" SECTION_SIGNING_SUPPORT "]\ntrue");
                return cfg;
            }),
            features);
        env.fund(XRP(1000), alice);
        env.close();

        env(signers(alice, 2, {{bogie, 1}, {ghost, 1}}));
        env.close();

        // Use sign_for to sign a transaction where alice pays 10 XRP to
        // masterpassphrase.
        auto const baseFee = env.current()->fees().base;
        Json::Value jvSig1;
        jvSig1[jss::account] = bogie.human();
        jvSig1[jss::secret] = bogie.name();
        jvSig1[jss::tx_json][jss::Account] = alice.human();
        jvSig1[jss::tx_json][jss::Amount] = 10000000;
        jvSig1[jss::tx_json][jss::Destination] = env.master.human();
        jvSig1[jss::tx_json][jss::Fee] = (3 * baseFee).jsonClipped();
        jvSig1[jss::tx_json][jss::Sequence] = env.seq(alice);
        jvSig1[jss::tx_json][jss::TransactionType] = jss::Payment;

        Json::Value jvSig2 = env.rpc("json", "sign_for", to_string(jvSig1));
        BEAST_EXPECT(jvSig2[jss::result][jss::status].asString() == "success");

        // Save the hash with one signature for use later.
        std::string const hash1 =
            jvSig2[jss::result][jss::tx_json][jss::hash].asString();

        // Add the next signature and sign again.
        jvSig2[jss::result][jss::account] = ghost.human();
        jvSig2[jss::result][jss::secret] = ghost.name();
        Json::Value jvSubmit =
            env.rpc("json", "sign_for", to_string(jvSig2[jss::result]));
        BEAST_EXPECT(
            jvSubmit[jss::result][jss::status].asString() == "success");

        // Save the hash with two signatures for use later.
        std::string const hash2 =
            jvSubmit[jss::result][jss::tx_json][jss::hash].asString();
        BEAST_EXPECT(hash1 != hash2);

        // Submit the result of the two signatures.
        Json::Value jvResult = env.rpc(
            "json", "submit_multisigned", to_string(jvSubmit[jss::result]));
        BEAST_EXPECT(
            jvResult[jss::result][jss::status].asString() == "success");
        BEAST_EXPECT(
            jvResult[jss::result][jss::engine_result].asString() ==
            "tesSUCCESS");

        // The hash from the submit should be the same as the hash from the
        // second signing.
        BEAST_EXPECT(
            hash2 == jvResult[jss::result][jss::tx_json][jss::hash].asString());
        env.close();

        // The transaction we just submitted should now be available and
        // validated.
        Json::Value jvTx = env.rpc("tx", hash2);
        BEAST_EXPECT(jvTx[jss::result][jss::status].asString() == "success");
        BEAST_EXPECT(jvTx[jss::result][jss::validated].asString() == "true");
        BEAST_EXPECT(
            jvTx[jss::result][jss::meta][sfTransactionResult.jsonName]
                .asString() == "tesSUCCESS");
    }

    void
    test_amendmentTransition()
    {
        testcase("Amendment Transition");

        // The OwnerCount associated with a SignerList changes once the
        // featureMultiSignReserve amendment goes live.  Create a couple
        // of signer lists before and after the amendment goes live and
        // verify that the OwnerCount is managed properly for all of them.
        using namespace jtx;
        Account const alice{"alice", KeyType::secp256k1};
        Account const becky{"becky", KeyType::ed25519};
        Account const cheri{"cheri", KeyType::secp256k1};
        Account const daria{"daria", KeyType::ed25519};

        Env env{*this, supported_amendments() - featureMultiSignReserve};
        env.fund(XRP(1000), alice, becky, cheri, daria);
        env.close();

        // Give alice and becky signer lists before the amendment goes live.
        env(signers(alice, 1, {{bogie, 1}}));
        env(signers(
            becky,
            1,
            {{bogie, 1},
             {demon, 1},
             {ghost, 1},
             {haunt, 1},
             {jinni, 1},
             {phase, 1},
             {shade, 1},
             {spook, 1}}));
        env.close();

        env.require(owners(alice, 3));
        env.require(owners(becky, 10));

        // Enable the amendment.
        env.enableFeature(featureMultiSignReserve);
        env.close();

        // Give cheri and daria signer lists after the amendment goes live.
        env(signers(cheri, 1, {{bogie, 1}}));
        env(signers(
            daria,
            1,
            {{bogie, 1},
             {demon, 1},
             {ghost, 1},
             {haunt, 1},
             {jinni, 1},
             {phase, 1},
             {shade, 1},
             {spook, 1}}));
        env.close();

        env.require(owners(alice, 3));
        env.require(owners(becky, 10));
        env.require(owners(cheri, 1));
        env.require(owners(daria, 1));

        // Delete becky's signer list; her OwnerCount should drop to zero.
        // Replace alice's signer list; her OwnerCount should drop to one.
        env(signers(becky, jtx::none));
        env(signers(
            alice,
            1,
            {{bogie, 1},
             {demon, 1},
             {ghost, 1},
             {haunt, 1},
             {jinni, 1},
             {phase, 1},
             {shade, 1},
             {spook, 1}}));
        env.close();

        env.require(owners(alice, 1));
        env.require(owners(becky, 0));
        env.require(owners(cheri, 1));
        env.require(owners(daria, 1));

        // Delete the three remaining signer lists.  Everybody's OwnerCount
        // should now be zero.
        env(signers(alice, jtx::none));
        env(signers(cheri, jtx::none));
        env(signers(daria, jtx::none));
        env.close();

        env.require(owners(alice, 0));
        env.require(owners(becky, 0));
        env.require(owners(cheri, 0));
        env.require(owners(daria, 0));
    }

    void
    test_signersWithTickets(FeatureBitset features)
    {
        testcase("Signers With Tickets");

        using namespace jtx;
        Env env{*this, features};
        Account const alice{"alice", KeyType::ed25519};
        env.fund(XRP(2000), alice);
        env.close();

        // Create a few tickets that alice can use up.
        std::uint32_t aliceTicketSeq{env.seq(alice) + 1};
        env(ticket::create(alice, 20));
        env.close();
        std::uint32_t const aliceSeq = env.seq(alice);

        // Attach phantom signers to alice using a ticket.
        env(signers(alice, 1, {{bogie, 1}, {demon, 1}}),
            ticket::use(aliceTicketSeq++));
        env.close();
        env.require(tickets(alice, env.seq(alice) - aliceTicketSeq));
        BEAST_EXPECT(env.seq(alice) == aliceSeq);

        // This should work.
        auto const baseFee = env.current()->fees().base;
        env(noop(alice),
            msig(bogie, demon),
            fee(3 * baseFee),
            ticket::use(aliceTicketSeq++));
        env.close();
        env.require(tickets(alice, env.seq(alice) - aliceTicketSeq));
        BEAST_EXPECT(env.seq(alice) == aliceSeq);

        // Should also be able to remove the signer list using a ticket.
        env(signers(alice, jtx::none), ticket::use(aliceTicketSeq++));
        env.close();
        env.require(tickets(alice, env.seq(alice) - aliceTicketSeq));
        BEAST_EXPECT(env.seq(alice) == aliceSeq);
    }

    void
    test_signersWithTags(FeatureBitset features)
    {
<<<<<<< HEAD
        testcase("Signers With Tags");

        if (!features[featureExpandedSignerList])
            return;

=======
        if (!features[featureExpandedSignerList])
            return;

        testcase("Signers With Tags");

>>>>>>> 25474343
        using namespace jtx;
        Env env{*this, features};
        Account const alice{"alice", KeyType::ed25519};
        env.fund(XRP(1000), alice);
        env.close();
        uint8_t tag1[] = {0x01, 0x02, 0x03, 0x04, 0x05, 0x06, 0x07, 0x08,
                          0x01, 0x02, 0x03, 0x04, 0x05, 0x06, 0x07, 0x08,
                          0x01, 0x02, 0x03, 0x04, 0x05, 0x06, 0x07, 0x08,
                          0x01, 0x02, 0x03, 0x04, 0x05, 0x06, 0x07, 0x08};

        uint8_t tag2[] =
            "hello world some ascii 32b long";  // including 1 byte for NUL

        uint256 bogie_tag = ripple::base_uint<256>::fromVoid(tag1);
        uint256 demon_tag = ripple::base_uint<256>::fromVoid(tag2);

        // Attach phantom signers to alice and use them for a transaction.
        env(signers(alice, 1, {{bogie, 1, bogie_tag}, {demon, 1, demon_tag}}));
        env.close();
        env.require(owners(alice, features[featureMultiSignReserve] ? 1 : 4));

        // This should work.
        auto const baseFee = env.current()->fees().base;
        std::uint32_t aliceSeq = env.seq(alice);
        env(noop(alice), msig(bogie, demon), fee(3 * baseFee));
        env.close();
        BEAST_EXPECT(env.seq(alice) == aliceSeq + 1);

        // Either signer alone should work.
        aliceSeq = env.seq(alice);
        env(noop(alice), msig(bogie), fee(2 * baseFee));
        env.close();
        BEAST_EXPECT(env.seq(alice) == aliceSeq + 1);

        aliceSeq = env.seq(alice);
        env(noop(alice), msig(demon), fee(2 * baseFee));
        env.close();
        BEAST_EXPECT(env.seq(alice) == aliceSeq + 1);

        // Duplicate signers should fail.
        aliceSeq = env.seq(alice);
        env(noop(alice), msig(demon, demon), fee(3 * baseFee), ter(temINVALID));
        env.close();
        BEAST_EXPECT(env.seq(alice) == aliceSeq);

        // A non-signer should fail.
        aliceSeq = env.seq(alice);
        env(noop(alice),
            msig(bogie, spook),
            fee(3 * baseFee),
            ter(tefBAD_SIGNATURE));
        env.close();
        BEAST_EXPECT(env.seq(alice) == aliceSeq);

        // Don't meet the quorum.  Should fail.
        env(signers(alice, 2, {{bogie, 1}, {demon, 1}}));
        aliceSeq = env.seq(alice);
        env(noop(alice), msig(bogie), fee(2 * baseFee), ter(tefBAD_QUORUM));
        env.close();
        BEAST_EXPECT(env.seq(alice) == aliceSeq);

        // Meet the quorum.  Should succeed.
        aliceSeq = env.seq(alice);
        env(noop(alice), msig(bogie, demon), fee(3 * baseFee));
        env.close();
        BEAST_EXPECT(env.seq(alice) == aliceSeq + 1);
    }

    void
    testAll(FeatureBitset features)
    {
        test_noReserve(features);
        test_signerListSet(features);
        test_phantomSigners(features);
        test_fee(features);
        test_misorderedSigners(features);
        test_masterSigners(features);
        test_regularSigners(features);
        test_regularSignersUsingSubmitMulti(features);
        test_heterogeneousSigners(features);
        test_keyDisable(features);
        test_regKey(features);
        test_txTypes(features);
        test_badSignatureText(features);
        test_noMultiSigners(features);
        test_multisigningMultisigner(features);
        test_signForHash(features);
        test_signersWithTickets(features);
        test_signersWithTags(features);
    }

    void
    run() override
    {
        using namespace jtx;
        auto const all = supported_amendments();

        // The reserve required on a signer list changes based on
        // featureMultiSignReserve.  Limits on the number of signers
        // changes based on featureExpandedSignerList.  Test both with and
        // without.
        testAll(all - featureMultiSignReserve - featureExpandedSignerList);
        testAll(all - featureExpandedSignerList);
        testAll(all);
        test_amendmentTransition();
    }
};

BEAST_DEFINE_TESTSUITE(MultiSign, app, ripple);

}  // namespace test
}  // namespace ripple<|MERGE_RESOLUTION|>--- conflicted
+++ resolved
@@ -183,20 +183,12 @@
                  {spook, 1}}),
             ter(temBAD_QUORUM));
 
-<<<<<<< HEAD
-=======
-        // clang-format off
->>>>>>> 25474343
         // Make a signer list that's too big.  Should fail. (Even with
         // ExpandedSignerList)
         Account const spare("spare", KeyType::secp256k1);
         env(signers(
                 alice,
                 1,
-<<<<<<< HEAD
-
-=======
->>>>>>> 25474343
                 features[featureExpandedSignerList]
                     ? std::vector<signer>{{bogie, 1}, {demon, 1}, {ghost, 1},
                                           {haunt, 1}, {jinni, 1}, {phase, 1},
@@ -209,17 +201,11 @@
                                           {acc25, 1}, {acc26, 1}, {acc27, 1},
                                           {acc28, 1}, {acc29, 1}, {acc30, 1},
                                           {acc31, 1}, {acc32, 1}, {acc33, 1}}
-<<<<<<< HEAD
-                    : std::vector<
-                          signer>{{bogie, 1}, {demon, 1}, {ghost, 1}, {haunt, 1}, {jinni, 1}, {phase, 1}, {shade, 1}, {spook, 1}, {spare, 1}}),
-            ter(temMALFORMED));
-=======
                     : std::vector<signer>{{bogie, 1}, {demon, 1}, {ghost, 1},
                                           {haunt, 1}, {jinni, 1}, {phase, 1},
                                           {shade, 1}, {spook, 1}, {spare, 1}}),
             ter(temMALFORMED));
         // clang-format on
->>>>>>> 25474343
         env.close();
         env.require(owners(alice, 0));
     }
@@ -1601,19 +1587,11 @@
     void
     test_signersWithTags(FeatureBitset features)
     {
-<<<<<<< HEAD
-        testcase("Signers With Tags");
-
         if (!features[featureExpandedSignerList])
             return;
 
-=======
-        if (!features[featureExpandedSignerList])
-            return;
-
         testcase("Signers With Tags");
 
->>>>>>> 25474343
         using namespace jtx;
         Env env{*this, features};
         Account const alice{"alice", KeyType::ed25519};
